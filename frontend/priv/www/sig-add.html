<link rel="import" href="bower_components/polymer/polymer.html">
<link rel="import" href="bower_components/iron-form/iron-form.html">
<link rel="import" href="bower_components/iron-ajax/iron-ajax.html">
<link rel="import" href="bower_components/iron-ajax/iron-request.html">
<link rel="import" href="bower_components/iron-flex-layout/iron-flex-layout-classes.html">
<link rel="import" href="bower_components/iron-icons/iron-icons.html">
<link rel="import" href="bower_components/iron-icon/iron-icon.html">
<link rel="import" href="bower_components/paper-button/paper-button.html">
<link rel="import" href="bower_components/paper-toolbar/paper-toolbar.html">
<link rel="import" href="bower_components/paper-toast/paper-toast.html">
<link rel="import" href="bower_components/paper-input/paper-input.html">
<link rel="import" href="bower_components/paper-styles/paper-styles.html">
<link rel="import" href="bower_components/paper-styles/typography.html">

<dom-module id="sig-add">

		  <template>
					 <style> /* local DOM styles go here */ :host { display: inline-block; width:96%;} iron-icon { fill: rgba(0,0,0,0); stroke: currentcolor; } :host([pressed]) iron-icon { fill: currentcolor; }
					 </style>

					 <style is="custom-style"> 


						paper-button.custom {
										  background-color: #7d8ff5;
										  color: white;
										  font-weight: bold;
										  --paper-button-ink-color: var(--paper-pink-a200);
		  								  --paper-button-flat-keyboard-focus: { background-color: var(--paper-pink-a200); color: white !important; };
					  					  --paper-button-raised-keyboard-focus: { background-color: var(--paper-pink-a200) !important; color: white !important; };
											}

						paper-button.custom:hover { background-color: var(--paper-indigo-100); }

						paper-button.pink { color: var(--paper-pink-a200); }

						paper-button.indigo { background-color: #7d8ff5;     color: white; --paper-button-raised-keyboard-focus: { background-color: var(--paper-pink-a200) !important; color: white !important; }; }

						paper-button.green { background-color: var(--paper-green-500); color: white; }

						paper-button.green[active] { background-color: var(--paper-red-500); }

						paper-button.disabled { color: white; }

						#subscriber{padding-top: 5px; width: 58px;}

						#toast-error { --paper-toast-background-color: red; --paper-toast-color: white; }

					 </style>

										  <paper-toolbar>
													 <h2>Add subscriber</h2>
										  </paper-toolbar>
										  <form  is="iron-form"  id="presubmit" method="post" action="http://localhost:8888/ocs/subscriber"  content-type="application/json" >
<<<<<<< HEAD
													 <paper-input id="add1" name="subscriber" label="Identity" required></paper-input>
													 <paper-input id="add2" name="password"  label="Secret"required ></paper-input>
													 <paper-input id="add3" name="ascendDataRate" label="Receive Data Rate" ></paper-input>
													 <paper-input id="add4" name="ascendXmitRate" label="Transmit Data Rate" ></paper-input>
													 <paper-input id="add5" name="sessionTimeout" label="Session Timeout" ></paper-input>
													 <paper-input id="add6" name="acctInterimInterval" label="Update Interval" ></paper-input>
													 <paper-input id="add7" name="class" label="Class" ></paper-input>
													 <paper-input id="add8" name="balance" type="number" label="Balance (MB)" required> </paper-input>
=======
													 <paper-input name="subscriber" label="Identity" required></paper-input>
													 <paper-input name="password"  label="Secret"required ></paper-input>
													 <paper-input name="ascend-data-rate" type="number" label="Receive Data Rate" ></paper-input>
													 <paper-input name="ascend-xmit-rate" type="number" label="Transmit Data Rate" ></paper-input>
													 <paper-input name="session-timout" type="number" label="Session Timeout" ></paper-input>
													 <paper-input name="acct-interim-interval" type="number" label="Update Interval" ></paper-input>
													 <paper-input name="class"  label="Class" ></paper-input>
													 <paper-input name="balance" type="number" label="Balance (MB)" required> </paper-input>
>>>>>>> 836155d8
								    <div class="buttons">
										 <paper-button raised class="custom indigo" onclick="_submit()" style="float: right; width: 200px;"  >Submit</paper-button>
									    <paper-button dialog-confirm autofocus >Cancel</paper-button>
									 </div>
										  </form>
										  <div id="response-display-container" style="padding-top: 14%;margin-top:16%;">
										  			<paper-toast id="toast-error" class="fit-bottom" >
														<h2> Couldn't add subscriber !</h2>
														<h5> Please recheck the following.</h5>
														<ul>
														<li>Subscriber name only contains characters from 1-9 and A-F</li>
														<li>Password does not include 0, 1, i, l, o characters</li>
														<li>Balance should be a postive number </li>
														</ul>
													</paper-toast>
										  			<paper-toast id="toast-success" class="fit-bottom" >
														<h2> Subscriber added !</h2>
													</paper-toast>
										  </div>


					 <script>

function _submit() {
		  document.getElementById('presubmit').submit();
}
					 </script>
		  </template>

		  <script>
Polymer({
		  is: 'sig-add',

		  properties:{},

		  listeners: {
					 'presubmit.iron-form-presubmit': '_handleFormPreSubmit',
					 'presubmit.iron-form-submit': '_handleFormSubmit',
					 'presubmit.iron-form-error': '_handleFormError',
					 'presubmit.iron-form-response': '_handleFormResponse'
		  },

		  _handleFormPreSubmit: function() {
					 var form = document.getElementById('presubmit');
					 console.log("within presubmit");
					 var formData = new Object();
					 formData.subscriber = document.getElementById("add1").value;
					 formData.password = document.getElementById("add2").value;

					 var ascendDataRate = new Object(); 
					 ascendDataRate.type = 26;
					 ascendDataRate.vendorId = 14988;
					 ascendDataRate.vendorType = 16;
					 ascendDataRate.value = document.getElementById("add3").value;

					 var ascendXmitRate = new Object(); 
					 ascendXmitRate.type = 26;
					 ascendXmitRate.vendorId = 14988;
					 ascendXmitRate.vendorType = 16;
					 ascendXmitRate.value = document.getElementById("add4").value;

					 var attributes = new Object();
					 attributes.ascendDataRate = ascendDataRate;
					 attributes.ascendXmitRate = ascendXmitRate;
					 attributes.sessionTimeout = document.getElementById("add5").value;
					 attributes.acctInterimInterval = document.getElementById("add6").value;
					 attributes.class = document.getElementById("add7").value;

					 formData.attributes = attributes; 
					 formData.balance = document.getElementById("add8").value;

					 form.request.body = formData;
		  },

		  _handleFormSubmit: function() {
					 var form = document.getElementById('presubmit');
					 form.request.headers='{"Content-Type": "application/json"}';
					 form.request.contentType = "application/json";
		  },

		  _handleFormError: function() {
					 var toast = document.getElementById("toast-error");
					 toast.open();
					 toast.duration = 0;
					 toast.fitInto = document.getElementById("response-display-container");
		  },

		  _handleFormResponse: function() {
					 var toast = document.getElementById("toast-success");
					 toast.open();
					 toast.duration = 4;
					 toast.fitInto = document.getElementById("response-display-container");
					 document.getElementById("presubmit").reset();
					 document.getElementById("modal2").close();
					 document.getElementById("getSubs").generateRequest();
		  }   
});
		  </script>
</dom-module><|MERGE_RESOLUTION|>--- conflicted
+++ resolved
@@ -52,25 +52,14 @@
 													 <h2>Add subscriber</h2>
 										  </paper-toolbar>
 										  <form  is="iron-form"  id="presubmit" method="post" action="http://localhost:8888/ocs/subscriber"  content-type="application/json" >
-<<<<<<< HEAD
 													 <paper-input id="add1" name="subscriber" label="Identity" required></paper-input>
 													 <paper-input id="add2" name="password"  label="Secret"required ></paper-input>
-													 <paper-input id="add3" name="ascendDataRate" label="Receive Data Rate" ></paper-input>
-													 <paper-input id="add4" name="ascendXmitRate" label="Transmit Data Rate" ></paper-input>
-													 <paper-input id="add5" name="sessionTimeout" label="Session Timeout" ></paper-input>
-													 <paper-input id="add6" name="acctInterimInterval" label="Update Interval" ></paper-input>
+													 <paper-input id="add3" name="ascendDataRate" type="number" label="Receive Data Rate" ></paper-input>
+													 <paper-input id="add4" name="ascendXmitRate" type="number" label="Transmit Data Rate" ></paper-input>
+													 <paper-input id="add5" name="sessionTimeout" type="number" label="Session Timeout" ></paper-input>
+													 <paper-input id="add6" name="acctInterimInterval" type="number" label="Update Interval" ></paper-input>
 													 <paper-input id="add7" name="class" label="Class" ></paper-input>
 													 <paper-input id="add8" name="balance" type="number" label="Balance (MB)" required> </paper-input>
-=======
-													 <paper-input name="subscriber" label="Identity" required></paper-input>
-													 <paper-input name="password"  label="Secret"required ></paper-input>
-													 <paper-input name="ascend-data-rate" type="number" label="Receive Data Rate" ></paper-input>
-													 <paper-input name="ascend-xmit-rate" type="number" label="Transmit Data Rate" ></paper-input>
-													 <paper-input name="session-timout" type="number" label="Session Timeout" ></paper-input>
-													 <paper-input name="acct-interim-interval" type="number" label="Update Interval" ></paper-input>
-													 <paper-input name="class"  label="Class" ></paper-input>
-													 <paper-input name="balance" type="number" label="Balance (MB)" required> </paper-input>
->>>>>>> 836155d8
 								    <div class="buttons">
 										 <paper-button raised class="custom indigo" onclick="_submit()" style="float: right; width: 200px;"  >Submit</paper-button>
 									    <paper-button dialog-confirm autofocus >Cancel</paper-button>
