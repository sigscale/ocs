%%% ocs_api_SUITE.erl
%%% vim: ts=3
%%%%%%%%%%%%%%%%%%%%%%%%%%%%%%%%%%%%%%%%%%%%%%%%%%%%%%%%%%%%%%%%%%%%%%%%%%%%%
%%% @copyright 2016 - 2017 SigScale Global Inc.
%%% @end
%%% Licensed under the Apache License, Version 2.0 (the "License");
%%% you may not use this file except in compliance with the License.
%%% You may obtain a copy of the License at
%%%
%%%     http://www.apache.org/licenses/LICENSE-2.0
%%%
%%% Unless required by applicable law or agreed to in writing, software
%%% distributed under the License is distributed on an "AS IS" BASIS,
%%% WITHOUT WARRANTIES OR CONDITIONS OF ANY KIND, either express or implied.
%%% See the License for the specific language governing permissions and
%%% limitations under the License.
%%%%%%%%%%%%%%%%%%%%%%%%%%%%%%%%%%%%%%%%%%%%%%%%%%%%%%%%%%%%%%%%%%%%%%%%%%%%%
%%%  @doc Test suite for public API of the {@link //ocs. ocs} application.
%%%
-module(ocs_api_SUITE).
-copyright('Copyright (c) 2016 - 2017 SigScale Global Inc.').

%% common_test required callbacks
-export([suite/0, sequences/0, all/0]).
-export([init_per_suite/1, end_per_suite/1]).
-export([init_per_testcase/2, end_per_testcase/2]).

%% Note: This directive should only be used in test suites.
-compile(export_all).

-include_lib("radius/include/radius.hrl").
-include("ocs_eap_codec.hrl").
-include("ocs.hrl").
-include_lib("common_test/include/ct.hrl").

%% support deprecated_time_unit()
-define(MILLISECOND, milli_seconds).
%-define(MILLISECOND, millisecond).

%%---------------------------------------------------------------------
%%  Test server callback functions
%%---------------------------------------------------------------------

-spec suite() -> DefaultData :: [tuple()].
%% Require variables and set default values for the suite.
%%
suite() ->
	[{userdata, [{doc, "Test suite for public API in OCS"}]},
	{require, radius_shared_secret}, {default_config, radius_shared_secret, "abc345"},
	{timetrap, {minutes, 1}}].

-spec init_per_suite(Config :: [tuple()]) -> Config :: [tuple()].
%% Initialization before the whole suite.
%%
init_per_suite(Config) ->
	ok = ocs_test_lib:initialize_db(),
	ok = ocs_test_lib:start(),
	{ok, ProdID} = ocs_test_lib:add_product(),
	[{product_id, ProdID} | Config].

-spec end_per_suite(Config :: [tuple()]) -> any().
%% Cleanup after the whole suite.
%%
end_per_suite(Config) ->
	ok = ocs_test_lib:stop(),
	Config.

-spec init_per_testcase(TestCase :: atom(), Config :: [tuple()]) -> Config :: [tuple()].
%% Initialization before each test case.
%%
init_per_testcase(_TestCase, Config) ->
	{ok, [{auth, AuthInstance}, {acct, _AcctInstance}]} = application:get_env(ocs, radius),
	[{IP, _, _}] = AuthInstance,
	{ok, Socket} = gen_udp:open(0, [{active, false}, inet, {ip, IP}, binary]),
	[{socket, Socket} | Config].

-spec end_per_testcase(TestCase :: atom(), Config :: [tuple()]) -> any().
%% Cleanup after each test case.
%%
end_per_testcase(_TestCase, Config) ->
	Socket = ?config(socket, Config),
	ok =  gen_udp:close(Socket).

-spec sequences() -> Sequences :: [{SeqName :: atom(), Testcases :: [atom()]}].
%% Group test cases into a test sequence.
%%
sequences() -> 
	[].

-spec all() -> TestCases :: [Case :: atom()].
%% Returns a list of all test cases in this test suite.
%%
all() -> 
	[client, get_all_clients, update_client_password, delete_client,
	subscriber, update_password, update_attributes, delete_subscriber,
	add_product, find_product, get_products, delete_product].

%%---------------------------------------------------------------------
%%  Test cases
%%---------------------------------------------------------------------

client() ->
	[{userdata, [{doc, "Add client to database"}]}].

client(Config) ->
	{ok, [{auth, AuthInstance}, {acct, _AcctInstance}]} = application:get_env(ocs, radius),
	[{Address, _, _}] = AuthInstance,
	SharedSecret = ct:get_config(radius_shared_secret, Config),
	Protocol = ct:get_config(protocol),
	ok = ocs:add_client(Address, 3799, Protocol, SharedSecret),
	{ok, #client{port = 3799, protocol = Protocol,
			secret = BinSharedSecret}} = ocs:find_client(Address),
	SharedSecret = binary_to_list(BinSharedSecret).

get_all_clients() ->
	[{userdata, [{doc, "Retrieve  all clients from  database"}]}].

get_all_clients(_Config) ->
	A1 = {10,2,45,67},
	A2 = {10,2,45,68},
	A3 = {10,2,45,69},
	Secret1 = "Enid blyton 1",
	Secret2 = "Enid blyton 2",
	Secret3 = "Enid blyton 3",
	Protocol = ct:get_config(protocol),
	ok = ocs:add_client(A1, 3799, Protocol, Secret1),
	ok = ocs:add_client(A2, 3799, Protocol, Secret2),
	ok = ocs:add_client(A3, 13799, Protocol, Secret3),
	Clients = ocs:get_clients(),
	F = fun(#client{address = A, port = LP, protocol = P, secret = S} = _R) ->
		{ok, #client{port = LP, protocol = P, secret = S}} = ocs:find_client(A)
	end,
	lists:foreach(F, Clients).

update_client_password() ->
	[{userdata, [{doc, "Update password in client record in database"}]}].

update_client_password(_Config) ->
	Address = "192.168.90.23",
	Password = "gentoo",
	Protocol = ct:get_config(protocol),
	ok = ocs:add_client(Address, 3799, Protocol, Password),
	PasswordBin = list_to_binary(Password),
	{ok, #client{port = 3799, protocol = Protocol,
			secret = PasswordBin}} = ocs:find_client(Address),
	NewPassword = "GentooNewxD",
	ok = ocs:update_client(Address, NewPassword),
	NewPasswordBin = list_to_binary(NewPassword),
	{ok, #client{port = 3799, protocol = Protocol,
			secret = NewPasswordBin}} = ocs:find_client(Address).


delete_client() ->
	[{userdata, [{doc, "Delete  a client from database"}]}].

delete_client(Config) ->
	{ok, [{auth, AuthInstance}, {acct, _AcctInstance}]} = application:get_env(ocs, radius),
	[{Address, _, _}] = AuthInstance,
	SharedSecret = ct:get_config(radius_shared_secret, Config),
	Protocol = ct:get_config(protocol),
	ok = ocs:add_client(Address, 3799, Protocol, SharedSecret),
	ok = ocs:delete_client(Address),
	{error, not_found} = ocs:find_client(Address).

subscriber() ->
	[{userdata, [{doc, "Add subscriber to database"}]}].

subscriber(Config) ->
	ProdID = ?config(product_id, Config),
	Attribute0 = radius_attributes:new(),
	Attribute1 = radius_attributes:add(?NasPortId, "wlan0", Attribute0),
	Attribute2 = radius_attributes:add(?NasPortId, "wlan2", Attribute0),
	Password1 = ocs:generate_password(),
	Password2 = ocs:generate_password(),
	{ok, _} = ocs:add_subscriber("tomba", Password1, ProdID, [], [], Attribute1),
	{ok, _} = ocs:add_subscriber("android", Password2, ProdID, [], [], Attribute2),
	{ok, #subscriber{password = BinPassword1, attributes = Attribute1,
			product = #product_instance{product = ProdID}}} = 
			ocs:find_subscriber("tomba"),
	Password1 = binary_to_list(BinPassword1),
	{ok, #subscriber{password = BinPassword2, attributes = Attribute2,
			product = #product_instance{product = ProdID}}} = ocs:find_subscriber("android"),
	Password2 = binary_to_list(BinPassword2).

delete_subscriber() ->
	[{userdata, [{doc, "Delete subscriber from the database"}]}].

delete_subscriber(Config) ->
	ProdID = ?config(product_id, Config),
	Attribute0 = radius_attributes:new(),
	Attribute = radius_attributes:add(?NasPortId,"wlan0", Attribute0),
	Subscriber = "deleteandroid",
	Password = ocs:generate_password(),
	{ok, _} = ocs:add_subscriber(Subscriber, Password, ProdID, [], [], Attribute),
	{ok, _} = ocs:find_subscriber(Subscriber),
	ok = ocs:delete_subscriber(Subscriber),
	{error, _} = ocs:find_subscriber(Subscriber).

update_password() ->
	[{userdata, [{doc, "Update subscriber password to database"}]}].

update_password(Config) ->
	ProdID = ?config(product_id, Config),
	Attribute0 = radius_attributes:new(),
	Attribute = radius_attributes:add(?NasPortId,"wlan0", Attribute0),
	Subscriber = "android",
	OldPassword = ocs:generate_password(),
	{ok, _} = ocs:add_subscriber(Subscriber, OldPassword, ProdID, [], [], Attribute),
	{ok, #subscriber{password = BinOldPassword, attributes = Attribute}} =
			ocs:find_subscriber(Subscriber),
	OldPassword = binary_to_list(BinOldPassword),
	NewPassword = ocs:generate_password(),
	ok = ocs:update_password(Subscriber, NewPassword),
	{ok, #subscriber{password = BinNewPassword}} = ocs:find_subscriber(Subscriber),
	NewPassword = binary_to_list(BinNewPassword).

update_attributes() ->
	[{userdata, [{doc, "Update subscriber attributes to database"}]}].

update_attributes(Config) ->
	ProdID = ?config(product_id, Config),
	Password = ocs:generate_password(),
	Username = "tomba1",
	Attribute0 = radius_attributes:new(),
	Attribute1 = radius_attributes:add(?NasPortId,"wlan0", Attribute0),
	{ok, _} = ocs:add_subscriber(Username, Password, ProdID, [], [], Attribute1),
	{ok, #subscriber{attributes = Attribute1}} = ocs:find_subscriber(Username),
	Attribute2 = radius_attributes:add(?NasPortId,"wlan1", Attribute0),
	ok = ocs:update_attributes(Username, Attribute2),
	{ok, #subscriber{attributes = Attribute2}} = ocs:find_subscriber(Username).

add_product() ->
	[{userdata, [{doc, "Add a product offering."}]}].

add_product(_Config) ->
	SD = erlang:system_time(?MILLISECOND),
	Price1 = #price{name = "Installation",
			description = "One time installation fee.",
			start_date = SD, type = one_time, amount = 2995},
	Price2 = #price{name = "Subscription",
			description = "Monthly package subscription charge.",
			start_date = SD, type = recurring, period = monthly,
			amount = 1250, alteration = #alteration{name = "Allowance",
					start_date = SD, type = usage, units = octets,
					size = 100000000000, amount = 0}},
	Price3 = #price{name = "Overage",
			description = "Usage over and above allowance.",
			start_date = SD, type = usage, size = 1000000000,
			amount = 100},
	Prices = [Price1, Price2, Price3],
	Product = #product{name = "Silver Surfer",
			description = "Medium use residential subscription.",
			start_date = SD, is_bundle = false,
			status = active, price = Prices},
<<<<<<< HEAD
	ok = ocs:add_product(Product).
=======
	{ok, _Product1} = ocs:add_product(Product).
>>>>>>> 16d098fc

find_product() ->
	[{userdata, [{doc, "Find a product offering."}]}].

find_product(_Config) ->
	SD = erlang:system_time(?MILLISECOND),
	ED = SD + 108000000,
	Price1 = #price{name = "P1", description = "D1",
			start_date = SD, end_date = ED,
			type = recurring, currency = "C1",
			period = monthly, amount = 1330},
	Price2 = #price{name = "P2", description = "D2",
			start_date = SD, end_date = ED,
			type = usage, currency = "C2",
			size = 1000000, amount = 6,
			alteration = #alteration{name = "A2",
					start_date = SD, end_date = ED,
					type = usage, units = octets,
					size = 150000000, amount = 0}},
	Prices = [Price1, Price2],
	ProductName = "PD1",
	Product = #product{name = ProductName, description = "PDD1",
			start_date = SD, end_date = ED, is_bundle = false,
			status = active, price = Prices},
<<<<<<< HEAD
	ok = ocs:add_product(Product),
=======
	{ok, _Product1} = ocs:add_product(Product),
>>>>>>> 16d098fc
	{ok, #product{name = ProductName}} = ocs:find_product(ProductName).

get_products() ->
	[{userdata, [{doc, "Get all products from product table database"}]}].

get_products(_Config) ->
	F1 = fun(_, 0, Acc) ->
				Acc;
			(F, N, Acc) ->
		ProductName = ocs:generate_password(),
		Price1 = #price{name = ocs:generate_password(),
				type = recurring, period = daily, amount = 1330},
		Price2 = #price{name = ocs:generate_password(),
				type = usage, size = 1000000, amount = 6,
				alteration = #alteration{name = ocs:generate_password(),
						type = usage, units = octets,
						size = 150000000, amount = 0}},
		Prices = [Price1, Price2],
		Product = #product{name = ProductName, is_bundle = false,
				status = active, price = Prices},
<<<<<<< HEAD
		ok = ocs:add_product(Product),
=======
		{ok, _Product1} =  ocs:add_product(Product),
>>>>>>> 16d098fc
		F(F, N - 1, [ProductName | Acc])
	end,
	NewProducts = F1(F1, 3, []),
	[] = NewProducts -- [Name || #product{name = Name} <- ocs:get_products()].

delete_product() ->
	[{userdata, [{doc, "Remove a product from product table"}]}].

delete_product(_Config) ->
	Price1 = #price{name = "Daily price",
			type = recurring, period = daily, amount = 330},
	Price2 = #price{name = "Monthly price",
			type = usage, size = 1000000, amount = 6},
	Prices = [Price1, Price2],
	ProductName = "Mobile-Internet",
	Product = #product{name = ProductName,
			description = "Monthly subscription for mobile internet",
			is_bundle = false, status = active, price = Prices},
<<<<<<< HEAD
	ok = ocs:add_product(Product),
=======
	{ok, _Product1} = ocs:add_product(Product),
>>>>>>> 16d098fc
	ok = ocs:delete_product(ProductName),
	{error, not_found} = ocs:find_product(ProductName).

%%---------------------------------------------------------------------
%%  Internal functions
%%---------------------------------------------------------------------
<|MERGE_RESOLUTION|>--- conflicted
+++ resolved
@@ -252,11 +252,7 @@
 			description = "Medium use residential subscription.",
 			start_date = SD, is_bundle = false,
 			status = active, price = Prices},
-<<<<<<< HEAD
-	ok = ocs:add_product(Product).
-=======
 	{ok, _Product1} = ocs:add_product(Product).
->>>>>>> 16d098fc
 
 find_product() ->
 	[{userdata, [{doc, "Find a product offering."}]}].
@@ -281,11 +277,7 @@
 	Product = #product{name = ProductName, description = "PDD1",
 			start_date = SD, end_date = ED, is_bundle = false,
 			status = active, price = Prices},
-<<<<<<< HEAD
-	ok = ocs:add_product(Product),
-=======
 	{ok, _Product1} = ocs:add_product(Product),
->>>>>>> 16d098fc
 	{ok, #product{name = ProductName}} = ocs:find_product(ProductName).
 
 get_products() ->
@@ -306,11 +298,7 @@
 		Prices = [Price1, Price2],
 		Product = #product{name = ProductName, is_bundle = false,
 				status = active, price = Prices},
-<<<<<<< HEAD
-		ok = ocs:add_product(Product),
-=======
 		{ok, _Product1} =  ocs:add_product(Product),
->>>>>>> 16d098fc
 		F(F, N - 1, [ProductName | Acc])
 	end,
 	NewProducts = F1(F1, 3, []),
@@ -329,11 +317,7 @@
 	Product = #product{name = ProductName,
 			description = "Monthly subscription for mobile internet",
 			is_bundle = false, status = active, price = Prices},
-<<<<<<< HEAD
-	ok = ocs:add_product(Product),
-=======
 	{ok, _Product1} = ocs:add_product(Product),
->>>>>>> 16d098fc
 	ok = ocs:delete_product(ProductName),
 	{error, not_found} = ocs:find_product(ProductName).
 
