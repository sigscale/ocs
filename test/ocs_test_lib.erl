--- conflicted
+++ resolved
@@ -92,11 +92,7 @@
 	Product = #product{name = ProductName,
 			is_bundle = false, status = active, price = Prices},
 	case ocs:add_product(Product) of
-<<<<<<< HEAD
-		ok ->
-=======
 		{ok, _Product1} ->
->>>>>>> 16d098fc
 			{ok, ProductName};
 		{error, Reason} ->
 			{error, Reason}
