--- conflicted
+++ resolved
@@ -1637,46 +1637,6 @@
 				updatePriceNew.push(pricetype);
 			}
 		} 
-<<<<<<< HEAD
-		if(this.priceUpdatePla != this.prices[indexPrices].pla) {
-			var pla = new Object();
-			pla.path = "/productOfferingPrice/" + indexPrices + "/pricingLogicAlgorithm";
-			if(this.priceUpdatePla == "") {
-				pla.op = "remove";
-			} else {
-				pla.op = "add";
-				pla.value = new Array();
-				var plaRef = new Object();
-				plaRef.href = this.priceUpdatePla;
-				pla.value.push(plaRef);
-			}
-			updatePriceNew.push(pla);
-		}
-		if(this.priceUpdateSize != this.prices[indexPrices].size) {
-			var priceSize = new Object();
-			priceSize.op = "add";
-			priceSize.path = "/productOfferingPrice/" + indexPrices + "/unitOfMeasure";
-			for(var indexUnit in this.prices) {
-				if(this.priceUpdateUnits == "Seconds") {
-					this.prices[indexUnit].unit = "s";
-				}
-				if(this.priceUpdateUnits == "Bytes") {
-					this.prices[indexUnit].unit = "b";
-				}
-				if(this.prices[indexUnit].unit != undefined) {
-					var unitDrop = this.prices[indexUnit].unit;
-				}
-				if(this.priceUpdateSize != undefined) {
-					var sizeVal = this.priceUpdateSize;
-				}
-				if(unitDrop && sizeVal) {
-					var len = sizeVal.length;
-					var m = sizeVal.charAt(len - 1);
-					if(isNaN(parseInt(m))) {
-						var s = sizeVal.slice(0, (len - 1));
-					} else {
-						var s = sizeVal;
-=======
 		if(this.$.updatePriceSize.disabled == false){
 			if(this.priceUpdateSize != this.prices[indexPrices].size
 					|| this.priceUpdateUnits != this.prices[indexPrices].unit) {
@@ -1686,7 +1646,6 @@
 				for(var indexUnit in this.prices) {
 					if(this.priceUpdateUnits == "Seconds") {
 						this.prices[indexUnit].unit = "s";
->>>>>>> e65c5637
 					}
 					if(this.priceUpdateUnits == "Bytes") {
 						this.prices[indexUnit].unit = "b";
