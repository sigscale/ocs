--- conflicted
+++ resolved
@@ -86,7 +86,6 @@
 				on-click="showAddUserModal">
 		</paper-fab>
 		</div>
-<<<<<<< HEAD
 		<paper-toast
 				id="addUserToastSuccess"
 				text="[[i18n.userAdded]]">
@@ -99,8 +98,6 @@
 				id="deleteUserToastSuccess"
 				text="[[i18n.userDeleted]]">
 		</paper-toast>
-=======
->>>>>>> b2c35c17
 		<paper-toast id="userErrorToast" duration="0">
 			<paper-button
 					class="yellow-button"
@@ -111,10 +108,6 @@
 		<iron-ajax
 				id="getUserAjax"
 				url="/partyManagement/v1/individual"
-<<<<<<< HEAD
-=======
-				headers='{"Accept": "application/json"}'
->>>>>>> b2c35c17
 				on-response="getUserResponse"
 				on-error="getUserError">
 		</iron-ajax>
