--- conflicted
+++ resolved
@@ -329,7 +329,6 @@
 				this.$.updateSubscriberNewPassword.value = "";
 				document.getElementById("subscriberGrid").clearCache();
 			},
-<<<<<<< HEAD
 			updateSubBal: function(event) {
 				var editAjax =  document.getElementById("updateSubBal");
 				var id = this.$.updateSubscriberId.value;
@@ -347,11 +346,10 @@
 			updateSubBalResponse: function (event) {
 				document.getElementById("updateSubscriberToastSuccess").open();
 				document.getElementById("getSubscriberAjax").generateRequest();
-=======
+			},
 			_updateSubscriberAuthenticationError: function(event) {
 				this.$.updateSubscriberToastError.text = event.detail.request.xhr.statusText;
 				this.$.updateSubscriberToastError.open();
->>>>>>> f09416e9
 			},
 			updateSubscriberAuthorization: function(event) {
 				var editAjax =  this.$.updateSubscriberAuthorizationAjax;
