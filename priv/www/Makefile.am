## Makefile.am
## vim: ts=3
##
## Process this file with automake to produce Makefile.in

<<<<<<< HEAD
www_DATA = favicon.ico \
	toolbar.png \
	progress.png \
	filter.png \
	index.html \
	sig-ipdr-list-wlan.html \
	sig-ipdr-list-voip.html\
	sig-access-list.html \
	sig-accounting-list.html \
	sig-usage-list.html \
	sig-http-list.html \
	sig-ipdr-log-files-wlan.html \
	sig-ipdr-log-files-voip.html \
	sig-app.html \
	sig-help.html \
	sig-client-add.html \
	sig-client-list.html \
	sig-client-update.html \
	sig-user-list.html \
	sig-user-add.html \
	sig-user-update.html \
	sig-sub-add.html \
	sig-sub-list.html \
	sig-sub-update.html \
	sig-prefix-list.html \
	sig-prefix-update.html \
	sig-prefix-table-add.html \
	sig-prefix-add.html \
	sig-offer-list.html \
	sig-offer-update.html \
	sig-offer-add.html \
	sig-balance-list.html \
	sig-product-list.html \
	sig-product-add.html \
	sig-bucket-list.html \
	sig-bucket-add.html \
	sig-policy-list.html \
	sig-policy-add.html \
	sig-policy-update.html

install-data-local:	$(srcdir)/bower.json
	@if [ ! -e $(builddir)/bower.json ]; then \
		$(LN_S) $(srcdir)/bower.json; \
=======
www_DATA = $(abs_builddir)/build/polymer.json

LINKS = index.html manifest.json images src

MODULES = sig-ipdr-list-wlan.js \
		sig-ipdr-list-voip.js \
		sig-access-list.js \
		sig-accounting-list.js \
		sig-http-list.js \
		sig-ipdr-log-files-voip.js \
		sig-app.js \
		sig-help.js \
		sig-client-add.js \
		sig-client-list.js \
		sig-client-update.js \
		sig-user-list.js \
		sig-user-add.js \
		sig-user-update.js \
		sig-sub-add.js \
		sig-sub-list.js \
		sig-sub-update.js \
		sig-prefix-list.js \
		sig-prefix-update.js \
		sig-prefix-table-add.js \
		sig-prefix-add.js \
		sig-offer-list.js \
		sig-offer-update.js \
		sig-offer-add.js \
		sig-balance-list.js \
		sig-product-list.js \
		sig-product-add.js \
		sig-bucket-list.js \
		sig-bucket-add.js \
		style-element.js

$(abs_builddir)/index.html:
	for i in $(LINKS); do \
		if [ ! -e $(abs_builddir)/$$i ]; then \
			$(LN_S) $(srcdir)/$$i; \
		fi; \
	done

$(abs_builddir)/sw-precache-config.js:
	if [ ! -e $(abs_builddir)/sw-precache-config.js ]; then \
		cp $(srcdir)/sw-precache-config.js $(abs_builddir); \
>>>>>>> 611410ad
	fi

package.json: yarn.lock

yarn.lock:
	yarn global add polymer-cli
	yarn install

$(abs_builddir)/build/polymer.json: package.json $(abs_builddir)/index.html $(abs_builddir)/sw-precache-config.js ${patsubst %,$(abs_builddir)/src/%,$(MODULES)}
	if [ ! -e $(abs_builddir)/polymer.json ]; then \
		cp $(srcdir)/polymer.json $(abs_builddir); \
	fi
	polymer build

check_DATA = .polymer_lint_ok

.polymer_lint_ok:
	yarn run lint

install-data-local:
	$(MKDIR_P) $(DESTDIR)$(wwwdir)
	cp -R $(abs_builddir)/build/esm-bundled/* $(DESTDIR)$(wwwdir)
	$(MKDIR_P) $(DESTDIR)$(wwwdir)/locales
	cp $(abs_srcdir)/locales/* $(DESTDIR)$(wwwdir)/locales

clean-local:
	-rm -rf yarn.lock build
	for i in $(LINKS); do \
		if [ -L $$i ]; then \
			rm $$i; \
		fi; \
	done

$(abs_builddir)/src/sig-help.js: $(srcdir)/src/sig-help.js-in
	sed -e 's!%VERSION%!$(VERSION)!' \
			-e 's!%PACKAGE%!$(PACKAGE)!' < $< > $@
<|MERGE_RESOLUTION|>--- conflicted
+++ resolved
@@ -3,51 +3,6 @@
 ##
 ## Process this file with automake to produce Makefile.in
 
-<<<<<<< HEAD
-www_DATA = favicon.ico \
-	toolbar.png \
-	progress.png \
-	filter.png \
-	index.html \
-	sig-ipdr-list-wlan.html \
-	sig-ipdr-list-voip.html\
-	sig-access-list.html \
-	sig-accounting-list.html \
-	sig-usage-list.html \
-	sig-http-list.html \
-	sig-ipdr-log-files-wlan.html \
-	sig-ipdr-log-files-voip.html \
-	sig-app.html \
-	sig-help.html \
-	sig-client-add.html \
-	sig-client-list.html \
-	sig-client-update.html \
-	sig-user-list.html \
-	sig-user-add.html \
-	sig-user-update.html \
-	sig-sub-add.html \
-	sig-sub-list.html \
-	sig-sub-update.html \
-	sig-prefix-list.html \
-	sig-prefix-update.html \
-	sig-prefix-table-add.html \
-	sig-prefix-add.html \
-	sig-offer-list.html \
-	sig-offer-update.html \
-	sig-offer-add.html \
-	sig-balance-list.html \
-	sig-product-list.html \
-	sig-product-add.html \
-	sig-bucket-list.html \
-	sig-bucket-add.html \
-	sig-policy-list.html \
-	sig-policy-add.html \
-	sig-policy-update.html
-
-install-data-local:	$(srcdir)/bower.json
-	@if [ ! -e $(builddir)/bower.json ]; then \
-		$(LN_S) $(srcdir)/bower.json; \
-=======
 www_DATA = $(abs_builddir)/build/polymer.json
 
 LINKS = index.html manifest.json images src
@@ -93,7 +48,6 @@
 $(abs_builddir)/sw-precache-config.js:
 	if [ ! -e $(abs_builddir)/sw-precache-config.js ]; then \
 		cp $(srcdir)/sw-precache-config.js $(abs_builddir); \
->>>>>>> 611410ad
 	fi
 
 package.json: yarn.lock
