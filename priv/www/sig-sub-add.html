--- conflicted
+++ resolved
@@ -149,19 +149,12 @@
 					</paper-button>
 					<paper-button dialog-dismiss
 							class="cancel-button"
-<<<<<<< HEAD
-							onclick="subAddModal.close()">
-						<i18n-msg msgid="cancel">
-								Cancel
-						</i18n-msg>
-=======
 							dialog-confirm
 							autofocus
 							onclick="addSubscriberModal.close()">
 					<i18n-msg msgid="cancel">
 						Cancel
 					</i18n-msg>
->>>>>>> 34c25f66
 					</paper-button>
 				</div>
 			</div>
@@ -220,8 +213,6 @@
 							label="[[i18n.class]]">
 					</paper-input>
 				<div>
-<<<<<<< HEAD
-=======
 					<paper-input id="addSubscriberBalance"
 							name="balance"
 							type="number"
@@ -235,7 +226,6 @@
 					</paper-tooltip>
 				</div>
 				<div>
->>>>>>> 34c25f66
 					<i18n-msg msgid="enable">
 							Enable
 					</i18n-msg>
@@ -252,13 +242,8 @@
 						<i18n-msg msgid="multi">
 								Multisession
 						</i18n-msg>
-<<<<<<< HEAD
-					<div class="toggle">
-						<paper-toggle-button id="add10" 
-=======
 					<div style="display:inline-block;">
 						<paper-toggle-button id="addSubscriberMulti" 
->>>>>>> 34c25f66
 							name="multi-session">
 						</paper-toggle-button>
 					</div>
@@ -272,10 +257,11 @@
 									Submit
 							</i18n-msg>
 						</paper-button>
-						<paper-button dialog-dismiss
+						<paper-button
+								dialog-dismiss
 								class="cancel-button"
-<<<<<<< HEAD
-								onclick="subAddModal.close()">
+								autofocus
+								onclick="addSubscriberModal.close()">
 							<i18n-msg msgid="cancel">
 									Cancel
 							</i18n-msg>
@@ -337,42 +323,22 @@
 						</paper-button>
 						<paper-button dialog-dismiss
 								class="cancel-button"
-								onclick="subAddModal.close()">
+								onclick="addSubscriberModal.close()">
 							<i18n-msg msgid="cancel">
 									Cancel
 							</i18n-msg>
 						</paper-button>
 					</div>
-=======
-								dialog-confirm
-								autofocus
-								onclick="addSubscriberModal.close()">
-						<i18n-msg msgid="cancel">
-							Cancel
-						</i18n-msg>
-					</paper-button>
->>>>>>> 34c25f66
 				</div>
 			</div>
 			</iron-pages>
 			<paper-toast
-<<<<<<< HEAD
-					id="addSubscriberToastSuccess"
-					text="[[i18n.subToastSuc]]">
-			</paper-toast>
-			<paper-toast
-					id="addSubscriberToastError">
-			</paper-toast>
-		</paper-dialog>
-		<paper-dialog id="subSecretModal" class="generated" modal>
-=======
 					id="addSubscriberToastError">
 			</paper-toast>
 		</paper-dialog>
 		<paper-dialog
 				id="addSubscriberSecretModal"
 				class="generated" modal>
->>>>>>> 34c25f66
 			<paper-toolbar>
 				<h2>[[i18n.serverGen]]</h2>
 			</paper-toolbar>
@@ -410,7 +376,6 @@
 				id="addSubscriberAjax"
 				url="/ocs/v1/subscriber"
 				method = "post"
-<<<<<<< HEAD
 				content-type="application/json"
 				on-loading-changed="_onLoadingChanged"
 				on-response="_addSubscriberResponse"
@@ -421,12 +386,6 @@
 				url="catalogManagement/v1/productOffering"
 				method = "GET"
 				on-response="_getProductsResponse">
-=======
-				content-type="application/json",
-				on-loading-changed="_onLoadingChanged"
-				on-response="_addSubscriberResponse"
-				on-error="_addSubscriberError">
->>>>>>> 34c25f66
 		</iron-ajax>
 	</template>
 	<script>
@@ -445,7 +404,6 @@
 					}
 				},
 			},
-<<<<<<< HEAD
 			_getProductsResponse: function(event) {
 				var results = event.detail.xhr.response;
 				for (var index in results) {
@@ -459,22 +417,6 @@
 			},
 			_subscriberAddSubmit: function(event) {
 				var subscriber = new Object();
-				if(!document.getElementById("add1").disabled
-							&& document.getElementById("add1").value != null
-							&& document.getElementById("add1").value != "") {
-					subscriber.id = document.getElementById("add1").value;
-				}
-				if(!document.getElementById("add2").disabled
-							&& document.getElementById("add2").value != null
-							&& document.getElementById("add2").value != "") {
-					subscriber.password = document.getElementById("add2").value;
-				}
-				var attributes = new Array();
-				if(parseInt(document.getElementById("add3").value)
-						&& parseInt(document.getElementById("add3").value) != null) {
-=======
-			_subscriberAddSubmit: function(event) {
-				var subscriber = new Object();
 				if(!this.$.addSubscriberId.disabled) {
 					subscriber.id = this.$.addSubscriberId.value;
 				}
@@ -483,51 +425,30 @@
 				}
 				var attributes = new Array();
 				if(parseInt(this.$.addSubscriberDataRate.value)) {
->>>>>>> 34c25f66
 					var ascendDataRate = new Object();
 					ascendDataRate.name = "ascendDataRate";
 					ascendDataRate.value = parseInt(this.$.addSubscriberDataRate.value);
 					attributes.push(ascendDataRate);
 				}
-<<<<<<< HEAD
-				if(parseInt(document.getElementById("add4").value)
-						&& parseInt(document.getElementById("add4").value) != null) {
-=======
 				if(parseInt(this.$.addSubscriberXmitRate.value)) {
->>>>>>> 34c25f66
 					var ascendXmitRate = new Object();
 					ascendXmitRate.name = "ascendXmitRate";
 					ascendXmitRate.value = parseInt(this.$.addSubscriberXmitRate.value);
 					attributes.push(ascendXmitRate);
 				}
-<<<<<<< HEAD
-				if(parseInt(document.getElementById("add5").value)
-						&& parseInt(document.getElementById("add5").value) != null) {
-=======
 				if(parseInt(this.$.addSubscriberTimeout.value)) {
->>>>>>> 34c25f66
 					var sessionTimeout = new Object();
 					sessionTimeout.name = "sessionTimeout";
 					sessionTimeout.value = parseInt(this.$.addSubscriberTimeout.value);
 					attributes.push(sessionTimeout);
 				}
-<<<<<<< HEAD
-				if(parseInt(document.getElementById("add6").value)
-						&& parseInt(document.getElementById("add6").value) != null) {
-=======
 				if(parseInt(this.$.addSubscriberInterval.value)) {
->>>>>>> 34c25f66
 					var acctInterimInterval = new Object();
 					acctInterimInterval.name = "acctInterimInterval";
 					acctInterimInterval.value = parseInt(this.$.addSubscriberInterval.value);
 					attributes.push(acctInterimInterval);
 				}
-<<<<<<< HEAD
-				if(document.getElementById("add7").value
-						&& document.getElementById("add7").value != null) {
-=======
 				if(this.$.addSubscriberClass.value) {
->>>>>>> 34c25f66
 					var classx = new Object();
 					classx.name = "class";
 					if(this.$.addSubscriberClass.value == "") {
@@ -535,10 +456,8 @@
 					} else {
 						classx.value = this.$.addSubscriberClass.value;
 					}
-console.log(this.$.addSubscriberClass.value);
 				}
 				subscriber.attributes = attributes;
-<<<<<<< HEAD
 				var buckets = [];
 				if(parseInt(document.getElementById("add8").value)
 						&& parseInt(document.getElementById("add8").value) != null) {
@@ -547,8 +466,8 @@
 					subscriber.buckets = buckets;
 				}
 				subscriber.product = document.getElementById("addpro10").value;
-				subscriber.enabled= document.getElementById("add9").checked;
-				subscriber.multisession= document.getElementById("add10").checked;
+				subscriber.enabled = this.$.addSubscriberEnabled.checked;
+				subscriber.multisession = this.$.addSubscriberMulti.checked;
 				var ajax = this.$.addSubscriberAjax;
 				ajax.headers['Content-type'] = "application/json";
 				ajax.body = subscriber;
@@ -556,26 +475,12 @@
 				document.getElementById("add8").value = null;
 			},
 			_addSubscriberResponse: function(event) {
-				this.$.subAddModal.close();
-=======
-				subscriber.balance = parseInt(this.$.addSubscriberBalance.value);
-				subscriber.enabled = this.$.addSubscriberEnabled.checked;
-				subscriber.multisession = this.$.addSubscriberMulti.checked;
-				this.$.addSubscriberAjax.body = subscriber;
-				this.$.addSubscriberAjax.generateRequest();
-			},
-			_addSubscriberResponse: function(event) {
 				this.$.addSubscriberModal.close();
->>>>>>> 34c25f66
 				var ajax = this.$.addSubscriberAjax;
 				if (ajax.body.password == undefined || ajax.body.id == undefined) {
 					this.password = ajax.lastResponse.password;
 					this.identity = ajax.lastResponse.id;
-<<<<<<< HEAD
-					this.$.subSecretModal.open();
-=======
 					this.$.addSubscriberSecretModal.open();
->>>>>>> 34c25f66
 				} else {
 					this.$.addSubscriberToastSuccess.open();
 				}
@@ -586,11 +491,7 @@
 				this.$.addSubscriberToastError.open();
 			},
 			_onLoadingChanged: function(event) {
-<<<<<<< HEAD
-				if (document.getElementById("addSubscriberAjax").loading) {
-=======
 				if (this.$.addSubscriberAjax.loading) {
->>>>>>> 34c25f66
 					document.getElementById("progress").disabled = false;
 				} else {
 					document.getElementById("progress").disabled = true;
