--- conflicted
+++ resolved
@@ -239,7 +239,6 @@
 						});
 						ajax.generateRequest();
 					};
-<<<<<<< HEAD
 				},
 				_activeItemChanged: function(item) {
 					if (item != null){
@@ -296,60 +295,6 @@
 				showAddModal: function(event) {
 						var modal = document.getElementById("subAddModal");
 						modal.open();
-=======
-				}
-			},
-			_activeItemChanged: function(item) {
-				if (item != null){
-					var grid = this.$.subscriberGrid;
-					grid.selectedItems = item ? [item] : [];
-					var modal = document.getElementById("subUpdateModal");
-					modal.open();
-					document.getElementById("edit-id1").value = item.id;
-					document.getElementById("edit-pwd").value = item.password;
-					document.getElementById("edit-balance").value = item.balance;
-					document.getElementById("edit-recv-data-rate").value = item.ascendDataRate;
-					document.getElementById("edit-trans-data-rate").value = item.ascendXmitRate;
-					document.getElementById("edit-sess-timeout").value = item.sessionTimeout;
-					document.getElementById("edit-update-interval").value = item.acctInterimInterval;
-					document.getElementById("edit-class").value =  item.class;
-					document.getElementById("edit-enabled").checked =  item.enabled;
-					document.getElementById("edit-multi-session").checked =  item.multisession;
-				}
-			},
-			responseHandler: function(event) {
-				var grid = this.$.subscriberGrid;
-				var results = event.detail.xhr.response;
-				var range = event.detail.xhr.getResponseHeader('Content-Range');
-				if (range) {
-					var itemCount = range.split("/");
-					grid.size = Number(itemCount[1]);
-				} else {
-					grid.size = results.length;
-				}
-				grid.pageSize = grid.size;
-				var vaadinItems = new Array();
-				for (var index in results) {
-					var newRecord = new Object();
-					newRecord.id = results[index].id;
-					newRecord.password = results[index].password;
-					newRecord.balance = results[index].balance;
-					results[index].attributes.forEach(
-						function(attrObj) {
-							newRecord[attrObj.name] = attrObj.value;
-						}
-					);
-					newRecord.enabled = results[index].enabled;
-					newRecord.multisession = results[index].multisession;
-					vaadinItems[index] = newRecord;
->>>>>>> c24ee577
-				}
-				cbSub(vaadinItems);
-			},
-			showAddModal: function(event) {
-					var modal = document.getElementById("subAddModal");
-					modal.open();
-			}
 		});
 	</script>
 </dom-module>