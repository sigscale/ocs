<link rel="import" href="polymer/polymer.html">
<link rel="import" href="vaadin-grid/vaadin-grid.html">
<link rel="import" href="vaadin-grid/vaadin-grid-filter.html">
<link rel="import" href="vaadin-grid/vaadin-grid-sorter.html">
<link rel="import" href="i18n-msg/i18n-msg-behavior.html">
<link rel="import" href="iron-ajax/iron-ajax.html">
<link rel="import" href="paper-fab/paper-fab.html" >
<link rel="import" href="paper-toast/paper-toast.html">
<link rel="import" href="paper-styles/color.html">
<link rel="import" href="sig-sub-add.html">

<dom-module id="sig-sub-list">
	<style>
		::-webkit-input-placeholder { /* Chrome/Opera/Safari */
			color: initial;
			font-weight: bold;
		}
		::-moz-placeholder { /* Firefox 19+ */
			color: initial;
			font-weight: bold;
		}
		:-ms-input-placeholder { /* IE 10+ */
			color: initial;
			font-weight: bold;
		}
		:-moz-placeholder { /* Firefox 18- */
			color: initial;
			font-weight: bold;
		}
		.add-button {
			right: 2%;
			position: fixed;
			bottom: 5%;
			z-index: 100;
		}
		paper-fab {
			background: var(--paper-lime-a700);
			color: black;
		}
		vaadin-grid {
			height: 100%;
			--vaadin-grid-header-cell: {
				background: #ffb04c;
			};
		}
		vaadin-grid input {
			font-size: inherit;
			background: #ffb04c;
			border-style: none;
		}
		.yellow-button {
			text-transform: none;
			color: #eeff41;
		}
	</style>
	<template>
		<vaadin-grid id="subscriberGrid" active-item="{{activeItem}}">
			<vaadin-grid-column width="15ex" flex-grow="5">
				<template class="header">
						<vaadin-grid-sorter path="id">
							<vaadin-grid-filter aria-label="[[i18n.identity]]" path="id" value="[[_filterIdentity]]">
								<input placeholder="[[i18n.identity]]" value="{{_filterIdentity::input}}" focus-target>
							</vaadin-grid-filter>
						</vaadin-grid-sorter>
				</template>
				<template>[[item.id]]</template>
			</vaadin-grid-column>
			<vaadin-grid-column width="14ex">
				<template class="header">
						<vaadin-grid-filter aria-label="[[i18n.password]]" path="password" value="[[_filterPassword]]">
							<input placeholder="[[i18n.password]]" value="{{_filterPassword::input}}" focus-target>
						</vaadin-grid-filter>
				</template>
				<template>[[item.password]]</template>
			</vaadin-grid-column>
			<vaadin-grid-column width="8ex" flex-grow="5">
            <template class="header">
                  <vaadin-grid-sorter path="product">
                     <vaadin-grid-filter aria-label="Product" path="product" value="[[_filterBalance]]">
                        <input placeholder="Product" value="{{_filterBalance::input}}" focus-target>
                     </vaadin-grid-filter>
                  </vaadin-grid-sorter>
            </template>
            <template>[[item.product]]</template>
         </vaadin-grid-column>
			<vaadin-grid-column width="12ex" flex-grow="2">
				<template class="header">
						<vaadin-grid-sorter path="totalBalance">
							<vaadin-grid-filter aria-label="[[i18n.balance]]" path="totalBalance" value="[[_filterBalance]]">
								<input placeholder="[[i18n.balance]]" value="{{_filterBalance::input}}" focus-target>
							</vaadin-grid-filter>
						</vaadin-grid-sorter>
				</template>
				<template>[[item.totalBalance]]</template>
			</vaadin-grid-column>
			<vaadin-grid-column width="9ex" flex-grow="2">
				<template class="header">
					<i18n-msg msgid="asc">
						<vaadin-grid-sorter path="ascendDataRate">
							<vaadin-grid-filter aria-label="[[i18n.asc]]" path="ascendDataRate" value="[[_filterDataRate]]">
								<input placeholder="[[i18n.asc]]" value="{{_filterDataRate::input}}" focus-target>
							</vaadin-grid-filter>
						</vaadin-grid-sorter>
					</i18n-msg>
				</template>
				<template>[[item.ascendDataRate]]</template>
			</vaadin-grid-column>
			<vaadin-grid-column width="9ex" flex-grow="2">
				<template class="header">
					<vaadin-grid-sorter path="ascendXmitRate" direction="desc">
						<vaadin-grid-filter aria-label="[[i18n.xmit]]" path="ascendXmitRate" value="[[_filterXmitRate]]">
							<input placeholder="[[i18n.xmit]]" value="{{_filterXmitRate::input}}" focus-target>
						</vaadin-grid-filter>
					</vaadin-grid-sorter>
				</template>
				<template>[[item.ascendXmitRate]]</template>
			</vaadin-grid-column>
			<vaadin-grid-column width="8ex">
				<template class="header">
					<vaadin-grid-sorter path="sessionTimeout" direction="desc">
						<vaadin-grid-filter aria-label="[[i18n.session]]" path="sessionTimeout" value="[[_filterTimeout]]">
							<input placeholder="[[i18n.session]]" value="{{_filterTimeout::input}}" focus-target>
						</vaadin-grid-filter>
					</vaadin-grid-sorter>
				</template>
				<template>[[item.sessionTimeout]]</template>
			</vaadin-grid-column>
			<vaadin-grid-column width="8ex">
				<template class="header">
					<vaadin-grid-sorter path="acctInterimInterval" direction="desc">
						<vaadin-grid-filter aria-label="[[i18n.int]]" path="acctInterimInterval" value="[[_filterInterval]]">
							<input placeholder="[[i18n.int]]" value="{{_filterInterval::input}}" focus-target>
						</vaadin-grid-filter>
					</vaadin-grid-sorter>
				</template>
				<template>[[item.acctInterimInterval]]</template>
			</vaadin-grid-column>
			<vaadin-grid-column width="8ex" flex-grow="1">
				<template class="header">
					<vaadin-grid-sorter path="enabled">
						<vaadin-grid-filter aria-label="[[i18n.enable]]" path="enabled" value="[[_filterEnabled]]">
							<input placeholder="[[i18n.enable]]" value="{{_filterEnabled::input}}" focus-target>
						</vaadin-grid-filter>
					</vaadin-grid-sorter>
				</template>
				<template>[[item.enabled]]</template>
			</vaadin-grid-column>
			<vaadin-grid-column width="8ex" flex-grow="1">
				<template class="header">
					<vaadin-grid-sorter path="multisession">
						<vaadin-grid-filter aria-label="multisession" path="multisession" value="[[_filterMulti]]">
							<input placeholder="Multisession" value="{{_filterMulti::input}}" focus-target>
						</vaadin-grid-filter>
					</vaadin-grid-sorter>
				</template>
				<template>[[item.multisession]]</template>
			</vaadin-grid-column>
		</vaadin-grid>
		<div class="add-button">
			<paper-fab
					icon="add"
					on-click="showAddModal">
			</paper-fab>
		</div>
		<paper-toast
				id="addSubscriberToastSuccess"
				text="[[i18n.subscriberAdded]]">
		</paper-toast>
		<paper-toast
				id="updateSubscriberToastSuccess"
				text="[[i18n.subscriberUpdated]]">
		</paper-toast>
		<paper-toast
				id="deleteSubscriberToastSuccess"
				text="[[i18n.subscriberDeleted]]">
		</paper-toast>
		<paper-toast id="getSubscriberErrorToast" duration="0">
			<paper-button
					class="yellow-button"
					onclick="getSubscriberErrorToast.toggle()">
				Close
			</paper-button>
		</paper-toast>
<<<<<<< HEAD
		<paper-toast id="subscriberErrorToast" duration="0">
			<paper-button
					class="yellow-button"
					onclick="subscriberErrorToast.toggle()">
				Close
			</paper-button>
		</paper-toast>
		<iron-ajax
			id="getSubs"
			url="/ocs/v1/subscriber"
			on-response="getSubscriberResponse"
			on-error="getSubscriberError">
=======
		<iron-ajax
			id="getSubscriberAjax"
			url="/ocs/v1/subscriber"
			on-response="_getSubscriberResponse"
			on-error="_getSubscriberError">
>>>>>>> 34c25f66
		</iron-ajax>
	</template>
	<script>
		var cbSubscriber;
		var etag;
		Polymer ({
			is: 'sig-sub-list',
			behaviors: [i18nMsgBehavior],
			properties: {
				activePage: {
					type: Boolean,
					value: false,
					observer: '_activePageChanged'
				},
				activeItem: {
					observer:'_activeItemChanged'
				}
			},
			_activePageChanged: function(active) {
				if (active) {
					var grid = this.$.subscriberGrid;
					grid.columns = [
						{
							name: "id"
						},
						{
							name: "password"
						},
						{
							name: "product"
						},
						{
							name: "totalBalance"
						},
						{
							name: "ascendDataRate"
						},
						{
							name: "ascendXmitRate"
						},
						{
							name: "sessionTimeout"
						},
						{
							name: "acctInterimInterval"
						},
						{
							name: "class"
						},
						{
							name: "enabled"
						},
						{
							name: "multisession"
						}
					];
					grid.dataProvider = function(params, callback) {
						cbSubscriber = callback;
<<<<<<< HEAD
						var ajax = document.getElementById("getSubs");
=======
console.log(0);
						var ajax = document.getElementById("getSubscriberAjax");
>>>>>>> 34c25f66
						params.filters.forEach(function(filter, index) {
							if(index == 0) {
								ajax.url += '?' + filter.path + '=' + filter.value;
							} else {
								ajax.url += '&' + filter.path + '=' + filter.value;
							}
						});
console.log(1);
						params.sortOrders.forEach(function(sort, index) {
							var dirsort;
							if(sort.direction == "desc") {
								dirsort = '-' + sort.path;
							} else {
								dirsort = sort.path;
							}
							if(index == 0) {
								if(params.filters.length == 0) {
									ajax.url += '?sort=' + dirsort;
								} else {
									ajax.url += '&sort=' + dirsort;
								}
							} else {
								ajax.url += ',' + dirsort;
							}
						});
<<<<<<< HEAD
=======
console.log(2);
>>>>>>> 34c25f66
						var startRange = params.page * params.pageSize + 1;
						var endRange = startRange + params.pageSize;
						ajax.headers['Range'] = "items="
									+ startRange.toString() + "-" + endRange.toString();
<<<<<<< HEAD
						if (etag != undefined) {
							ajax.headers['If-Match'] = etag;
						}
=======
console.log(3);
						if (etag !== undefined & etag !== null) {
							ajax.headers['If-Match'] = etag;
						}
console.log(ajax.headers);
>>>>>>> 34c25f66
						ajax.generateRequest();
console.log(5);
					};
<<<<<<< HEAD
					}
				},
				_activeItemChanged: function(item) {
					if (item != null){
						var grid = this.$.subscriberGrid;
						grid.selectedItems = item ? [item] : [];
						var modal = document.getElementById("subUpdateModal");
						modal.open();
						document.getElementById("edit-id1").value = item.id;
						document.getElementById("edit-pwd").value = item.password;
						document.getElementById("edit-bal").value = item.totalBalance;
						document.getElementById("edit-recv-data-rate").value = item.ascendDataRate;
						document.getElementById("edit-trans-data-rate").value = item.ascendXmitRate;
						document.getElementById("edit-sess-timeout").value = item.sessionTimeout;
						document.getElementById("edit-update-interval").value = item.acctInterimInterval;
						document.getElementById("edit-class").value =  item.class;
						document.getElementById("edit-enabled").checked =  item.enabled;
						document.getElementById("edit-multi-session").checked =  item.multisession;
					}
				},
			getSubscriberResponse: function(event) {
=======
				}
			},
			_activeItemChanged: function(item) {
				if (item != null){
					this.$.subscriberGrid.selectedItems = item ? [item] : [];
					document.getElementById("updateSubscriberModal").open();
					document.getElementById("updateSubscriberId").value = item.id;
					document.getElementById("updateSubscriberPassword").value = item.password;
					document.getElementById("updateSubscriberBalance").value = item.balance;
					document.getElementById("updateSubscriberDataRate").value = item.ascendDataRate;
					document.getElementById("updateSubscriberXmitRate").value = item.ascendXmitRate;
					document.getElementById("updateSubscriberTimeout").value = item.sessionTimeout;
					document.getElementById("updateSubscriberInterval").value = item.acctInterimInterval;
					document.getElementById("updateSubscriberClass").value =  item.class;
					document.getElementById("updateSubscriberEnabled").checked =  item.enabled;
					document.getElementById("updateSubscriberMulti").checked =  item.multisession;
				}
			},
			_getSubscriberResponse: function(event) {
>>>>>>> 34c25f66
				var grid = this.$.subscriberGrid;
				var results = event.detail.xhr.response;
				etag = event.detail.xhr.getResponseHeader('ETag');
				var range = event.detail.xhr.getResponseHeader('Content-Range');
				if (grid.size == undefined) {
					grid.size = 0;
				}
				if (range) {
					var range1 = range.split("/");
					var range2 = range1[0].split("-");
					if (range1[1] != "*") {
						grid.size = Number(range1[1]);
					} else {
						grid.size = Number(range2[1]) + grid.pageSize * 2;
					}
				} else {
					grid.size += grid.pageSize * 2;
				}
				var vaadinItems = new Array();
				for (var index in results) {
					var newRecord = new Object();
					newRecord.id = results[index].id;
					newRecord.password = results[index].password;
					newRecord.balance = results[index].balance;
					results[index].attributes.forEach(
						function(attrObj) {
							newRecord[attrObj.name] = attrObj.value;
						}
					);
					results[index].attributes.forEach(
						function(attrObj) {
							newRecord[attrObj.name] = attrObj.value;
						}
					);
					newRecord.enabled = results[index].enabled;
					newRecord.multisession = results[index].multisession;
					vaadinItems[index] = newRecord;
				}
				cbSubscriber(vaadinItems);
			},
<<<<<<< HEAD
			getSubscriberError: function(event) {
				this.$.subscriberGrid.size = 0;
				cbSubscriber([]);
				this.$.subscriberErrorToast.text = event.detail.request.xhr.statusText;
				this.$.subscriberErrorToast.open();
			},
			showAddModal: function(event) {
				document.getElementById("getProductsAjax").generateRequest();
				document.getElementById("subAddModal").open();
=======
			_getSubscriberError: function(event) {
				this.$.subscriberGrid.size = 0;
				cbSubscriber([]);
				this.$.getSubscriberErrorToast.text = event.detail.request.xhr.statusText;
				this.$.getSubscriberErrorToast.open();
			},
			showAddModal: function(event) {
				document.getElementById("addSubscriberModal").open();
>>>>>>> 34c25f66
			}
		});
	</script>
</dom-module><|MERGE_RESOLUTION|>--- conflicted
+++ resolved
@@ -181,26 +181,11 @@
 				Close
 			</paper-button>
 		</paper-toast>
-<<<<<<< HEAD
-		<paper-toast id="subscriberErrorToast" duration="0">
-			<paper-button
-					class="yellow-button"
-					onclick="subscriberErrorToast.toggle()">
-				Close
-			</paper-button>
-		</paper-toast>
-		<iron-ajax
-			id="getSubs"
-			url="/ocs/v1/subscriber"
-			on-response="getSubscriberResponse"
-			on-error="getSubscriberError">
-=======
 		<iron-ajax
 			id="getSubscriberAjax"
 			url="/ocs/v1/subscriber"
 			on-response="_getSubscriberResponse"
 			on-error="_getSubscriberError">
->>>>>>> 34c25f66
 		</iron-ajax>
 	</template>
 	<script>
@@ -259,12 +244,7 @@
 					];
 					grid.dataProvider = function(params, callback) {
 						cbSubscriber = callback;
-<<<<<<< HEAD
-						var ajax = document.getElementById("getSubs");
-=======
-console.log(0);
 						var ajax = document.getElementById("getSubscriberAjax");
->>>>>>> 34c25f66
 						params.filters.forEach(function(filter, index) {
 							if(index == 0) {
 								ajax.url += '?' + filter.path + '=' + filter.value;
@@ -272,7 +252,6 @@
 								ajax.url += '&' + filter.path + '=' + filter.value;
 							}
 						});
-console.log(1);
 						params.sortOrders.forEach(function(sort, index) {
 							var dirsort;
 							if(sort.direction == "desc") {
@@ -290,51 +269,15 @@
 								ajax.url += ',' + dirsort;
 							}
 						});
-<<<<<<< HEAD
-=======
-console.log(2);
->>>>>>> 34c25f66
 						var startRange = params.page * params.pageSize + 1;
 						var endRange = startRange + params.pageSize;
 						ajax.headers['Range'] = "items="
 									+ startRange.toString() + "-" + endRange.toString();
-<<<<<<< HEAD
-						if (etag != undefined) {
-							ajax.headers['If-Match'] = etag;
-						}
-=======
-console.log(3);
 						if (etag !== undefined & etag !== null) {
 							ajax.headers['If-Match'] = etag;
 						}
-console.log(ajax.headers);
->>>>>>> 34c25f66
 						ajax.generateRequest();
-console.log(5);
 					};
-<<<<<<< HEAD
-					}
-				},
-				_activeItemChanged: function(item) {
-					if (item != null){
-						var grid = this.$.subscriberGrid;
-						grid.selectedItems = item ? [item] : [];
-						var modal = document.getElementById("subUpdateModal");
-						modal.open();
-						document.getElementById("edit-id1").value = item.id;
-						document.getElementById("edit-pwd").value = item.password;
-						document.getElementById("edit-bal").value = item.totalBalance;
-						document.getElementById("edit-recv-data-rate").value = item.ascendDataRate;
-						document.getElementById("edit-trans-data-rate").value = item.ascendXmitRate;
-						document.getElementById("edit-sess-timeout").value = item.sessionTimeout;
-						document.getElementById("edit-update-interval").value = item.acctInterimInterval;
-						document.getElementById("edit-class").value =  item.class;
-						document.getElementById("edit-enabled").checked =  item.enabled;
-						document.getElementById("edit-multi-session").checked =  item.multisession;
-					}
-				},
-			getSubscriberResponse: function(event) {
-=======
 				}
 			},
 			_activeItemChanged: function(item) {
@@ -343,7 +286,6 @@
 					document.getElementById("updateSubscriberModal").open();
 					document.getElementById("updateSubscriberId").value = item.id;
 					document.getElementById("updateSubscriberPassword").value = item.password;
-					document.getElementById("updateSubscriberBalance").value = item.balance;
 					document.getElementById("updateSubscriberDataRate").value = item.ascendDataRate;
 					document.getElementById("updateSubscriberXmitRate").value = item.ascendXmitRate;
 					document.getElementById("updateSubscriberTimeout").value = item.sessionTimeout;
@@ -354,7 +296,6 @@
 				}
 			},
 			_getSubscriberResponse: function(event) {
->>>>>>> 34c25f66
 				var grid = this.$.subscriberGrid;
 				var results = event.detail.xhr.response;
 				etag = event.detail.xhr.getResponseHeader('ETag');
@@ -395,17 +336,6 @@
 				}
 				cbSubscriber(vaadinItems);
 			},
-<<<<<<< HEAD
-			getSubscriberError: function(event) {
-				this.$.subscriberGrid.size = 0;
-				cbSubscriber([]);
-				this.$.subscriberErrorToast.text = event.detail.request.xhr.statusText;
-				this.$.subscriberErrorToast.open();
-			},
-			showAddModal: function(event) {
-				document.getElementById("getProductsAjax").generateRequest();
-				document.getElementById("subAddModal").open();
-=======
 			_getSubscriberError: function(event) {
 				this.$.subscriberGrid.size = 0;
 				cbSubscriber([]);
@@ -413,8 +343,8 @@
 				this.$.getSubscriberErrorToast.open();
 			},
 			showAddModal: function(event) {
+				document.getElementById("getProductsAjax").generateRequest();
 				document.getElementById("addSubscriberModal").open();
->>>>>>> 34c25f66
 			}
 		});
 	</script>
