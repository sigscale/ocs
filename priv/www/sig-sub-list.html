--- conflicted
+++ resolved
@@ -182,12 +182,8 @@
 		</iron-ajax>
 	</template>
 	<script>
-<<<<<<< HEAD
-		var cbSub;
-=======
 		var cbSubscriber;
 		var etag;
->>>>>>> b2c35c17
 		Polymer ({
 			is: 'sig-sub-list',
 			behaviors: [i18nMsgBehavior],
@@ -240,14 +236,9 @@
 						}
 					];
 					grid.dataProvider = function(params, callback) {
-<<<<<<< HEAD
-						cbSub = callback;
-						var ajax = document.getElementById("getSubs");
-=======
 						var ajax = document.getElementById("getSubs");
 						ajax.url = "/ocs/v1/subscriber"
 						cbSubscriber = callback;
->>>>>>> b2c35c17
 						params.filters.forEach(function(filter, index) {
 							if(index == 0) {
 								ajax.url += '?' + filter.path + '=' + filter.value;
@@ -303,36 +294,6 @@
 				},
 				responseHandler: function(event) {
 					var grid = this.$.subscriberGrid;
-<<<<<<< HEAD
-					var results = event.detail.xhr.response;
-					var range = event.detail.xhr.getResponseHeader('Content-Range');
-					if (grid.size == undefined) {
-						grid.size = 0;
-					}
-					if (range) {
-						var range1 = range.split("/");
-						var range2 = range1[0].split("-");
-						if (range1[1] != "*") {
-							grid.size = Number(range1[1]);
-						} else {
-							grid.size = Number(range2[1]) + grid.pageSize * 2;
-						}
-					} else {
-						grid.size += grid.pageSize * 2;
-					}
-					var vaadinItems = new Array();
-					function bala(totalBalance) {
-						return totalBalance.units == "octets";
-					}
-					for (var index in results) {
-						var newRecord = new Object();
-						newRecord.id = results[index].id;
-						newRecord.password = results[index].password;
-						newRecord.product = results[index].product;
-						var totalFind = results[index].totalBalance.find(bala);
-						if (totalFind) {
-							newRecord.totalBalance = totalFind.amount;
-=======
 					grid.selectedItems = item ? [item] : [];
 					var modal = document.getElementById("subUpdateModal");
 					modal.open();
@@ -376,7 +337,6 @@
 					results[index].attributes.forEach(
 						function(attrObj) {
 							newRecord[attrObj.name] = attrObj.value;
->>>>>>> b2c35c17
 						}
 						results[index].attributes.forEach(
 							function(attrObj) {
@@ -393,8 +353,6 @@
 					document.getElementById("getProductsAjax").generateRequest();
 					document.getElementById("subAddModal").open();
 				}
-<<<<<<< HEAD
-=======
 				cbSubscriber(vaadinItems);
 			},
 			getSubscriberError: function(event) {
@@ -407,7 +365,6 @@
 					var modal = document.getElementById("subAddModal");
 					modal.open();
 			}
->>>>>>> b2c35c17
 		});
 	</script>
 </dom-module>