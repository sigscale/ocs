{
  "openapi" : "3.0.0",
  "info" : {
    "version" : "1.0.0",
    "title" : "Nrf_Rating",
    "description" : "## RF Rating Service\nThe RF performs both monetary and non-monetary unit determination (rating) for all charging levels (bearer, session and service) before and after service delivery (prepaid and postpaid) and based on dynamic credit limit update. Rating considers cross-product, cross-channel, counter-based, rental-based and recharge-based discounts, benefits and allowances. Rating may be perfomed based on dimensions of volume, time and events.\n\nRate requests include various rating parameters such as service identifier, subscriber reference, network identification, user location, service usage time, transferred data volume, etc. The rate request may contain multiple service identifiers that reflect the list of active services contained in the context handled by the rating service consumer (CHF/OCF).\n\nThe RF determines the applicable price or tariff model and returns it to the NF consumer (CHF/OCF), according to rate requests, subscriber contractual terms, the rating rules configured by operators and billing related information. Note that in case of multiple service requests received, the RF may apply a special price or tariff which can be different to the price or tariff applied to the related services handled separately. For example a VoLTE call may have the data volume associated with the bearer usage free of charge while rating the time associated with the voice session.\n\nTo support the online rating process, the RF needs counters. The counters may be maintained by the RF or by the ABMF. In the former case counters are optional in rating requests.\n\nSee\\:\n  - [3GPP TS 32.296 Online Charging System (OCS) - Applications and Interfaces](https://www.3gpp.org/ftp/Specs/archive/32_series/32.296)\n  - [3GPP TS 32.290 Services, Operations and Procedures of Charging using Service Based Interface (SBI)](https://webapp.etsi.org/key/key.asp?GSMSpecPart1=32&GSMSpecPart2=290)\n  - [3GPP TS 32.291 5G System, Charging Service; Stage 3](https://webapp.etsi.org/key/key.asp?GSMSpecPart1=32&GSMSpecPart2=291)",
    "license" : {
      "name" : "Apache 2.0"
    },
    "contact" : {
      "name" : "SigScale",
      "email" : "support@sigscale.com",
      "url" : "http://www.sigscale.com"
    }
  },
  "servers" : [ {
    "url" : "{apiRoot}/nrf-rating/v1",
    "variables" : {
      "apiRoot" : {
        "default" : "https://example.com",
        "description" : "apiRoot as defined in subclause 4.4 of 3GPP TS 29.501."
      }
    }
  }, {
    "description" : "SwaggerHub API Auto Mocking",
    "url" : "https://virtserver.swaggerhub.com/SigScale/nrf-rating/1.0.0"
  } ],
  "security" : [ { }, {
    "oAuth2ClientCredentials" : [ "nrf-rating" ]
  } ],
  "paths" : {
    "/ratingdata" : {
      "post" : {
        "operationId" : "startRating",
        "tags" : [ "Rating Data (Collection)" ],
        "requestBody" : {
          "required" : true,
          "content" : {
            "application/json" : {
              "schema" : {
                "$ref" : "#/components/schemas/RatingDataRequest"
              },
              "examples" : {
                "IEC (Class B)" : {
                  "summary" : "Immediate Event Charging (IEC) (Class B)",
                  "description" : "Request an atomic charging operation which succeeds or fails.",
                  "value" : {
                    "nfConsumerIdentification" : {
                      "nodeFunctionality" : "OCF"
                    },
                    "invocationTimeStamp" : "2020-12-13T15:28:32.123Z",
                    "invocationSequenceNumber" : 1,
                    "actualTime" : "2020-12-13T15:28:32Z",
                    "subscriptionId" : [ "msisdn-14165551234", "imsi-001001000000001" ],
                    "oneTimeEvent" : true,
                    "oneTimeEventType" : "IEC",
                    "serviceRating" : [ {
                      "serviceContextId" : "32274@3gpp.org",
                      "serviceId" : 4,
                      "destinationId" : [ {
                        "destinationIdType" : "DN",
                        "destinationIdData" : "14165556789"
                      } ],
                      "requestSubType" : "DEBIT"
                    } ]
                  }
                },
                "ECUR (Class A)" : {
                  "summary" : "Event Charging with Unit Reservation (ECUR) (Class A)",
                  "description" : "Request a traiff rate for a one time event.",
                  "value" : {
                    "nfConsumerIdentification" : {
                      "nodeFunctionality" : "OCF"
                    },
                    "invocationTimeStamp" : "2020-12-13T15:28:32.123Z",
                    "invocationSequenceNumber" : 1,
                    "actualTime" : "2020-12-13T15:28:32Z",
                    "subscriptionId" : [ "msisdn-14165551234", "imsi-001001000000001" ],
                    "oneTimeEvent" : true,
                    "oneTimeEventType" : "PEC",
                    "serviceRating" : [ {
                      "serviceContextId" : "32274@3gpp.org",
                      "serviceId" : 4,
                      "destinationId" : [ {
                        "destinationIdType" : "DN",
                        "destinationIdData" : "14165556789"
                      } ]
                    } ]
                  }
                },
                "ECUR (Class B)" : {
                  "summary" : "Event Charging with Unit Reservation (ECUR) (Class B)",
                  "description" : "Request a reservation for a one time event.",
                  "value" : {
                    "nfConsumerIdentification" : {
                      "nodeFunctionality" : "OCF"
                    },
                    "invocationTimeStamp" : "2020-12-13T15:28:32.123Z",
                    "invocationSequenceNumber" : 1,
                    "actualTime" : "2020-12-13T15:28:32Z",
                    "subscriptionId" : [ "msisdn-14165551234", "imsi-001001000000001" ],
                    "oneTimeEvent" : true,
                    "oneTimeEventType" : "PEC",
                    "serviceRating" : [ {
                      "serviceContextId" : "32274@3gpp.org",
                      "serviceId" : 4,
                      "destinationId" : [ {
                        "destinationIdType" : "DN",
                        "destinationIdData" : "14165556789"
                      } ],
                      "requestSubType" : "RESERVE",
                      "requestedUnit" : {
                        "serviceSpecificUnit" : 1
                      }
                    } ]
                  }
                },
                "SCUR (Class A)" : {
                  "summary" : "Session Charging with Unit Reservation (SCUR) (Class A)",
                  "description" : "Request a tariff rate for charging a session. Two services are requested (i.e. data and VoLTE).",
                  "value" : {
                    "nfConsumerIdentification" : {
                      "nodeFunctionality" : "OCF"
                    },
                    "invocationTimeStamp" : "2020-12-13T15:28:32.123Z",
                    "invocationSequenceNumber" : 1,
                    "actualTime" : "2020-12-13T15:28:32Z",
                    "subscriptionId" : [ "msisdn-14165551234", "imsi-001001000000001" ],
                    "serviceRating" : [ {
                      "serviceContextId" : "32251@3gpp.org",
                      "serviceId" : 1,
                      "ratingGroup" : 2
                    }, {
                      "serviceContextId" : "32251@3gpp.org",
                      "serviceId" : 2,
                      "ratingGroup" : 32
                    } ]
                  }
                },
                "SCUR (Class B)" : {
                  "summary" : "Session Charging with Unit Reservation (SCUR) (Class B)",
                  "description" : "Request a reservation for charging a session. Two services are requested (i.e. data and VoLTE).",
                  "value" : {
                    "nfConsumerIdentification" : {
                      "nodeFunctionality" : "OCF"
                    },
                    "invocationTimeStamp" : "2020-12-13T15:28:32.123Z",
                    "invocationSequenceNumber" : 1,
                    "actualTime" : "2020-12-13T15:28:32Z",
                    "subscriptionId" : [ "msisdn-14165551234", "imsi-001001000000001" ],
                    "serviceRating" : [ {
                      "serviceContextId" : "32251@3gpp.org",
                      "serviceId" : 1,
                      "ratingGroup" : 2,
                      "requestSubType" : "RESERVE"
                    }, {
                      "serviceContextId" : "32251@3gpp.org",
                      "serviceId" : 2,
                      "ratingGroup" : 32,
                      "requestSubType" : "RESERVE"
                    } ]
                  }
                },
                "Roaming" : {
                  "summary" : "Roaming voice call service (VCS).",
                  "description" : "Request a reservation for charging a roaming voice call session. The user location is provided to enable rating based on Visited Public Land Mobile Network (PLMN).",
                  "value" : {
                    "nfConsumerIdentification" : {
                      "nodeFunctionality" : "OCF"
                    },
                    "invocationTimeStamp" : "2020-12-13T15:28:32.123Z",
                    "invocationSequenceNumber" : 1,
                    "actualTime" : "2020-12-13T15:28:32Z",
                    "subscriptionId" : [ "msisdn-14165551234", "imsi-001001000000001" ],
                    "serviceRating" : [ {
                      "serviceContextId" : "32276@3gpp.org",
                      "serviceInformation" : {
                        "vlrNumber" : "12125550000"
                      },
                      "requestSubType" : "RESERVE"
                    } ]
                  }
                }
              }
            }
          }
        },
        "responses" : {
          "200" : {
            "description" : "Rating succeeded (Class A)",
            "content" : {
              "application/json" : {
                "schema" : {
                  "$ref" : "#/components/schemas/RatingDataResponse"
                },
                "examples" : {
                  "ECUR (Class A)" : {
                    "summary" : "Event Charging with Unit Reservation (ECUR) (Class A)",
                    "description" : "Successful tariff rating of SMS.",
                    "value" : {
                      "invocationTimeStamp" : "2020-12-13T15:28:32.186Z",
                      "invocationSequenceNumber" : 1,
                      "serviceRating" : {
                        "serviceContextId" : "32274@3gpp.org",
                        "serviceIdentifier" : 1,
                        "ratingGroup" : 100,
                        "price" : {
                          "amount" : {
                            "currencyCode" : "CAD",
                            "valueDigits" : 5,
                            "exponent" : -10
                          }
                        }
                      }
                    }
                  },
                  "SCUR (Class A)" : {
                    "summary" : "Session Charging with Unit Reservation (SCUR) (Class A)",
                    "description" : "Successful tariff rating for a data session. Rate to apply is 0.75 PHP per megabyte.",
                    "value" : {
                      "invocationTimeStamp" : "2020-12-13T15:28:32.123Z",
                      "invocationSequenceNumber" : 1,
                      "serviceRating" : [ {
                        "serviceContextId" : "32251@3gpp.org",
                        "serviceId" : 1,
                        "ratingGroup" : 2,
                        "currentTariff" : {
                          "currencyCode" : "PHP",
                          "rateElement" : [ {
                            "unitType" : "TOTAL_VOLUME",
                            "unitSize" : {
                              "valueDigits" : 1000000
                            },
                            "unitCost" : {
                              "valueDigits" : 75,
                              "exponent" : -3
                            }
                          } ]
                        }
                      }, {
                        "serviceContextId" : "32251@3gpp.org",
                        "serviceId" : 2,
                        "ratingGroup" : 32,
                        "currentTariff" : {
                          "currencyCode" : "PHP",
                          "rateElement" : [ {
                            "unitType" : "TOTAL_VOLUME",
                            "unitSize" : {
                              "valueDigits" : 1000000
                            },
                            "unitCost" : {
                              "valueDigits" : 0
                            }
                          } ]
                        }
                      } ]
                    }
                  }
                }
              }
            }
          },
          "201" : {
            "description" : "Created",
            "headers" : {
              "Location" : {
                "schema" : {
                  "description" : "RatingDataRef",
                  "type" : "string"
                }
              }
            },
            "content" : {
              "application/json" : {
                "schema" : {
                  "$ref" : "#/components/schemas/RatingDataResponse"
                },
                "examples" : {
                  "IEC (Class B)" : {
                    "summary" : "Immediate Event Charging (IEC) (Class B)",
                    "description" : "Successful charging of an SMS.",
                    "value" : {
                      "invocationTimeStamp" : "2020-12-13T15:28:32.186Z",
                      "invocationSequenceNumber" : 1,
                      "serviceRating" : {
                        "serviceContextId" : "32274@3gpp.org",
                        "serviceId" : 4,
                        "price" : {
                          "amount" : {
                            "currencyCode" : "CAD",
                            "valueDigits" : 5,
                            "exponent" : -10
                          }
                        },
                        "consumedUnit" : {
                          "serviceSpecificUnit" : 1
                        },
                        "resultCode" : "SUCCESS"
                      }
                    }
                  },
                  "ECUR (Class B)" : {
                    "summary" : "Event Charging with Unit Reservation (ECUR) (Class B)",
                    "description" : "Successful reservation for an SMS.",
                    "value" : {
                      "invocationTimeStamp" : "2020-12-13T15:28:32.186Z",
                      "invocationSequenceNumber" : 1,
                      "serviceRating" : {
                        "serviceContextId" : "32274@3gpp.org",
                        "serviceId" : 4,
                        "price" : {
                          "amount" : {
                            "currencyCode" : "CAD",
                            "valueDigits" : 5,
                            "exponent" : -10
                          }
                        },
                        "grantedUnit" : {
                          "serviceSpecificUnit" : 1
                        },
                        "resultCode" : "SUCCESS"
                      }
                    }
                  },
                  "SCUR (Class B)" : {
                    "summary" : "Session Charging with Unit Reservation (SCUR) (Class B)",
                    "description" : "Successful reservation for a data session. Two services were requested and both were granted.",
                    "value" : {
                      "invocationTimeStamp" : "2020-12-13T15:28:32.123Z",
                      "invocationSequenceNumber" : 1,
                      "serviceRating" : [ {
                        "serviceContextId" : "32251@3gpp.org",
                        "serviceId" : 1,
                        "ratingGroup" : 2,
                        "grantedUnit" : {
                          "totalVolume" : 100000000
                        },
                        "resultCode" : "SUCCESS"
                      }, {
                        "serviceContextId" : "32251@3gpp.org",
                        "serviceId" : 2,
                        "ratingGroup" : 32,
                        "grantedUnit" : {
                          "totalVolume" : 100000000
                        },
                        "resultCode" : "SUCCESS"
                      } ]
                    }
                  },
                  "PARTIAL" : {
                    "summary" : "Partial Success (SCUR)",
                    "description" : "Reservation request succeeds for one service but is unsuccessful for another. The session may continue with the service which succeeded.",
                    "value" : {
                      "invocationTimeStamp" : "2020-12-13T15:28:32.123Z",
                      "invocationSequenceNumber" : 1,
                      "serviceRating" : [ {
                        "serviceContextId" : "32251@3gpp.org",
                        "serviceId" : 1,
                        "ratingGroup" : 2,
                        "grantedUnit" : {
                          "totalVolume" : 100000000
                        },
                        "resultCode" : "SUCCESS"
                      }, {
                        "serviceContextId" : "32251@3gpp.org",
                        "serviceId" : 2,
                        "ratingGroup" : 32,
                        "resultCode" : "QUOTA_LIMIT_REACHED"
                      } ],
                      "invocationResult" : {
                        "error" : {
                          "cause" : "QUOTA_LIMIT_REACHED",
                          "title" : "Request denied due to insufficient credit",
                          "invalidParam" : [ {
                            "param" : "/serviceRating/1"
                          } ]
                        },
                        "failureHandling" : "CONTINUE"
                      }
                    }
                  }
                }
              }
            }
          },
          "400" : {
            "description" : "Bad request",
            "content" : {
              "application/problem+json" : {
                "schema" : {
                  "$ref" : "https://api.swaggerhub.com/domains/SigScale/TS29571_CommonData/1.2.1#/components/schemas/ProblemDetails"
                },
                "examples" : {
                  "UNKNOWN_CONTEXT" : {
                    "summary" : "Unknown Service Context",
                    "description" : "The request failed completely due to an unknown service context value.",
                    "value" : {
                      "cause" : "CHARGING_FAILED",
                      "title" : "Incomplete or erroneous session or subscriber information",
                      "invalidParams" : [ {
                        "param" : "/serviceRating/0/serviceContextId",
                        "reason" : "unknown context"
                      } ]
                    }
                  }
                }
              }
            }
          },
          "403" : {
            "description" : "Forbidden",
            "content" : {
              "application/problem+json" : {
                "schema" : {
                  "$ref" : "https://api.swaggerhub.com/domains/SigScale/TS29571_CommonData/1.2.1#/components/schemas/ProblemDetails"
                },
                "examples" : {
                  "QUOTA_LIMIT_REACHED" : {
                    "summary" : "Out of Credit",
                    "description" : "The request failed completely due to insuffcient credit to fulfill the reservation request.",
                    "value" : {
                      "cause" : "QUOTA_LIMIT_REACHED",
                      "title" : "Request denied due to insufficient credit (usage applied)",
                      "invalidParams" : [ {
                        "param" : "/serviceRating/0"
                      }, {
                        "param" : "/serviceRating/1"
                      } ]
                    }
                  }
                }
              }
            }
          },
          "404" : {
            "description" : "Not Found",
            "content" : {
              "application/problem+json" : {
                "schema" : {
                  "$ref" : "https://api.swaggerhub.com/domains/SigScale/TS29571_CommonData/1.2.1#/components/schemas/ProblemDetails"
                },
                "examples" : {
                  "USER_UNKNOWN" : {
                    "summary" : "Unknown Subscriber",
                    "description" : "The request failed completely because the subscriber identity could not be matched with a known subscriber.",
                    "value" : {
                      "cause" : "USER_UNKNOWN",
                      "title" : "Request denied because the subscriber identity is unrecognized",
                      "invalidParams" : [ {
                        "param" : "/subscriptionId/1",
                        "reason" : "unknown imsi"
                      } ]
                    }
                  }
                }
              }
            }
          },
          "401" : {
            "$ref" : "https://api.swaggerhub.com/domains/SigScale/TS29571_CommonData/1.2.1#/components/responses/401"
          },
          "410" : {
            "$ref" : "https://api.swaggerhub.com/domains/SigScale/TS29571_CommonData/1.2.1#/components/responses/410"
          },
          "411" : {
            "$ref" : "https://api.swaggerhub.com/domains/SigScale/TS29571_CommonData/1.2.1#/components/responses/411"
          },
          "413" : {
            "$ref" : "https://api.swaggerhub.com/domains/SigScale/TS29571_CommonData/1.2.1#/components/responses/413"
          },
          "500" : {
            "$ref" : "https://api.swaggerhub.com/domains/SigScale/TS29571_CommonData/1.2.1#/components/responses/500"
          },
          "503" : {
            "$ref" : "https://api.swaggerhub.com/domains/SigScale/TS29571_CommonData/1.2.1#/components/responses/503"
          },
          "default" : {
            "$ref" : "https://api.swaggerhub.com/domains/SigScale/TS29571_CommonData/1.2.1#/components/responses/default"
          }
        },
        "summary" : "Create rating data for a new event or session",
        "description" : "The rating data collection represents instances of rating requests."
      }
    },
    "/ratingdata/{RatingDataRef}/update" : {
      "post" : {
        "operationId" : "updateRating",
        "tags" : [ "Individual Rating Data (Document)" ],
        "requestBody" : {
          "required" : true,
          "content" : {
            "application/json" : {
              "schema" : {
                "$ref" : "#/components/schemas/RatingDataRequest"
              },
              "examples" : {
                "SCUR (Class B)" : {
                  "summary" : "Session Charging with Unit Reservation (SCUR) (Class B)",
                  "value" : {
                    "nfConsumerIdentification" : {
                      "nodeFunctionality" : "OCF"
                    },
                    "invocationTimeStamp" : "2020-12-13T15:33:10.203Z",
                    "invocationSequenceNumber" : 2,
                    "actualTime" : "2020-12-13T15:33:10Z",
                    "serviceRating" : [ {
                      "serviceContextId" : "32251@3gpp.org",
                      "serviceId" : 1,
                      "ratingGroup" : 32,
                      "requestSubType" : "DEBIT",
                      "consumedUnit" : {
                        "totalVolume" : 83256442
                      }
                    }, {
                      "serviceContextId" : "32251@3gpp.org",
                      "serviceId" : 1,
                      "ratingGroup" : 32,
                      "requestSubType" : "RESERVE"
                    } ]
                  }
                }
              }
            }
          }
        },
        "parameters" : [ {
          "name" : "RatingDataRef",
          "in" : "path",
          "description" : "A unique identifier for a rating data resource.",
          "required" : true,
          "schema" : {
            "type" : "string"
          }
        } ],
        "responses" : {
          "200" : {
            "description" : "Updated Rating Data resource is returned",
            "content" : {
              "application/json" : {
                "schema" : {
                  "$ref" : "#/components/schemas/RatingDataResponse"
                },
                "examples" : {
                  "SCUR (Class B)" : {
                    "summary" : "Session Charging with Unit Reservation (SCUR) (Class B)",
                    "value" : {
                      "invocationTimeStamp" : "2020-12-13T15:33:10.289Z",
                      "invocationSequenceNumber" : 2,
                      "serviceRating" : [ {
                        "serviceContextId" : "32251@3gpp.org",
                        "serviceId" : 1,
                        "ratingGroup" : 32,
                        "consumedUnit" : {
                          "totalVolume" : 83256442
                        },
                        "resultCode" : "SUCCESS"
                      }, {
                        "serviceContextId" : "32251@3gpp.org",
                        "serviceId" : 1,
                        "ratingGroup" : 32,
                        "grantedUnit" : {
                          "totalVolume" : 100000000
                        },
                        "resultCode" : "SUCCESS"
                      } ]
                    }
                  }
                }
              }
            }
          },
          "400" : {
            "description" : "Bad request",
            "content" : {
              "application/problem+json" : {
                "schema" : {
                  "$ref" : "https://api.swaggerhub.com/domains/SigScale/TS29571_CommonData/1.2.1#/components/schemas/ProblemDetails"
                }
              }
            }
          },
          "403" : {
            "description" : "Forbidden",
            "content" : {
              "application/problem+json" : {
                "schema" : {
                  "$ref" : "https://api.swaggerhub.com/domains/SigScale/TS29571_CommonData/1.2.1#/components/schemas/ProblemDetails"
                }
              }
            }
          },
          "404" : {
            "description" : "Not Found",
            "content" : {
              "application/problem+json" : {
                "schema" : {
                  "$ref" : "https://api.swaggerhub.com/domains/SigScale/TS29571_CommonData/1.2.1#/components/schemas/ProblemDetails"
                }
              }
            }
          },
          "401" : {
            "$ref" : "https://api.swaggerhub.com/domains/SigScale/TS29571_CommonData/1.2.1#/components/responses/401"
          },
          "410" : {
            "$ref" : "https://api.swaggerhub.com/domains/SigScale/TS29571_CommonData/1.2.1#/components/responses/410"
          },
          "411" : {
            "$ref" : "https://api.swaggerhub.com/domains/SigScale/TS29571_CommonData/1.2.1#/components/responses/411"
          },
          "413" : {
            "$ref" : "https://api.swaggerhub.com/domains/SigScale/TS29571_CommonData/1.2.1#/components/responses/413"
          },
          "500" : {
            "$ref" : "https://api.swaggerhub.com/domains/SigScale/TS29571_CommonData/1.2.1#/components/responses/500"
          },
          "503" : {
            "$ref" : "https://api.swaggerhub.com/domains/SigScale/TS29571_CommonData/1.2.1#/components/responses/503"
          },
          "default" : {
            "$ref" : "https://api.swaggerhub.com/domains/SigScale/TS29571_CommonData/1.2.1#/components/responses/default"
          }
        },
        "summary" : "In session interim rating data update.",
        "description" : "Provides an interim update for on going session.  May contain reservation requests and/or reports of used units."
      }
    },
    "/ratingdata/{RatingDataRef}/release" : {
      "post" : {
        "operationId" : "endRating",
        "tags" : [ "Individual Rating Data (Document)" ],
        "requestBody" : {
          "required" : true,
          "content" : {
            "application/json" : {
              "schema" : {
                "$ref" : "#/components/schemas/RatingDataRequest"
              },
              "examples" : {
                "ECUR (Class B)" : {
                  "summary" : "Event Charging with Unit Reservation (ECUR) (Class B)",
                  "value" : {
                    "nfConsumerIdentification" : {
                      "nodeFunctionality" : "OCF"
                    },
                    "invocationTimeStamp" : "2020-12-13T15:38:45.490Z",
                    "invocationSequenceNumber" : 2,
                    "actualTime" : "2020-12-13T15:38:45Z",
                    "oneTimeEvent" : true,
                    "oneTimeEventType" : "PEC",
                    "serviceRating" : [ {
                      "serviceContextId" : "32274@3gpp.org",
                      "serviceId" : 4,
                      "destinationId" : [ {
                        "destinationIdType" : "DN",
                        "destinationIdData" : "14165556789"
                      } ],
                      "requestSubType" : "DEBIT",
                      "consumedUnit" : {
                        "serviceSpecificUnit" : 1
                      }
                    } ]
                  }
                },
                "SCUR (Class B)" : {
                  "summary" : "Session Charging with Unit Reservation (SCUR) (Class B)",
                  "value" : {
                    "nfConsumerIdentification" : {
                      "nodeFunctionality" : "OCF"
                    },
                    "invocationTimeStamp" : "2020-12-13T15:38:45.490Z",
                    "invocationSequenceNumber" : 3,
                    "actualTime" : "2020-12-13T15:38:45Z",
                    "serviceRating" : [ {
                      "serviceContextId" : "32251@3gpp.org",
                      "serviceId" : 1,
                      "ratingGroup" : 32,
                      "requestSubType" : "DEBIT",
                      "consumedUnit" : {
                        "totalVolume" : 723954330
                      }
                    } ]
                  }
                }
              }
            }
          }
        },
        "parameters" : [ {
          "name" : "RatingDataRef",
          "in" : "path",
          "description" : "A unique identifier for a rating data resource.",
          "required" : true,
          "schema" : {
            "type" : "string"
          }
        } ],
        "responses" : {
          "200" : {
            "description" : "Rating Data successfully released",
            "content" : {
              "application/json" : {
                "schema" : {
<<<<<<< HEAD
=======
                  "$ref" : "#/components/schemas/RatingDataResponse"
                },
                "examples" : {
>>>>>>> ac585f1a
                  "ECUR (Class B)" : {
                    "summary" : "Event Charging with Unit Reservation (ECUR)",
                    "value" : {
                      "invocationTimeStamp" : "2020-12-13T15:38:45.5340Z",
                      "invocationSequenceNumber" : 2,
                      "serviceRating" : [ {
                        "serviceContextId" : "32274@3gpp.org",
                        "serviceId" : 4,
                        "price" : {
                          "amount" : {
                            "currencyCode" : "CAD",
                            "valueDigits" : 5,
                            "exponent" : -10
                          }
                        },
                        "consumedUnit" : {
                          "serviceSpecificUnit" : 1
                        },
                        "resultCode" : "SUCCESS"
                      } ]
                    }
                  },
                  "SCUR (Class B)" : {
                    "summary" : "Session Charging with Unit Reservation (SCUR) (Class B)",
                    "value" : {
                      "invocationTimeStamp" : "2020-12-13T15:38:45.536Z",
                      "invocationSequenceNumber" : 3,
                      "serviceRating" : [ {
                        "serviceContextId" : "32251@3gpp.org",
                        "serviceId" : 1,
                        "ratingGroup" : 2,
                        "consumedUnit" : {
                          "totalVolume" : 723954330
                        },
                        "price" : {
                          "currencyCode" : "CAD",
                          "amount" : {
                            "valueDigits" : 20,
                            "exponent" : -10
                          }
                        },
                        "resultCode" : "SUCCESS"
                      } ]
                    }
                  }
                }
              }
            }
          },
          "400" : {
            "description" : "Bad request",
            "content" : {
              "application/problem+json" : {
                "schema" : {
                  "$ref" : "https://api.swaggerhub.com/domains/SigScale/TS29571_CommonData/1.2.1#/components/schemas/ProblemDetails"
                }
              }
            }
          },
          "403" : {
            "description" : "Forbidden",
            "content" : {
              "application/problem+json" : {
                "schema" : {
                  "$ref" : "https://api.swaggerhub.com/domains/SigScale/TS29571_CommonData/1.2.1#/components/schemas/ProblemDetails"
                }
              }
            }
          },
          "404" : {
            "description" : "Not Found",
            "content" : {
              "application/problem+json" : {
                "schema" : {
                  "$ref" : "https://api.swaggerhub.com/domains/SigScale/TS29571_CommonData/1.2.1#/components/schemas/ProblemDetails"
                }
              }
            }
          },
          "401" : {
            "$ref" : "https://api.swaggerhub.com/domains/SigScale/TS29571_CommonData/1.2.1#/components/responses/401"
          },
          "410" : {
            "$ref" : "https://api.swaggerhub.com/domains/SigScale/TS29571_CommonData/1.2.1#/components/responses/410"
          },
          "411" : {
            "$ref" : "https://api.swaggerhub.com/domains/SigScale/TS29571_CommonData/1.2.1#/components/responses/411"
          },
          "413" : {
            "$ref" : "https://api.swaggerhub.com/domains/SigScale/TS29571_CommonData/1.2.1#/components/responses/413"
          },
          "500" : {
            "$ref" : "https://api.swaggerhub.com/domains/SigScale/TS29571_CommonData/1.2.1#/components/responses/500"
          },
          "503" : {
            "$ref" : "https://api.swaggerhub.com/domains/SigScale/TS29571_CommonData/1.2.1#/components/responses/503"
          },
          "default" : {
            "$ref" : "https://api.swaggerhub.com/domains/SigScale/TS29571_CommonData/1.2.1#/components/responses/default"
          }
        },
        "summary" : "End of session rating data update.",
        "description" : "Indicates the end of an existing session.  May contain  reports of used units."
      }
    }
  },
  "components" : {
    "securitySchemes" : {
      "oAuth2ClientCredentials" : {
        "type" : "oauth2",
        "flows" : {
          "clientCredentials" : {
            "tokenUrl" : "{nrfApiRoot}/oauth2/token",
            "scopes" : {
              "nrf-rating" : "Access to the Nrf_Rating API"
            }
          }
        }
      }
    },
    "schemas" : {
      "RatingDataRequest" : {
        "type" : "object",
        "properties" : {
          "subscriptionId" : {
            "description" : "Identifies the charged party.",
            "type" : "array",
            "items" : {
              "type" : "string",
              "pattern" : "^(imsi-[0-9]{5,15}|msisdn-[0-9]{5,15}|nai-.+|gci-.+|gli-.+|.+)$"
            }
          },
          "tenantIdentifier" : {
            "description" : "Identifier of the tenant.",
            "type" : "string"
          },
          "mnSConsumerIdentifier" : {
            "description" : "Management service (MnS) consumer Identifier.",
            "type" : "string"
          },
          "nfConsumerIdentification" : {
            "description" : "Contains a set of information identifying the network function (NF) consumer of the rating service.",
            "allOf" : [ {
              "$ref" : "#/components/schemas/NFIdentification"
            } ]
          },
          "invocationTimeStamp" : {
            "description" : "The time at which the request is sent.",
            "allOf" : [ {
              "$ref" : "https://api.swaggerhub.com/domains/SigScale/TS29571_CommonData/1.2.1#/components/schemas/DateTime"
            } ]
          },
          "beginTimeStamp" : {
            "description" : "The time of the service activation request.",
            "allOf" : [ {
              "$ref" : "https://api.swaggerhub.com/domains/SigScale/TS29571_CommonData/1.2.1#/components/schemas/DateTime"
            } ]
          },
          "invocationSequenceNumber" : {
            "description" : "The sequence number of the rating service invocation by the network function (NF) consumer.",
            "allOf" : [ {
              "$ref" : "https://api.swaggerhub.com/domains/SigScale/TS29571_CommonData/1.2.1#/components/schemas/Uint32"
            } ]
          },
          "oneTimeEvent" : {
            "description" : "Indicates, if included, that this is event based rating and whether this is a one-time event. If true, this is a one-time event, that there will be no update or release.",
            "type" : "boolean"
          },
          "oneTimeEventType" : {
            "description" : "Indicates the type of the one time event, i.e. Immediate or post event rating.",
            "anyOf" : [ {
              "type" : "string",
              "enum" : [ "IEC", "PEC" ]
            }, {
              "type" : "string"
            } ]
          },
          "serviceRating" : {
            "description" : "One or more service elements to be rated.",
            "type" : "array",
            "items" : {
              "$ref" : "#/components/schemas/ServiceRatingRequest"
            },
            "minItems" : 1
          }
        },
        "required" : [ "nfConsumerIdentification", "invocationTimeStamp", "invocationSequenceNumber", "serviceRating" ]
      },
      "RatingDataResponse" : {
        "type" : "object",
        "properties" : {
          "invocationTimeStamp" : {
            "description" : "The time at which the response is sent.",
            "allOf" : [ {
              "$ref" : "https://api.swaggerhub.com/domains/SigScale/TS29571_CommonData/1.2.1#/components/schemas/DateTime"
            } ]
          },
          "invocationSequenceNumber" : {
            "description" : "The sequence number of the rating service invocation by the network function (NF) consumer.",
            "allOf" : [ {
              "$ref" : "https://api.swaggerhub.com/domains/SigScale/TS29571_CommonData/1.2.1#/components/schemas/Uint32"
            } ]
          },
          "invocationResult" : {
            "description" : "Holds the result of rating service invocation by the network function (NF) consumer.",
            "allOf" : [ {
              "$ref" : "#/components/schemas/InvocationResult"
            } ]
          },
          "serviceRating" : {
            "description" : "One or more rated service elements.",
            "type" : "array",
            "items" : {
              "$ref" : "#/components/schemas/ServiceRatingResult"
            },
            "minItems" : 1
          }
        },
        "required" : [ "invocationTimeStamp", "invocationSequenceNumber" ]
      },
      "NFIdentification" : {
        "type" : "object",
        "properties" : {
          "nFName" : {
            "$ref" : "https://api.swaggerhub.com/domains/SigScale/TS29571_CommonData/1.2.1#/components/schemas/NfInstanceId"
          },
          "nFIPv4Address" : {
            "$ref" : "https://api.swaggerhub.com/domains/SigScale/TS29571_CommonData/1.2.1#/components/schemas/Ipv4Addr"
          },
          "nFIPv6Address" : {
            "$ref" : "https://api.swaggerhub.com/domains/SigScale/TS29571_CommonData/1.2.1#/components/schemas/Ipv6Addr"
          },
          "nFPLMNID" : {
            "$ref" : "https://api.swaggerhub.com/domains/SigScale/TS29571_CommonData/1.2.1#/components/schemas/PlmnId"
          },
          "nodeFunctionality" : {
            "$ref" : "#/components/schemas/NodeFunctionality"
          },
          "nFFqdn" : {
            "type" : "string"
          }
        },
        "required" : [ "nodeFunctionality" ]
      },
      "NodeFunctionality" : {
        "description" : "The function of the node.",
        "anyOf" : [ {
          "type" : "string",
          "enum" : [ "CHF", "OCF" ]
        }, {
          "type" : "string"
        } ]
      },
      "ServiceRatingRequest" : {
        "type" : "object",
        "properties" : {
          "serviceId" : {
            "description" : "Identifies the service for which the rating request was sent. This ID with the serviceContextId together forms a unique identification of the service.",
            "allOf" : [ {
              "$ref" : "https://api.swaggerhub.com/domains/SigScale/TS29571_CommonData/1.2.1#/components/schemas/ServiceId"
            } ]
          },
          "ratingGroup" : {
            "description" : "Identifies the charging key for the service.",
            "allOf" : [ {
              "$ref" : "https://api.swaggerhub.com/domains/SigScale/TS29571_CommonData/1.2.1#/components/schemas/RatingGroup"
            } ]
          },
          "originationId" : {
            "description" : "Identifies the origination(s), from which the requested service is directed.",
            "type" : "array",
            "items" : {
              "$ref" : "#/components/schemas/OriginationId"
            }
          },
          "destinationId" : {
            "description" : "Identifies the destination(s), to which the requested service is directed.",
            "type" : "array",
            "items" : {
              "$ref" : "#/components/schemas/DestinationId"
            }
          },
          "serviceContextId" : {
            "$ref" : "#/components/schemas/ServiceContextId"
          },
          "serviceInformation" : {
            "description" : "The structure of serviceInformation is defined in the \"middle-tier\" documents and formally specified in TS 32.299. The content of this parameter corresponds to the service indicated by serviceContextId.",
            "allOf" : [ {
              "$ref" : "#/components/schemas/ServiceInformation"
            } ]
          },
          "counter" : {
            "description" : "One or multiple Counter elements.",
            "type" : "array",
            "items" : {
              "$ref" : "#/components/schemas/Counter"
            }
          },
          "basicPriceTimeStamp" : {
            "description" : "The timestamp of the last rating of the Basic Price, if applicable for the service indicated by the serviceId.",
            "allOf" : [ {
              "$ref" : "https://api.swaggerhub.com/domains/SigScale/TS29571_CommonData/1.2.1#/components/schemas/DateTime"
            } ]
          },
          "requestSubType" : {
            "description" : "Service rating request sub-type.",
            "anyOf" : [ {
              "type" : "string",
              "enum" : [ "AOC", "RESERVE", "DEBIT", "RELEASE" ]
            }, {
              "type" : "string"
            } ]
          },
          "requestedUnit" : {
            "description" : "The number of requested units from the service.",
            "allOf" : [ {
              "$ref" : "#/components/schemas/RequestedUnit"
            } ]
          },
          "consumedUnit" : {
            "description" : "The number of consumed units of the service.",
            "allOf" : [ {
              "$ref" : "#/components/schemas/ConsumedUnit"
            } ]
          },
          "consumedUnitAfterTariffSwitch" : {
            "description" : "The number of consumed units of the service since previous request after tariff switch occurred. This parameter is mandatory if the tariff switch occurred since the previous request.",
            "allOf" : [ {
              "$ref" : "#/components/schemas/ConsumedUnit"
            } ]
          }
        }
      },
      "ServiceRatingResult" : {
        "type" : "object",
        "properties" : {
          "serviceId" : {
            "description" : "Identifies the service for which the rating request was sent. This ID with the serviceContextId together forms a unique identification of the service.",
            "allOf" : [ {
              "$ref" : "https://api.swaggerhub.com/domains/SigScale/TS29571_CommonData/1.2.1#/components/schemas/ServiceId"
            } ]
          },
          "serviceContextId" : {
            "$ref" : "#/components/schemas/ServiceContextId"
          },
          "price" : {
            "$ref" : "#/components/schemas/Price"
          },
          "grantedUnit" : {
            "description" : "The number of granted units for the service.",
            "allOf" : [ {
              "$ref" : "#/components/schemas/GrantedUnit"
            } ]
          },
          "billingInfo" : {
            "description" : "Textual description for bill presentation.",
            "type" : "string"
          },
          "basicPrice" : {
            "description" : "Contains a basic fee, that is applicable (e.g. only once per day). If the basicPrice is received by an NF consumer, the NF will deduct this price from the subscriber's account balance, and it will store the current system time internally as timestamp for the last charging of the basic price.",
            "allOf" : [ {
              "$ref" : "#/components/schemas/Price"
            } ]
          },
          "counterPrice" : {
            "description" : "Contains information on how the NF consumer shall modify a specified counter of the subscriber in the ABMF.",
            "type" : "array",
            "items" : {
              "$ref" : "#/components/schemas/CounterPrice"
            }
          },
          "impactOnCounter" : {
            "description" : "Contains information on how the counter has been modified as a result of the current online session. It is used by the CDF for inclusion in the CDRs.",
            "type" : "array",
            "items" : {
              "$ref" : "#/components/schemas/ImpactOnCounter"
            }
          },
          "tariffSwitchTime" : {
            "description" : "Time period in seconds from the time included in actualTime of the request until the next tariff switch occurs. A value \"0\" means, that the tariff switch occurs immediately, i.e. the tariff information contained in nextMonetaryTariff is valid immediately.",
            "allOf" : [ {
              "$ref" : "https://api.swaggerhub.com/domains/SigScale/TS29571_CommonData/1.2.1#/components/schemas/Uint32"
            } ]
          },
          "currentTariff" : {
            "description" : "Tariff that is currently valid.",
            "allOf" : [ {
              "$ref" : "#/components/schemas/Tariff"
            } ]
          },
          "nextTariff" : {
            "description" : "Tariff after the next tariff switch.",
            "allOf" : [ {
              "$ref" : "#/components/schemas/Tariff"
            } ]
          },
          "expiryTime" : {
            "description" : "Time period in seconds from the time in actualTime of the request until the expiration of all tariff information contained in this response message. This attribute may be used e.g. if multiple tariff switches are foreseen, or if interworking between limited valid units and tariff switches needs to be ensured.",
            "allOf" : [ {
              "$ref" : "https://api.swaggerhub.com/domains/SigScale/TS29571_CommonData/1.2.1#/components/schemas/Uint32"
            } ]
          },
          "validUnits" : {
            "description" : "Defines for how many units the tariff is valid.",
            "allOf" : [ {
              "$ref" : "https://api.swaggerhub.com/domains/SigScale/TS29571_CommonData/1.2.1#/components/schemas/Uint64"
            } ]
          },
          "tariffAfterValidUnits" : {
            "description" : "Tariff after all valid units have been used. This attribute may be used to optimize service availability in scenarios with limited valid units.",
            "allOf" : [ {
              "$ref" : "#/components/schemas/Tariff"
            } ]
          },
          "counterTariff" : {
            "description" : "One or multiple CounterTariff elements.",
            "type" : "array",
            "items" : {
              "$ref" : "#/components/schemas/CounterTariff"
            }
          },
          "requestedCounter" : {
            "description" : "One or multiple CounterIDs. Only the counters identified in this list shall be included by the NF consumer in subsequent update requests within this session. The list is valid until a modified list is received by the NF or until the session ends.",
            "type" : "array",
            "items" : {
              "$ref" : "https://api.swaggerhub.com/domains/SigScale/TS29571_CommonData/1.2.1#/components/schemas/Uint32"
            }
          },
          "resultCode" : {
            "anyOf" : [ {
              "type" : "string",
              "enum" : [ "SUCCESS", "END_USER_SERVICE_DENIED", "QUOTA_MANAGEMENT_NOT_APPLICABLE", "QUOTA_LIMIT_REACHED", "END_USER_SERVICE_REJECTED", "USER_UNKNOWN", "RATING_FAILED" ]
            }, {
              "type" : "string"
            } ]
          }
        },
        "required" : [ "serviceId", "resultCode" ]
      },
      "OriginationId" : {
        "type" : "object",
        "properties" : {
          "originationIdType" : {
            "anyOf" : [ {
              "type" : "string",
              "enum" : [ "DN", "NAI" ]
            }, {
              "type" : "string"
            } ]
          },
          "originationIdData" : {
            "type" : "string"
          }
        }
      },
      "DestinationId" : {
        "type" : "object",
        "properties" : {
          "destinationIdType" : {
            "anyOf" : [ {
              "type" : "string",
              "enum" : [ "DN", "APN", "URL", "NAI" ]
            }, {
              "type" : "string"
            } ]
          },
          "destinationIdData" : {
            "type" : "string"
          }
        }
      },
      "ServiceContextId" : {
        "description" : "A unique identifier of the service specific document that applies to the request. This is an identifier allocated by the service provider/operator, by the service element manufacturer or by a standardization body and MUST uniquely identify a given service specific document. For offline charging, this identifies the service specific document (\"middle tier\" TS) on which associated CDRs should based.\nThe format of the Service-Context-Id is':'\n[extensions.MNC.MCC.Release.]<service-context>@domain\nThe 3GPP specific values for <service-context@domain include':'\n  2251@3gpp.org for PS charging\n  32260@3gpp.org for IMS charging\n  32274@3gpp.org for SMS service charging\n  32275@3gpp.org for MMTel service charging\n  32276@3gpp.org for VCS charging\n"
      },
      "ServiceInformation" : {
        "description" : "This parameter holds the individual service specific parameters as defined in the corresponding \"middle tier\" 3GPP TS.",
        "oneOf" : [ {
          "description" : "5G Data Connectivity Charging Information",
          "allOf" : [ {
            "$ref" : "https://www.3gpp.org/ftp/Specs/archive/OpenAPI/Rel-16/TS32291_Nchf_ConvergedCharging.yaml#/components/schemas/PDUSessionChargingInformation"
          } ]
        }, {
          "description" : "5G SMS Charging Information",
          "allOf" : [ {
            "$ref" : "https://www.3gpp.org/ftp/Specs/archive/OpenAPI/Rel-16/TS32291_Nchf_ConvergedCharging.yaml#/components/schemas/SMSChargingInformation"
          } ]
        }, {
          "description" : "5G Exposure Function Northbound API Charging Information",
          "allOf" : [ {
            "$ref" : "https://www.3gpp.org/ftp/Specs/archive/OpenAPI/Rel-16/TS32291_Nchf_ConvergedCharging.yaml#/components/schemas/NEFChargingInformation"
          } ]
        }, {
          "description" : "5G Registration Charging Information",
          "allOf" : [ {
            "$ref" : "https://www.3gpp.org/ftp/Specs/archive/OpenAPI/Rel-16/TS32291_Nchf_ConvergedCharging.yaml#/components/schemas/RegistrationChargingInformation"
          } ]
        }, {
          "description" : "5G N2 Connection Charging Information",
          "allOf" : [ {
            "$ref" : "https://www.3gpp.org/ftp/Specs/archive/OpenAPI/Rel-16/TS32291_Nchf_ConvergedCharging.yaml#/components/schemas/N2ConnectionChargingInformation"
          } ]
        }, {
          "description" : "5G Location Reporting Charging Information",
          "allOf" : [ {
            "$ref" : "https://www.3gpp.org/ftp/Specs/archive/OpenAPI/Rel-16/TS32291_Nchf_ConvergedCharging.yaml#/components/schemas/LocationReportingChargingInformation"
          } ]
        }, {
          "description" : "PS Domain Charging Information",
          "allOf" : [ {
            "$ref" : "#/components/schemas/PsInformation"
          } ]
        }, {
          "description" : "SMS Charging Information",
          "allOf" : [ {
            "$ref" : "#/components/schemas/SmsInformation"
          } ]
        }, {
          "description" : "IMS Charging Information",
          "allOf" : [ {
            "$ref" : "#/components/schemas/ImsInformation"
          } ]
        }, {
          "description" : "Voice Call Charging Information",
          "allOf" : [ {
            "$ref" : "#/components/schemas/VcsInformation"
          } ]
        } ]
      },
      "PsInformation" : {
        "description" : "Packet Switched (PS) domain charging (3GPP TS 32.251).",
        "type" : "object",
        "properties" : {
          "sgsnMccMnc" : {
            "description" : "The serving gateway MCC/MNC.",
            "allOf" : [ {
              "$ref" : "https://api.swaggerhub.com/domains/SigScale/TS29571_CommonData/1.2.1#/components/schemas/PlmnId"
            } ]
          }
        },
        "required" : [ "sgsnMccMnc" ]
      },
      "SmsInformation" : {
        "description" : "Short Message Service (SMS) charging (3GPP TS 32.274).",
        "type" : "object"
      },
      "ImsInformation" : {
        "description" : "IP Multimedia Subsystem (IMS) charging (3GPP TS 32.260).",
        "type" : "object",
        "properties" : {
          "nodeFunctionality" : {
            "anyOf" : [ {
              "type" : "string",
              "enum" : [ "AS" ]
            }, {
              "type" : "string"
            } ]
          }
        },
        "required" : [ "nodeFunctionality" ]
      },
      "VcsInformation" : {
        "description" : "Voice Call Service (VCS) charging (3GPP TS 32.276).",
        "type" : "object",
        "properties" : {
          "startTime" : {
            "description" : "The start time at the MSC.",
            "allOf" : [ {
              "$ref" : "https://api.swaggerhub.com/domains/SigScale/TS29571_CommonData/1.2.1#/components/schemas/DateTime"
            } ]
          },
          "startOfCharging" : {
            "description" : "Contains the time origin for charging and may be equivalent to the time call setup is initiated or the time the call is answered depending on configuration. It is only sent if call setup was successful.",
            "allOf" : [ {
              "$ref" : "https://api.swaggerhub.com/domains/SigScale/TS29571_CommonData/1.2.1#/components/schemas/DateTime"
            } ]
          },
          "stopTime" : {
            "description" : "Contains the time when the call wass released.",
            "allOf" : [ {
              "$ref" : "https://api.swaggerhub.com/domains/SigScale/TS29571_CommonData/1.2.1#/components/schemas/DateTime"
            } ]
          },
          "isupCause" : {
            "description" : "Indicates the reason the call was released.",
            "type" : "object",
            "properties" : {
              "causeValue" : {
                "description" : "Identifies the reason a voice call service is released. See 3GPP TS 29.078 for supported values.",
                "allOf" : [ {
                  "$ref" : "https://api.swaggerhub.com/domains/SigScale/TS29571_CommonData/1.2.1#/components/schemas/Uint32"
                } ]
              },
              "causeLocation" : {
                "description" : "Identifies identifies the network in which the event caused the voice call service release.",
                "type" : "string",
                "enum" : [ "user", "local_private", "local_public", "transit", "remote_public", "remote_private", "international", "beyond", "undefined" ]
              },
              "causeDiagnostics" : {
                "description" : "Holds the diagnostics field associated with the release of the voice call service, if available. See 3GPP TS 29.078 for supported values.",
                "allOf" : [ {
                  "$ref" : "https://api.swaggerhub.com/domains/SigScale/TS29571_CommonData/1.2.1#/components/schemas/Bytes"
                } ]
              }
            },
            "required" : [ "causeValue" ]
          },
          "callReferenceNumber" : {
            "description" : "The network call reference number assigned to the call by the GMSC/MSC.",
            "allOf" : [ {
              "$ref" : "https://api.swaggerhub.com/domains/SigScale/TS29571_CommonData/1.2.1#/components/schemas/Bytes"
            } ]
          },
          "mscAddress" : {
            "description" : "The international E.164 number of the serving Mobile Switching Center (MSC).",
            "type" : "string",
            "pattern" : "^[0-9]{5,15}$"
          },
          "locationNumber" : {
            "description" : "The E.164 location number for the served user transported in ISUP.",
            "type" : "string",
            "pattern" : "^[0-9]{5,15}$"
          },
          "vlrNumber" : {
            "description" : "The international E.164 number of the serving Visitor Location Register (VLR).",
            "type" : "string",
            "pattern" : "^[0-9]{5,15}$"
          }
        }
      },
      "Counter" : {
        "type" : "object",
        "properties" : {
          "counterId" : {
            "$ref" : "https://api.swaggerhub.com/domains/SigScale/TS29571_CommonData/1.2.1#/components/schemas/Uint32"
          },
          "counterValue" : {
            "$ref" : "https://api.swaggerhub.com/domains/SigScale/TS29571_CommonData/1.2.1#/components/schemas/Int32"
          },
          "counterExpiryDate" : {
            "$ref" : "https://api.swaggerhub.com/domains/SigScale/TS29571_CommonData/1.2.1#/components/schemas/DateTime"
          }
        }
      },
      "CounterPrice" : {
        "type" : "object",
        "properties" : {
          "counterId" : {
            "$ref" : "https://api.swaggerhub.com/domains/SigScale/TS29571_CommonData/1.2.1#/components/schemas/Uint32"
          },
          "counterType" : {
            "$ref" : "https://api.swaggerhub.com/domains/SigScale/TS29571_CommonData/1.2.1#/components/schemas/Uint32"
          },
          "counterChange" : {
            "$ref" : "https://api.swaggerhub.com/domains/SigScale/TS29571_CommonData/1.2.1#/components/schemas/Int32"
          },
          "setCounterTo" : {
            "$ref" : "https://api.swaggerhub.com/domains/SigScale/TS29571_CommonData/1.2.1#/components/schemas/Int32"
          },
          "counterExpiryDate" : {
            "$ref" : "https://api.swaggerhub.com/domains/SigScale/TS29571_CommonData/1.2.1#/components/schemas/DateTime"
          }
        }
      },
      "CounterTariff" : {
        "type" : "object",
        "properties" : {
          "counterId" : {
            "description" : "Used to address a specific counter, i.e. it identifies the counter. Therefore, the counterID shall be unique for each subscriber.",
            "allOf" : [ {
              "$ref" : "https://api.swaggerhub.com/domains/SigScale/TS29571_CommonData/1.2.1#/components/schemas/Uint32"
            } ]
          },
          "counterType" : {
            "description" : "An operator specific value which characterizes the counter. Used only for descriptive purposes. In contrast to the counterID, the counterType may be not unique.",
            "allOf" : [ {
              "$ref" : "https://api.swaggerhub.com/domains/SigScale/TS29571_CommonData/1.2.1#/components/schemas/Uint32"
            } ]
          },
          "counterChangePerSession" : {
            "description" : "The value, with which the counter shall be incremented or decremented once for the whole online charging session.",
            "allOf" : [ {
              "$ref" : "https://api.swaggerhub.com/domains/SigScale/TS29571_CommonData/1.2.1#/components/schemas/Int32"
            } ]
          },
          "counterChangePerConsumedServiceUnit" : {
            "description" : "The value, with which the counter shall be incremented or decremented per consumed service unit.",
            "allOf" : [ {
              "$ref" : "https://api.swaggerhub.com/domains/SigScale/TS29571_CommonData/1.2.1#/components/schemas/Int32"
            } ]
          },
          "counterChangeForFirstChargeableTimeUnit" : {
            "description" : "The value, with which the counter shall be incremented or decremented for the first chargeable time unit. The first chargeable time unit is defined by unitType in rateElement of monetaryTariff.",
            "allOf" : [ {
              "$ref" : "https://api.swaggerhub.com/domains/SigScale/TS29571_CommonData/1.2.1#/components/schemas/Int32"
            } ]
          },
          "counterChangePerSubsequentChargeableTimeUnit" : {
            "description" : "The value, with which the counter shall be incremented or decremented per chargeable time unit, except for the first chargeable time unit. The subsequent chargeable time unit is defined by unitType in rateElement of currentTariff.",
            "allOf" : [ {
              "$ref" : "https://api.swaggerhub.com/domains/SigScale/TS29571_CommonData/1.2.1#/components/schemas/Int32"
            } ]
          },
          "counterChangePerChargeableVolumeUnit" : {
            "description" : "The value, with which the counter shall be incremented or decremented per chargeable volume unit.  The chargeable volume unit is defined by unitType in rateElement of currentTariff.",
            "allOf" : [ {
              "$ref" : "https://api.swaggerhub.com/domains/SigScale/TS29571_CommonData/1.2.1#/components/schemas/Int32"
            } ]
          },
          "counterChangeForFirstChargeableTimeUnitAfterSwitch" : {
            "description" : "The value, with which the counter shall be incremented or decremented for the first chargeable time unit, if a tariff switch has occurred immediately at the beginning of the online charging session. The first chargeable time unit is defined by unitType in rateElement of nextTariff.",
            "allOf" : [ {
              "$ref" : "https://api.swaggerhub.com/domains/SigScale/TS29571_CommonData/1.2.1#/components/schemas/Int32"
            } ]
          },
          "counterChangePerSubsequentChargeableTimeUnitAfterSwitch" : {
            "description" : "The value, with which the counter shall be incremented or decremented per chargeable time unit (except for the first chargeable time unit), after a tariff switch has occurred. The chargeable time unit is defined by unitType in rateElement of a nextTariff.",
            "allOf" : [ {
              "$ref" : "https://api.swaggerhub.com/domains/SigScale/TS29571_CommonData/1.2.1#/components/schemas/Int32"
            } ]
          },
          "counterChangePerChargeableVolumeUnitAfterSwitch" : {
            "description" : "The value, with which the counter shall be incremented or decremented per chargeable volume unit after a tariff switch has occurred.  The chargeable volume unit is defined by unitType in rateElement of a nextTariff.",
            "allOf" : [ {
              "$ref" : "https://api.swaggerhub.com/domains/SigScale/TS29571_CommonData/1.2.1#/components/schemas/Int32"
            } ]
          },
          "counterThreshold" : {
            "description" : "A threshold value for the counter. If the value of the specified counter reaches this threshold value, all tariff information contained in the request expires, and the NF consumer shall send a new request to the RF.",
            "allOf" : [ {
              "$ref" : "https://api.swaggerhub.com/domains/SigScale/TS29571_CommonData/1.2.1#/components/schemas/Int32"
            } ]
          },
          "setCounterTo" : {
            "description" : "The value, to which the counter shall be set (e.g. to reset counters).",
            "allOf" : [ {
              "$ref" : "https://api.swaggerhub.com/domains/SigScale/TS29571_CommonData/1.2.1#/components/schemas/Int32"
            } ]
          },
          "counterExpiryDate" : {
            "description" : "The timestamp, at which the current value of the counter expires.",
            "allOf" : [ {
              "$ref" : "https://api.swaggerhub.com/domains/SigScale/TS29571_CommonData/1.2.1#/components/schemas/DateTime"
            } ]
          }
        }
      },
      "ImpactOnCounter" : {
        "type" : "object",
        "properties" : {
          "counterId" : {
            "description" : "Used to address a specific counter, i.e. it identifies the counter. Therefore, the counterID shall be unique for each subscriber.",
            "allOf" : [ {
              "$ref" : "https://api.swaggerhub.com/domains/SigScale/TS29571_CommonData/1.2.1#/components/schemas/Uint32"
            } ]
          },
          "counterValueBegin" : {
            "description" : "The value for the counter at the beginning of the current online changing session.",
            "allOf" : [ {
              "$ref" : "https://api.swaggerhub.com/domains/SigScale/TS29571_CommonData/1.2.1#/components/schemas/Int32"
            } ]
          },
          "counterValueChange" : {
            "description" : "Contains the change of the value for the counter as result of the current online charging session.",
            "allOf" : [ {
              "$ref" : "https://api.swaggerhub.com/domains/SigScale/TS29571_CommonData/1.2.1#/components/schemas/Int32"
            } ]
          },
          "counterValueEnd" : {
            "description" : "Contains the change of the value for the counter at the end of the current online charging session.",
            "allOf" : [ {
              "$ref" : "https://api.swaggerhub.com/domains/SigScale/TS29571_CommonData/1.2.1#/components/schemas/Int32"
            } ]
          }
        },
        "required" : [ "counterId", "counterValueChange" ]
      },
      "RequestedUnit" : {
        "type" : "object",
        "properties" : {
          "time" : {
            "description" : "This field holds the amount of requested time.",
            "allOf" : [ {
              "$ref" : "https://api.swaggerhub.com/domains/SigScale/TS29571_CommonData/1.2.1#/components/schemas/Uint32"
            } ]
          },
          "totalVolume" : {
            "description" : "This field holds the amount of requested volume in both uplink and downlink directions.",
            "allOf" : [ {
              "$ref" : "https://api.swaggerhub.com/domains/SigScale/TS29571_CommonData/1.2.1#/components/schemas/Uint64"
            } ]
          },
          "uplinkVolume" : {
            "description" : "This field holds the amount of requested volume in uplink direction.",
            "allOf" : [ {
              "$ref" : "https://api.swaggerhub.com/domains/SigScale/TS29571_CommonData/1.2.1#/components/schemas/Uint64"
            } ]
          },
          "downlinkVolume" : {
            "description" : "This field holds the amount of requested volume in downlink direction.",
            "allOf" : [ {
              "$ref" : "https://api.swaggerhub.com/domains/SigScale/TS29571_CommonData/1.2.1#/components/schemas/Uint64"
            } ]
          },
          "serviceSpecificUnit" : {
            "description" : "This field holds the amount of requested service specific units.",
            "allOf" : [ {
              "$ref" : "https://api.swaggerhub.com/domains/SigScale/TS29571_CommonData/1.2.1#/components/schemas/Uint64"
            } ]
          }
        }
      },
      "GrantedUnit" : {
        "type" : "object",
        "properties" : {
          "time" : {
            "description" : "This field holds the amount of granted time.",
            "allOf" : [ {
              "$ref" : "https://api.swaggerhub.com/domains/SigScale/TS29571_CommonData/1.2.1#/components/schemas/Uint32"
            } ]
          },
          "totalVolume" : {
            "description" : "This field holds the amount of granted volume in both uplink and downlink directions.",
            "allOf" : [ {
              "$ref" : "https://api.swaggerhub.com/domains/SigScale/TS29571_CommonData/1.2.1#/components/schemas/Uint64"
            } ]
          },
          "uplinkVolume" : {
            "description" : "This field holds the amount of granted volume in uplink direction.",
            "allOf" : [ {
              "$ref" : "https://api.swaggerhub.com/domains/SigScale/TS29571_CommonData/1.2.1#/components/schemas/Uint64"
            } ]
          },
          "downlinkVolume" : {
            "description" : "This field holds the amount of granted volume in downlink direction.",
            "allOf" : [ {
              "$ref" : "https://api.swaggerhub.com/domains/SigScale/TS29571_CommonData/1.2.1#/components/schemas/Uint64"
            } ]
          },
          "serviceSpecificUnit" : {
            "description" : "This field holds the amount of granted service specific units.",
            "allOf" : [ {
              "$ref" : "https://api.swaggerhub.com/domains/SigScale/TS29571_CommonData/1.2.1#/components/schemas/Uint64"
            } ]
          }
        }
      },
      "ConsumedUnit" : {
        "type" : "object",
        "properties" : {
          "time" : {
            "description" : "This field holds the amount of consumed time.",
            "allOf" : [ {
              "$ref" : "https://api.swaggerhub.com/domains/SigScale/TS29571_CommonData/1.2.1#/components/schemas/Uint32"
            } ]
          },
          "totalVolume" : {
            "description" : "This field holds the amount of consumed volume in both uplink and downlink directions.",
            "allOf" : [ {
              "$ref" : "https://api.swaggerhub.com/domains/SigScale/TS29571_CommonData/1.2.1#/components/schemas/Uint64"
            } ]
          },
          "uplinkVolume" : {
            "description" : "This field holds the amount of consumed volume in uplink direction.",
            "allOf" : [ {
              "$ref" : "https://api.swaggerhub.com/domains/SigScale/TS29571_CommonData/1.2.1#/components/schemas/Uint64"
            } ]
          },
          "downlinkVolume" : {
            "description" : "This field holds the amount of consumed volume in downlink direction.",
            "allOf" : [ {
              "$ref" : "https://api.swaggerhub.com/domains/SigScale/TS29571_CommonData/1.2.1#/components/schemas/Uint64"
            } ]
          },
          "serviceSpecificUnit" : {
            "description" : "This field holds the amount of consumed service specific units.",
            "allOf" : [ {
              "$ref" : "https://api.swaggerhub.com/domains/SigScale/TS29571_CommonData/1.2.1#/components/schemas/Uint64"
            } ]
          }
        }
      },
      "Price" : {
        "description" : "The price for a rated service.",
        "type" : "object",
        "properties" : {
          "currencyCode" : {
            "$ref" : "#/components/schemas/CurrencyCode"
          },
          "amount" : {
            "description" : "The price amount for the rated service.",
            "allOf" : [ {
              "$ref" : "#/components/schemas/UnitValue"
            } ]
          }
        },
        "required" : [ "unitValue" ]
      },
      "Tariff" : {
        "description" : "Set of parameters defining the network utilization charges for the use of a particular bearer/session/service.",
        "type" : "object",
        "properties" : {
          "currencyCode" : {
            "$ref" : "#/components/schemas/CurrencyCode"
          },
          "scaleFactor" : {
            "description" : "Holds a simple multiplication factor.",
            "allOf" : [ {
              "$ref" : "#/components/schemas/UnitValue"
            } ]
          },
          "rateElement" : {
            "type" : "array",
            "items" : {
              "$ref" : "#/components/schemas/RateElement"
            }
          }
        },
        "required" : [ "rateElement" ]
      },
      "CurrencyCode" : {
        "description" : "A currency code that specifies in which currency the values of monetary units were given.  It is specified by using the values defined in the ISO [4217](https://www.iso.org/iso-4217-currency-codes.html) standard.",
        "oneOf" : [ {
          "description" : "Alphabetic Code",
          "type" : "string",
          "pattern" : "[A-Z]{3}",
          "example" : "CAD"
        }, {
          "description" : "Numeric Code",
          "type" : "integer",
          "minimum" : 0,
          "maximum" : 999,
          "example" : 124
        } ]
      },
      "UnitValue" : {
        "description" : "Specifies a floating-point value. The UnitValue is a significand with an exponent; i.e., UnitValue = valueDigits * 10^exponent. This representation avoids unwanted rounding off. For example, the value of 2.3 is represented as ValueDigits = 23 and Exponent = -1. The absence of the exponent part MUST be interpreted as an exponent equal to zero.",
        "type" : "object",
        "properties" : {
          "valueDigits" : {
            "description" : "The significand of the floating point value.",
            "allOf" : [ {
              "$ref" : "https://api.swaggerhub.com/domains/SigScale/TS29571_CommonData/1.2.1#/components/schemas/Uint64"
            } ]
          },
          "exponent" : {
            "description" : "The exponent of the floating point value",
            "allOf" : [ {
              "$ref" : "https://api.swaggerhub.com/domains/SigScale/TS29571_CommonData/1.2.1#/components/schemas/Int32"
            } ]
          }
        },
        "required" : [ "valueDigits" ]
      },
      "RateElement" : {
        "description" : "Holds a simple rate element of one dimension. In example when unitType=TIME, UnitValue.valueDigits=6, unitCost.valueDigits=10, unitCost.exponent=2 it may be read as \"10 cents per 6 seconds time\". The currency is context dependent.",
        "type" : "object",
        "properties" : {
          "unitType" : {
            "description" : "Possible dimensions of rate element.",
            "anyOf" : [ {
              "type" : "string",
              "enum" : [ "MONEY", "TIME", "TOTAL_VOLUME", "UPLINK_VOLUME", "DOWNLINK_VOLUME", "SERVICE_SPECIFIC_UNITS" ]
            }, {
              "type" : "string"
            } ]
          },
          "chargeReasonCode" : {
            "description" : "Identifies if the rate element corresponds to a specific charge type.",
            "anyOf" : [ {
              "type" : "string",
              "enum" : [ "UNKNOWN", "USAGE", "COMMUNICATION-ATTEMPT-CHARGE", "SETUP-CHARGE", "ADD-ON-CHARGE" ]
            }, {
              "type" : "string"
            } ]
          },
          "unitValue" : {
            "description" : "Holds rate element unit size.",
            "allOf" : [ {
              "$ref" : "#/components/schemas/UnitValue"
            } ]
          },
          "unitCost" : {
            "description" : "Holds rate element monetary value.",
            "allOf" : [ {
              "$ref" : "#/components/schemas/UnitValue"
            } ]
          },
          "unitQuotaThreshold" : {
            "description" : "Denotes the durability of a rating element within a Tariff. i.e. if the service consumed unitQuotaThreshold number of unitTypes, the next rating element becomes in effect.",
            "allOf" : [ {
              "$ref" : "https://api.swaggerhub.com/domains/SigScale/TS29571_CommonData/1.2.1#/components/schemas/Uint32"
            } ]
          }
        },
        "required" : [ "unitType", "unitCost" ]
      },
      "InvocationResult" : {
        "type" : "object",
        "properties" : {
          "error" : {
            "$ref" : "https://api.swaggerhub.com/domains/SigScale/TS29571_CommonData/1.2.1#/components/schemas/ProblemDetails"
          },
          "failureHandling" : {
            "$ref" : "#/components/schemas/FailureHandling"
          }
        }
      },
      "FailureHandling" : {
        "anyOf" : [ {
          "type" : "string",
          "enum" : [ "TERMINATE", "CONTINUE", "RETRY_AND_TERMINATE" ]
        }, {
          "type" : "string"
        } ]
      }
    }
  }
}<|MERGE_RESOLUTION|>--- conflicted
+++ resolved
@@ -701,12 +701,9 @@
             "content" : {
               "application/json" : {
                 "schema" : {
-<<<<<<< HEAD
-=======
                   "$ref" : "#/components/schemas/RatingDataResponse"
                 },
                 "examples" : {
->>>>>>> ac585f1a
                   "ECUR (Class B)" : {
                     "summary" : "Event Charging with Unit Reservation (ECUR)",
                     "value" : {
