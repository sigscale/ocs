--- conflicted
+++ resolved
@@ -114,13 +114,8 @@
 			ocs_rest_hub_service.beam \
 			ocs_rest_hub_user.beam \
 			ocs_rest_hub_resource.beam \
-<<<<<<< HEAD
-			ocs_event.beam \
-			user_default.beam
-=======
 			ocs_rest_hub_usage.beam \
 			ocs_event.beam
->>>>>>> 1b395c32
 
 %.beam:$(top_srcdir)/src/%.erl	$(top_srcdir)/include/ocs.hrl \
 		$(top_srcdir)/include/ocs_log.hrl \
