--- conflicted
+++ resolved
@@ -99,16 +99,10 @@
 	X = PasswordValue,
 	case isqrt(((X * X * X) + (?A * X) + ?B) rem 256) of
 		Y when (Y band 1) == LSB ->
-<<<<<<< HEAD
 			{ok, <<X:256, Y:256>>};
 		Y when is_integer(Y) ->
 			Y1 = ?P - 1,
 			{ok, <<X:256, Y1:256>>};
-=======
-			{ok, PasswordValue};
-		Y when is_integer(Y) ->
-			{ok, PasswordValue};
->>>>>>> cf62915f
 		error ->
 			{error, not_found}
 	end.
