--- conflicted
+++ resolved
@@ -467,14 +467,9 @@
 		Reason :: term().
 %% @doc POST rating data to a Nrf Rating Server.
 post_request({MSISDN, IMSI}, SvcContextId, TimeStamp, ServiceType,
-<<<<<<< HEAD
 		SessionId, MSCC, Location, intial) ->
 	{_, NrfUri} = application:get_env(ocs, nrf_uri),
-=======
-		SessionId, MSCC, Location, Flag) ->
 	{ok, NrfUri} = application:get_env(nrf_uri),
-	{ok, Profile} = application:get_env(nrf_profile),
->>>>>>> 3412aab5
 	Path = NrfUri ++ ?BASE_URI,
 	post_request1({MSISDN, IMSI}, SvcContextId, TimeStamp, ServiceType,
 			SessionId, MSCC, Location, Path);
@@ -494,6 +489,7 @@
 			SessionId, MSCC, Location, Path).
 post_request1({MSISDN, IMSI}, SvcContextId, TimeStamp, ServiceType,
 		SessionId, MSCC, Location, Path) ->
+	{ok, Profile} = application:get_env(nrf_profile),
 	TS = erlang:system_time(?MILLISECOND),
 	InvocationTimeStamp = ocs_log:iso8601(TS),
 	Sequence = ets:update_counter(counters, nrf_seq, 1),
