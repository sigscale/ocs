--- conflicted
+++ resolved
@@ -501,16 +501,12 @@
 		B, Acc) when is_integer(Amount) ->
 	Q = #quantity{amount = Amount, units = Units},
 	bucket(T, B, [{"remainedAmount", quantity(Q)} | Acc]);
-<<<<<<< HEAD
-bucket([attributes | T],
-		#bucket{attributes = #{bucket_type := normal}} = B, Acc) ->
-=======
 bucket([status | T], #bucket{status = Status} = B, Acc)
 		when Status /= undefined ->
 	StatusString = bucket_status(Status),
 	bucket(T, B, [{"lifecycleStatus", StatusString} | Acc]);
-bucket([reservations | T], #bucket{reservations = []} = B, Acc) ->
->>>>>>> 386cdb6c
+bucket([attributes | T],
+		#bucket{attributes = #{bucket_type := normal}} = B, Acc) ->
 	bucket(T, B, Acc);
 bucket([attributes | T], #bucket{units = undefined,
 		attributes = #{reservations := Reservations}} = B, Acc) ->
