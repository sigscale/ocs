%%% ocs_rating.erl
%%% vim: ts=3
%%%%%%%%%%%%%%%%%%%%%%%%%%%%%%%%%%%%%%%%%%%%%%%%%%%%%%%%%%%%%%%%%%%%%%%%%%%%%
%%% @copyright 2016 - 2017 SigScale Global Inc.
%%% @end
%%% Licensed under the Apache License, Version 2.0 (the "License");
%%% you may not use this file except in compliance with the License.
%%% You may obtain a copy of the License at
%%%
%%%     http://www.apache.org/licenses/LICENSE-2.0
%%%
%%% Unless required by applicable law or agreed to in writing, software
%%% distributed under the License is distributed on an "AS IS" BASIS,
%%% WITHOUT WARRANTIES OR CONDITIONS OF ANY KIND, either express or implied.
%%% See the License for the specific language governing permissions and
%%% limitations under the License.
%%%%%%%%%%%%%%%%%%%%%%%%%%%%%%%%%%%%%%%%%%%%%%%%%%%%%%%%%%%%%%%%%%%%%%%%%%%%%
%%% @doc This library module implements utility functions
%%% 	for handling rating in the {@link //ocs. ocs} application.
%%%
-module(ocs_rating).
-copyright('Copyright (c) 2016 - 2017 SigScale Global Inc.').

-export([rate/12]).
-export([authorize/8]).
-export([session_attributes/1]).

-include("ocs.hrl").
-include("ocs_log.hrl").
-include_lib("radius/include/radius.hrl").

%% support deprecated_time_unit()
-define(MILLISECOND, milli_seconds).
%-define(MILLISECOND, millisecond).

% calendar:datetime_to_gregorian_seconds({{1970,1,1},{0,0,0}})
-define(EPOCH, 62167219200).

%% service types for radius
-define(RADIUSLOGIN, 1).
-define(RADIUSFRAMED, 2).
-define(RADIUSVOICE, 12).
%% service types for diameter
-define(DIAMETERDATA, 32251).
-define(DIAMETERVOICE, 32260).
-define(DIAMETERSMS, 32274).

-record(state,
		{buckets = [] :: [#bucket{}],
		product :: #product{},
		chars = [] :: [tuple()],
		service_type :: integer() | binary(),
		charging_key :: integer() | undefined,
		service_network :: string() | undefined,
		roaming_tb_prefix :: string() | undefined,
		session_id :: [tuple()],
		rated = #rated{} :: #rated{}}).

-spec rate(Protocol, ServiceType, ChargingKey, ServiceNetwork, SubscriberID,
		Timestamp, Address, Direction, Flag, DebitAmounts, ReserveAmounts,
		SessionAttributes) -> Result
	when
		Protocol :: radius | diameter,
		ServiceType :: integer() | binary(),
		ChargingKey :: integer() | undefined,
		ServiceNetwork :: string() | binary() | undefined,
		SubscriberID :: string() | binary(),
		Timestamp :: calendar:datetime(),
		Address :: string() | binary() | undefined,
		Direction :: answer | originate | undefined,
		Flag :: initial | interim | final,
		DebitAmounts :: [{Type, Amount}],
		ReserveAmounts :: [{Type, Amount}],
		SessionAttributes :: [tuple()],
		Type :: octets | seconds | messages,
		Amount :: integer(),
		Result :: {ok, Service, GrantedAmount}
				| {ok, Service, Rated}
				| {out_of_credit, SessionList}
				| {out_of_credit, SessionList, Rated}
				| {disabled, SessionList}
				| {error, Reason},
		Service :: #service{},
		GrantedAmount :: {Type, Amount},
		Rated :: [#rated{}],
		SessionList :: [{pos_integer(), [tuple()]}],
		Reason :: term().
%% @doc Handle rating and balance management for used and reserved unit amounts.
%%
%% 	Subscriber balance buckets are permanently reduced by the
%% 	amount in `DebitAmounts' and bucket reservations are made of
%% 	the amounts in `ReserveAmounts'. The subscribed product offer
%% 	determines the price used to calculate the amount to be
%% 	permanently debited from available `cents' buckets.
%%
%% 	If no `ReserveAmounts' are provided in `initial' and `interim'
%% 	requests the `Type' and `Amount' are determined by applicable
%% 	product offer price.
%%
%% 	If successful returns `{ok, Service, GrantedAmount}' for `initial'
%% 	and `interim' updates or `{ok, Service, Rated}' for
%% 	`final'.
%%
%% 	If subscriber's balance is insufficient to cover the `DebitAmounts'
%% 	and `ReserveAmounts' returns `{out_of_credit, SessionList}' for interim
%% 	updates and `{out_of_credit, SessionList, Rated}' for final or
%% 	`{disabled, SessionList}' if the subscriber is not enabled. In both
%% 	cases subscriber's balance is debited.  `SessionList' describes the
%% 	known active sessions which should be disconnected.
%%
rate(Protocol, ServiceType, ChargingKey, ServiceNetwork, SubscriberID,
		Timestamp, Address, Direction, Flag, DebitAmounts, ReserveAmounts,
		SessionAttributes) when is_list(SubscriberID) ->
	rate(Protocol, ServiceType, ChargingKey, ServiceNetwork,
		list_to_binary(SubscriberID), Timestamp, Address, Direction,
		Flag, DebitAmounts, ReserveAmounts, SessionAttributes);
rate(Protocol, ServiceType, ChargingKey, ServiceNetwork, SubscriberID,
		Timestamp, Address, Direction, Flag, DebitAmounts, ReserveAmounts,
		SessionAttributes) when is_binary(ServiceNetwork) ->
	rate(Protocol, ServiceType, ChargingKey, binary_to_list(ServiceNetwork),
		SubscriberID, Timestamp, Address, Direction,
		Flag, DebitAmounts, ReserveAmounts, SessionAttributes);
rate(Protocol, ServiceType, ChargingKey, ServiceNetwork, SubscriberID,
		Timestamp, Address, Direction, Flag, DebitAmounts, ReserveAmounts,
		SessionAttributes) when is_binary(Address) ->
	rate(Protocol, ServiceType, ChargingKey, ServiceNetwork,
		SubscriberID, Timestamp, binary_to_list(Address), Direction,
		Flag, DebitAmounts, ReserveAmounts, SessionAttributes);
rate(Protocol, ServiceType, ChargingKey, ServiceNetwork, SubscriberID,
		{{_, _, _}, {_, _, _}} = Timestamp, Address, Direction, Flag,
		DebitAmounts, ReserveAmounts, SessionAttributes)
		when ((Protocol == radius) or (Protocol == diameter)),
		(is_integer(ChargingKey) or (ChargingKey == undefined)), 
		(is_list(ServiceNetwork) or (ServiceNetwork == undefined)),
		is_binary(SubscriberID),
		(is_list(Address) or (Address == undefined)),
		((Direction == answer) or (Direction == originate)
				or (Direction == undefined)),
		((Flag == initial) or (Flag == interim) or (Flag == final)),
		is_list(DebitAmounts), is_list(ReserveAmounts),
		length(SessionAttributes) > 0 ->
	F = fun() ->
			case mnesia:read(service, SubscriberID, sticky_write) of
				[#service{product = ProdRef, session_attributes = SessionList} = Service] ->
					case mnesia:read(product, ProdRef, read) of
						[#product{characteristics = Chars, product = OfferId,
								balance = BucketRefs} = Product] ->
							case mnesia:read(offer, OfferId, read) of
								[#offer{} = Offer] ->
									Buckets = lists:flatten([mnesia:read(bucket, Id, sticky_write)
											|| Id <- BucketRefs]),
									F2 = fun(#bucket{units = cents, remain_amount = RM}) when RM < 0 ->
												false;
											(_) ->
												true
									end,
									case lists:all(F2, Buckets) of
										false when Flag == initial ->
											{out_of_credit, SessionList};
										_ ->
											State = #state{buckets = Buckets,
													product  = Product,
													chars = Chars,
													service_type = ServiceType,
													charging_key = ChargingKey,
													service_network = ServiceNetwork,
													session_id = get_session_id(SessionAttributes)},
											rate1(Protocol, Service, Buckets,
													Timestamp, Address, Direction, Offer,
<<<<<<< HEAD
													Flag, DebitAmounts, ReserveAmounts, State);
										false ->
											{out_of_credit, SessionList, [], []}
=======
													Flag, DebitAmounts, ReserveAmounts, State)
>>>>>>> acde2148
									end;
								[] ->
									throw(offer_not_found)
							end;
						[] ->
							throw(product_not_found)
					end;
				[] ->
					throw(service_not_found)
			end
	end,
	case mnesia:transaction(F) of
		{atomic, {ok, Sub, Rated, DeletedBuckets, AccBalance}}
				when is_list(Rated) ->
			ok = send_notifications(DeletedBuckets),
			ok = notify_accumulated_balance(AccBalance),
			{ok, Sub, Rated};
		{atomic, {out_of_credit, SL, Rated, DeletedBuckets, AccBalance}} ->
			ok = send_notifications(DeletedBuckets),
			ok = notify_accumulated_balance(AccBalance),
			{out_of_credit, SL, Rated};
		{atomic, {grant, Sub, {_Units, Amount} = Granted, DeletedBuckets,
				AccBalance}} when is_integer(Amount) ->
			ok = send_notifications(DeletedBuckets),
			ok = notify_accumulated_balance(AccBalance),
			{ok, Sub, Granted};
		{atomic, {out_of_credit, SL, DeletedBuckets, AccBalance}} ->
			ok = send_notifications(DeletedBuckets),
			ok = notify_accumulated_balance(AccBalance),
			{out_of_credit, SL};
		{atomic, {disabled, SL, DeletedBuckets, AccBalance}} ->
			ok = send_notifications(DeletedBuckets),
			ok = notify_accumulated_balance(AccBalance),
			{disabled, SL};
		{aborted, {throw, Reason}} ->
			{error, Reason};
		{aborted, Reason} ->
			{error, Reason}
	end.
%% @hidden
rate1(Protocol, Service, Buckets, Timestamp, Address, Direction,
		#offer{specification = undefined, bundle = Bundle}, Flag,
		DebitAmounts, ReserveAmounts, #state{service_type = ServiceType} = State) ->
	try
		F = fun(#bundled_po{name = OfferId}, Acc) ->
				case mnesia:read(offer, OfferId, read) of
					[#offer{specification = Spec, status = Status} = P] when
							((Status == active) orelse (Status == undefined))
							and
							(((Protocol == radius)
								and
								(((ServiceType == ?RADIUSFRAMED) orelse (ServiceType == ?RADIUSLOGIN))
								and ((Spec == "4") orelse (Spec == "8"))) orelse
								((ServiceType == ?RADIUSVOICE) and ((Spec == "5") orelse (Spec == "9"))))
							orelse
							((Protocol == diameter)
								and
								((ServiceType == ?DIAMETERDATA) and ((Spec == "4") orelse (Spec == "8")))
								orelse
								((ServiceType == ?DIAMETERVOICE) and ((Spec == "5") orelse (Spec == "9")))
								orelse
								((ServiceType == ?DIAMETERSMS) and ((Spec == "10") orelse (Spec == "11"))))) ->
						[P | Acc];
					_ ->
						Acc
				end
		end,
		[#offer{name = OfferName} = Offer | _] = lists:foldl(F, [], Bundle),
		rate2(Protocol, Service, Buckets, Timestamp,
				Address, Direction, Offer, Flag, DebitAmounts,
				ReserveAmounts, State#state{rated = #rated{product = OfferName}})
	catch
		_:_ ->
			throw(invalid_bundle_product)
	end;
rate1(Protocol, Service, Buckets, Timestamp, Address,
		Direction, #offer{name = OfferName} = Offer,
		Flag, DebitAmounts, ReserveAmounts, State) ->
	rate2(Protocol, Service, Buckets, Timestamp, Address,
		Direction, Offer, Flag, DebitAmounts, ReserveAmounts,
		State#state{rated = #rated{product = OfferName}}).
%% @hidden
rate2(Protocol, Service, Buckets, Timestamp, Address,
		Direction, #offer{specification = ProdSpec, price = Prices},
		Flag, DebitAmounts, ReserveAmounts, State)
		when ProdSpec == "10"; ProdSpec == "11" ->
	F = fun(#price{type = usage, units = messages}) ->
				true;
			(#price{type = usage, units = cents}) ->
				true;
			(#price{type = tariff, units = messages}) ->
				true;
			(_) ->
				false
	end,
	FilteredPrices1 = lists:filter(F, Prices),
	FilteredPrices2 = filter_prices_tod(Timestamp, FilteredPrices1),
	case filter_prices_dir(Direction, FilteredPrices2) of
		[Price | _] ->
			RoamingTable = roaming_table_prefix(Price),
			rate3(Protocol, Service, Buckets, Address,
					Price, Flag, DebitAmounts, ReserveAmounts,
					State#state{roaming_tb_prefix = RoamingTable});
		_ ->
			throw(price_not_found)
	end;
rate2(Protocol, Service, Buckets, Timestamp, Address,
		Direction, #offer{specification = ProdSpec, price = Prices},
		Flag, DebitAmounts, ReserveAmounts, State)
		when ProdSpec == "5"; ProdSpec == "9" ->
	F = fun(#price{type = tariff, units = seconds}) ->
				true;
			(#price{type = usage, units = seconds}) ->
				true;
			(_) ->
				false
	end,
	FilteredPrices1 = lists:filter(F, Prices),
	FilteredPrices2 = filter_prices_tod(Timestamp, FilteredPrices1),
	case filter_prices_dir(Direction, FilteredPrices2) of
		[Price | _] ->
			RoamingTable = roaming_table_prefix(Price),
			rate3(Protocol, Service, Buckets, Address,
					Price, Flag, DebitAmounts, ReserveAmounts,
					State#state{roaming_tb_prefix = RoamingTable});
		_ ->
			throw(price_not_found)
	end;
rate2(Protocol, Service, Buckets, Timestamp, _Address, _Direction,
		#offer{price = Prices}, Flag, DebitAmounts, ReserveAmounts, State) ->
	F = fun(#price{type = tariff, units = octets}) ->
				true;
			(#price{type = usage}) ->
				true;
			(_) ->
				false
	end,
	FilteredPrices1 = lists:filter(F, Prices),
	case filter_prices_tod(Timestamp, FilteredPrices1) of
		[Price | _] ->
			RoamingTable = roaming_table_prefix(Price),
			rate4(Protocol, Service, Buckets, Price,
					Flag, DebitAmounts, ReserveAmounts,
					State#state{roaming_tb_prefix = RoamingTable});
		_ ->
			throw(price_not_found)
	end.
%% @hidden
rate3(Protocol, Service, Buckets, Address,
		#price{type = tariff, char_value_use = CharValueUse} = Price,
		Flag, DebitAmounts, ReserveAmounts, #state{rated = Rated,
		roaming_tb_prefix = RoamingTable, service_network = ServiceNetwork} = State) ->
	case lists:keyfind("destPrefixTariffTable", #char_value_use.name, CharValueUse) of
		#char_value_use{values = [#char_value{value = TariffTable}]}
				when RoamingTable == undefined ->
			Table = list_to_existing_atom(TariffTable),
			case catch ocs_gtt:lookup_last(Table, Address) of
				{Description, Amount, _} ->
					case Amount of
						N when N >= 0 ->
							rate5(Protocol, Service, Buckets,
									Price#price{amount = N}, Flag, DebitAmounts, ReserveAmounts,
									State#state{rated = Rated#rated{price_type = tariff,
											description = Description}});
						_N ->
							throw(negative_amount)
					end;
				Other ->
					error_logger:error_report(["Prefix table tariff lookup failed",
							{module, ?MODULE}, {table, Table},
							{address, Address}, {result, Other}]),
					throw(table_lookup_failed)
			end;
		#char_value_use{values = [#char_value{value = TariffTable}]}
				when ServiceNetwork /= undefined ->
			Table1 = list_to_existing_atom(RoamingTable),
			case catch ocs:find_sn_network(Table1, ServiceNetwork) of
				{_, _, _Description, TabPrefix} ->
						Table2 = list_to_existing_atom(TabPrefix ++ "-" ++ TariffTable),
						case catch ocs_gtt:lookup_last(Table2, Address) of
							{Description1, Amount, _} ->
								case Amount of
									N when N >= 0 ->
										rate5(Protocol, Service, Buckets,
												Price#price{amount = N}, Flag, DebitAmounts, ReserveAmounts,
												State#state{rated = Rated#rated{price_type = tariff,
												description = Description1}});

									_N ->
										throw(negative_amount)
								end;
							Other ->
								error_logger:error_report(["Prefix table tariff lookup failed",
										{module, ?MODULE}, {table, Table2},
										{address, Address}, {result, Other}]),
								throw(table_lookup_failed)
						end;
				Other ->
					error_logger:error_report(["Service Network table lookup failed",
							{module, ?MODULE}, {table, Table1},
							{address, Address}, {result, Other}]),
					throw(table_lookup_failed)
			end;
		false ->
			throw(undefined_tariff)
	end;
rate3(Protocol, Service, Buckets, _Address,
		Price, Flag, DebitAmounts, ReserveAmounts, State) ->
	rate5(Protocol, Service, Buckets, Price,
			Flag, DebitAmounts, ReserveAmounts, State).
%% @hidden
rate4(Protocol, Service, Buckets,
		#price{type = tariff} = Price, Flag, DebitAmounts, ReserveAmounts,
		#state{roaming_tb_prefix = RoamingTable, service_network = ServiceNetwork,
		rated = Rated} = State)
		when is_list(RoamingTable), is_list(ServiceNetwork) ->
	Table = list_to_existing_atom(RoamingTable),
	case catch ocs:find_sn_network(Table, ServiceNetwork) of
		{_, _, Description, Amount} ->
			case Amount of
				N when N >= 0 ->
					rate5(Protocol, Service, Buckets,
							Price#price{amount = N}, Flag, DebitAmounts, ReserveAmounts,
							State#state{rated = Rated#rated{price_type = tariff,
							description = Description}});
				_N ->
					throw(negative_amount)
			end;
		Other ->
			error_logger:error_report(["Prefix table tariff lookup failed",
					{module, ?MODULE}, {table, Table},
					{service_network, ServiceNetwork}, {result, Other}]),
			throw(table_lookup_failed)
	end;
rate4(Protocol, Service, Buckets, Price,
		Flag, DebitAmounts, ReserveAmounts, State) ->
	rate5(Protocol, Service, Buckets, Price,
			Flag, DebitAmounts, ReserveAmounts, State).
%% @hidden
rate5(_Protocol, #service{enabled = false} = Service,
		Buckets, #price{units = Units} = _Price, initial,
		_DebitAmounts, _ReserveAmounts, State) ->
	rate7(Service, Buckets, initial,
			{Units, 0}, {Units, 0}, {Units, 0}, {Units, 0}, State);
rate5(radius, Service, Buckets, #price{units = Units} = Price,
		initial, [], [], State) ->
	rate6(Service, Buckets, Price, initial, {Units, 0}, get_reserve(Price), State);
rate5(radius, Service, Buckets, #price{units = Units} = Price,
		interim, [], ReserveAmounts, State) ->
	ReserveAmount = case lists:keyfind(Units, 1, ReserveAmounts) of
		{_, ReserveUnits} ->
			{Units, Amount} = get_reserve(Price),
			{Units, ReserveUnits + Amount};
		false ->
			get_reserve(Price)
	end,
	rate6(Service, Buckets, Price, interim, {Units, 0}, ReserveAmount, State);
rate5(_Protocol, Service, Buckets,
		#price{units = Units, size = Size} = Price,
		Flag, DebitAmounts, [], State)
		when ((Flag == initial) or (Flag == interim)) ->
	DebitAmount = case lists:keyfind(Units, 1, DebitAmounts) of
		{Units, DebitUnits} ->
			{Units, DebitUnits};
		false ->
			{Units, 0}
	end,
	ReserveAmount = case Units of
		octets ->
			case application:get_env(ocs, min_reserve_octets) of
				{ok, Value} when Value < Size ->
					{Units, Size};
				{ok, Value} ->
					{Units, Value}
			end;
		seconds ->
			case application:get_env(ocs,min_reserve_seconds) of
				{ok, Value} when Value < Size ->
					{Units, Size};
				{ok, Value} ->
					{Units, Value}
			end;
		messages ->
			case application:get_env(ocs, min_reserve_messages) of
				{ok, Value} when Value < Size ->
					{Units, Size};
				{ok, Value} ->
					{Units, Value}
			end
	end,
	rate6(Service, Buckets, Price, Flag, DebitAmount, ReserveAmount, State);
rate5(_Protocol, Service, Buckets, #price{units = Units} = Price,
		Flag, DebitAmounts, ReserveAmounts, State) ->
	DebitAmount = case lists:keyfind(Units, 1, DebitAmounts) of
		{Units, DebitUnits} ->
			{Units, DebitUnits};
		false ->
			{Units, 0}
	end,
	ReserveAmount = case lists:keyfind(Units, 1, ReserveAmounts) of
		{Units, ReserveUnits} ->
			{Units, ReserveUnits};
		false ->
			{Units, 0}
	end,
	rate6(Service, Buckets, Price, Flag, DebitAmount, ReserveAmount, State).
%% @hidden
rate6(Service, Buckets,
		#price{units = Units, size = UnitSize, amount = UnitPrice},
		initial, {_, 0}, {Units, Amount} = ReserveAmount,
		#state{session_id = SessionId} = State) ->
	case reserve_session(Units, Amount, SessionId, Buckets) of
		{Amount, Buckets2} ->
			rate7(Service, Buckets2, initial,
					{Units, 0}, {Units, 0}, ReserveAmount, ReserveAmount, State);
		{UnitsReserved, Buckets2} ->
			PriceReserveUnits = (Amount - UnitsReserved),
			{UnitReserve, PriceReserve} = price_units(PriceReserveUnits,
					UnitSize, UnitPrice),
			case reserve_session(cents, PriceReserve, SessionId, Buckets2) of
				{PriceReserve, Buckets3} ->
					rate7(Service, Buckets3, initial,
							{Units, 0}, {Units, 0}, ReserveAmount,
							{Units, UnitsReserved + UnitReserve}, State);
				{PriceReserved, Buckets3} ->
					rate7(Service, Buckets3, initial,
							{Units, 0}, {Units, 0}, ReserveAmount,
							{Units, UnitsReserved + (PriceReserved div UnitPrice)},
							State)
			end
	end;
rate6(#service{enabled = false} = Service, Buckets,
		#price{units = Units, size = UnitSize, amount = UnitPrice},
		interim, {Units, Amount} = DebitAmount, _ReserveAmount,
		#state{session_id = SessionId} = State) ->
	case update_session(Units, Amount, 0, SessionId, Buckets) of
		{Amount, 0, Buckets2} ->
			rate7(Service, Buckets2, interim,
					DebitAmount, DebitAmount, {Units, 0}, {Units, 0}, State);
		{UnitsCharged, 0, Buckets2} ->
			PriceChargeUnits = Amount - UnitsCharged,
			{UnitCharge, PriceCharge} = price_units(PriceChargeUnits,
					UnitSize, UnitPrice),
			case update_session(cents, PriceCharge, 0, SessionId, Buckets2) of
				{PriceCharge, 0, Buckets3} ->
					rate7(Service, Buckets3, interim, DebitAmount,
							{Units, Amount + UnitCharge}, {Units, 0}, {Units, 0},
							State);
				{PriceCharged, 0, Buckets3} ->
					Buckets4 = [#bucket{id = generate_bucket_id(),
							remain_amount = PriceCharged - PriceCharge,
							units = cents} | Buckets3],
					rate7(Service, Buckets4, interim, DebitAmount,
							{Units, UnitsCharged + (PriceCharged div UnitPrice)},
							{Units, 0}, {Units, 0}, State)
			end
	end;
rate6(Service, Buckets,
		#price{units = Units, size = UnitSize, amount = UnitPrice},
		interim, {Units, Damount} = DebitAmount, {Units, Ramount} = ReserveAmount,
		#state{session_id = SessionId} = State) ->
	case update_session(Units, Damount, Ramount, SessionId, Buckets) of
		{Damount, Ramount, Buckets2} ->
			rate7(Service, Buckets2, interim, DebitAmount,
					DebitAmount, ReserveAmount, ReserveAmount, State);
		{Damount, UnitsReserved, Buckets2} ->
			PriceReserveUnits = Ramount - UnitsReserved,
			{UnitReserve, PriceReserve} = price_units(PriceReserveUnits,
					UnitSize, UnitPrice),
			case update_session(cents, 0, PriceReserve, SessionId, Buckets2) of
				{0, PriceReserve, Buckets3} ->
					rate7(Service, Buckets3, interim, DebitAmount,
							DebitAmount, ReserveAmount, {Units, UnitReserve}, State);
				{0, PriceReserved, Buckets3} ->
					rate7(Service, Buckets3,
							interim, DebitAmount, DebitAmount, ReserveAmount,
							{Units, UnitsReserved + PriceReserved div UnitPrice}, State)
			end;
		{UnitsCharged, 0, Buckets2} ->
			PriceChargeUnits = Damount - UnitsCharged,
			{UnitCharge, PriceCharge} = price_units(PriceChargeUnits,
					UnitSize, UnitPrice),
			{UnitReserve, PriceReserve} = price_units(Ramount, UnitSize, UnitPrice),
			case update_session(cents,
					PriceCharge, PriceReserve, SessionId, Buckets2) of
				{PriceCharge, PriceReserve, Buckets3} ->
					rate7(Service, Buckets3, interim, DebitAmount,
							{Units, UnitsCharged + UnitCharge},
							ReserveAmount, {Units, UnitReserve}, State);
				{PriceCharge, PriceReserved, Buckets3} ->
					rate7(Service, Buckets3, interim, DebitAmount,
							{Units, UnitsCharged + UnitCharge}, ReserveAmount,
							{Units, PriceReserved div UnitPrice}, State);
				{PriceCharged, 0, Buckets3} ->
					Buckets4 = [#bucket{id = generate_bucket_id(),
							remain_amount = PriceCharged - PriceCharge,
							units = cents} | Buckets3],
					rate7(Service, Buckets4, interim, DebitAmount,
							{Units, UnitsCharged + (PriceCharged div UnitPrice)},
							ReserveAmount, {Units, 0}, State)
			end
	end;
rate6(Service, Buckets,
		#price{units = Units, size = UnitSize, amount = UnitPrice,
		type = PriceType, currency = Currency}, final,
		{Units, Amount} = DebitAmount, {Units, 0} = ReserveAmount,
		#state{rated = Rated1, session_id = SessionId} = State) ->
	Rated2 = Rated1#rated{price_type = PriceType, currency = Currency},
	case charge_session(Units, Amount, SessionId, Buckets) of
		{Amount, Buckets2} ->
			Rated3 = Rated2#rated{bucket_type = Units, usage_rating_tag = included},
			rate7(Service, Buckets2, final, DebitAmount, DebitAmount,
					ReserveAmount, ReserveAmount, State#state{rated = Rated3});
		{UnitsCharged, Buckets2} ->
			{UnitCharge, PriceCharge} = price_units(Amount, UnitSize, UnitPrice),
			PriceChargeUnits = UnitCharge - UnitsCharged,
			Rated3 = Rated2#rated{bucket_type = cents, usage_rating_tag = non_included},
			case charge_session(cents, PriceCharge, SessionId, Buckets2) of
				{PriceCharge, Buckets3} ->
					TotalUnits = UnitsCharged + UnitCharge,
					rate7(Service, Buckets3, final, DebitAmount, {Units, TotalUnits},
							ReserveAmount, ReserveAmount, State#state{rated = Rated3});
				{PriceCharged, Buckets3} ->
					TotalUnits = UnitsCharged + (PriceCharged div UnitPrice),
					Reservations1 = [{erlang:system_time(?MILLISECOND),
							PriceCharged - PriceCharge, 0, SessionId}],
					Buckets4 = [#bucket{id = generate_bucket_id(),
							remain_amount = PriceCharged - PriceCharge,
							units = cents, reservations = Reservations1} | Buckets3],
					rate7(Service, Buckets4, final, DebitAmount, {Units, TotalUnits},
							ReserveAmount, ReserveAmount, State#state{rated = Rated3})
			end
	end.
%% @hidden
rate7(#service{session_attributes = SessionList} = Service1, Buckets, final,
		{Units, Charge}, {Units, Charged}, {Units, 0}, {Units, 0},
		#state{rated = Rated, product = P, session_id = SessionId,
		buckets = OldBuckets}) when Charged >= Charge ->
	NewBuckets = refund(SessionId, Buckets),
	{Seconds, Octets, Cents, Msgs, NewBuckets2} = get_debits(SessionId, NewBuckets),
	{NewBRefs, DeletedBuckets}
			= update_buckets(P#product.balance, OldBuckets, NewBuckets2),
	ok = mnesia:write(P#product{balance = NewBRefs}),
	Rated1 = rated(Seconds, Octets, Cents, Msgs, Rated),
	NewSessionList = remove_session(SessionId, SessionList),
	Service2 = Service1#service{session_attributes = NewSessionList},
	ok = mnesia:write(Service2),
	{ok, Service2, Rated1, DeletedBuckets,
			accumulated_balance(NewBuckets2, P#product.id)};
rate7(#service{session_attributes = SessionList} = Service1, Buckets, final,
		{Units, _Charge}, {Units, _Charged}, {Units, 0}, {Units, 0},
		#state{rated = Rated, product = P, session_id = SessionId,
		buckets = OldBuckets}) ->
	NewBuckets = refund(SessionId, Buckets),
	{Seconds, Octets, Cents, Msgs, NewBuckets2} = get_debits(SessionId, NewBuckets),
	{NewBRefs, DeletedBuckets}
			= update_buckets(P#product.balance, OldBuckets, NewBuckets2),
	ok = mnesia:write(P#product{balance = NewBRefs}),
	Rated1 = rated(Seconds, Octets, Cents, Msgs, Rated),
	Service2 = Service1#service{session_attributes = []},
	ok = mnesia:write(Service2),
	{out_of_credit, SessionList, Rated1, DeletedBuckets,
			accumulated_balance(NewBuckets2, P#product.id)};
rate7(#service{enabled = false, session_attributes = SessionList} = Service1,
		Buckets, _Flag, {Units, _Charge}, {Units, _Charged},
		{Units, _Reserve}, {Units, _Reserved},
		#state{session_id = SessionId, buckets = OldBuckets, product = P}) ->
	NewBuckets = refund(SessionId, Buckets),
	{NewBRefs, DeletedBuckets}
			= update_buckets(P#product.balance, OldBuckets, NewBuckets),
	ok = mnesia:write(P#product{balance = NewBRefs}),
	Service2 = Service1#service{session_attributes = []},
	ok = mnesia:write(Service2),
	{disabled, SessionList, DeletedBuckets,
			accumulated_balance(NewBuckets, P#product.id)};
rate7(#service{session_attributes = SessionList} = Service1, Buckets, _Flag,
		{Units, Charge}, {Units, Charged}, {Units, Reserve}, {Units, Reserved},
		#state{session_id = SessionId, buckets = OldBuckets,
		product = P}) when Charged < Charge; Reserved <  Reserve ->
	NewBuckets = refund(SessionId, Buckets),
	{NewBRefs, DeletedBuckets}
			= update_buckets(P#product.balance, OldBuckets, NewBuckets),
	ok = mnesia:write(P#product{balance = NewBRefs}),
	Service2 = Service1#service{session_attributes = []},
	ok = mnesia:write(Service2),
	{out_of_credit, SessionList, DeletedBuckets,
			accumulated_balance(NewBuckets, P#product.id)};
rate7(#service{session_attributes = SessionList} = Service1, Buckets, initial,
		{Units, 0}, {Units, 0}, {Units, _Reserve}, {Units, Reserved},
		#state{buckets = OldBuckets, session_id = SessionId, product = P}) ->
	{NewBRefs, DeletedBuckets}
			= update_buckets(P#product.balance, OldBuckets, Buckets),
	ok = mnesia:write(P#product{balance = NewBRefs}),
	NewSessionList = add_session(SessionId, SessionList),
	Service2 = Service1#service{session_attributes = NewSessionList},
	ok = mnesia:write(Service2),
	{grant, Service2, {Units, Reserved}, DeletedBuckets,
			accumulated_balance(Buckets, P#product.id)};
rate7(Service, Buckets, interim, {Units, _Charge}, {Units, _Charged},
		{Units, _Reserve}, {Units, Reserved},
		#state{buckets = OldBuckets, product = P}) ->
	{NewBRefs, DeletedBuckets}
			= update_buckets(P#product.balance, OldBuckets, Buckets),
	ok = mnesia:write(P#product{balance = NewBRefs}),
	ok = mnesia:write(Service),
	{grant, Service, {Units, Reserved}, DeletedBuckets,
			accumulated_balance(Buckets, P#product.id)}.

-spec authorize(Protocol, ServiceType, SubscriberId, Password,
		Timestamp, Address, Direction, SessionAttributes) -> Result
	when
		Protocol :: radius | diameter,
		ServiceType :: binary() | char() | undefined,
		SubscriberId :: binary() | string(),
		Password :: binary(),
		Timestamp :: calendar:datetime(),
		Address :: string() | undefined,
		Direction :: answer | originate | undefined,
		SessionAttributes :: [tuple()],
		Result :: {authorized, Subscriber, Attributes, SessionList}
					| {unauthorized, Reason, SessionList},
		Subscriber :: #service{},
		Attributes :: [tuple()],
		SessionList :: [tuple()],
		Reason :: disabled | bad_password | service_not_found
				| out_of_credit | offer_not_found | invalid_bundle_product
				| price_not_found | table_lookup_failed.
%% @doc Authorize access request.
%% 	If authorized returns attributes to be included in `Access-Accept' response.
%%
%% 	When subscriber's product instance includes the `radiusReserveSessionTime'
%% 	characteristic a reservation is attempted for the given value of seconds.
%% 	A `Session-Timeout' attribute will be included with the actual reservation.
%%
authorize(Protocol, ServiceType, SubscriberId, Password, Timestamp,
		Address, Direction, SessionAttributes) when is_list(SubscriberId) ->
	authorize(Protocol, ServiceType, list_to_binary(SubscriberId),
			Password, Timestamp, Address, Direction, SessionAttributes);
authorize(Protocol, ServiceType, SubscriberId, Password, Timestamp,
			Address, Direction, SessionAttributes) when is_list(Password) ->
	authorize(Protocol, ServiceType, SubscriberId, list_to_binary(Password),
			Timestamp, Address, Direction, SessionAttributes);
authorize(Protocol, ServiceType, SubscriberId, Password, Timestamp,
		Address, Direction, SessionAttributes)
		when ((Protocol == radius) or (Protocol == diameter)), is_binary(SubscriberId),
		length(SessionAttributes) > 0 ->
	F = fun() ->
			case mnesia:read(service, SubscriberId) of
				[#service{enabled = false,
						session_attributes = ExistingAttr} = S] ->
					ok = mnesia:write(S#service{session_attributes = []}),
					{unauthorized, disabled, ExistingAttr};
				[#service{password = MTPassword} = S] when
						((Password == <<>>) and (Password =/= MTPassword)) orelse
						(Password == MTPassword) ->
					authorize1(Protocol, ServiceType, S, Timestamp,
							Address, Direction, SessionAttributes);
				[#service{}] ->
					throw(bad_password);
				[] ->
					throw(service_not_found)
			end
	end,
	case mnesia:transaction(F) of
		{atomic, {authorized, Sub, Attr, SSA}} ->
			{authorized, Sub, Attr, SSA};
		{atomic, {unauthorized, Reason, SSA}} ->
			{unauthorized, Reason, SSA};
		{aborted, {throw, Reason}} ->
			{unauthorized, Reason, []};
		{aborted, Reason} ->
			{unauthorized, Reason, []}
	end.
%% @hidden
authorize1(radius, ServiceType,
		#service{attributes = Attributes, product = ProdRef,
		characteristics = Chars} = Service, Timestamp, Address,
		Direction, SessionAttributes) ->
	case mnesia:read(product, ProdRef, read) of
		[#product{product = OfferId, balance = BucketRefs}] ->
			Buckets = lists:flatten([mnesia:read(bucket, Id, sticky_write) || Id <- BucketRefs]),
			F = fun({'Session-Id', _}) ->
					true;
				({?AcctSessionId, _}) ->
					true;
				(_) ->
					false
			end,
			case lists:any(F, get_session_id(SessionAttributes)) of
				true ->
					case lists:keyfind("radiusReserveSessionTime", 1, Chars) of
						{_, RRST} when is_integer(RRST) ->
							case mnesia:read(offer, OfferId, read) of
								[#offer{} = Offer] ->
									authorize2(radius, ServiceType, Service, Buckets, Offer,
											Timestamp, Address, Direction, SessionAttributes, RRST);
								[] ->
									throw(offer_not_found)
							end;
						false ->
							authorize5(Service, Buckets, ServiceType, SessionAttributes, Attributes)
					end;
				false ->
					authorize5(Service, Buckets, ServiceType, SessionAttributes, Attributes)
			end;
		[] ->
			throw(product_not_found)
	end;
authorize1(diameter, ServiceType,
		#service{attributes = Attributes, product = ProdRef} =
		Service, _Timestamp, _Address, _Direction, SessionAttributes) ->
	case mnesia:read(product, ProdRef, read) of
		[#product{balance = BucketRefs}] ->
			Buckets = lists:flatten([mnesia:read(bucket, Id, sticky_write) || Id <- BucketRefs]),
			authorize5(Service, Buckets, ServiceType, SessionAttributes, Attributes);
		[] ->
			throw(product_not_found)
	end.
%% @hidden
authorize2(radius = Protocol, ServiceType,
		#service{attributes = Attributes} = Service, Buckets, Timestamp,
		#offer{specification = undefined, bundle = Bundle}, Address, Direction,
		SessionAttributes, Reserve) when Reserve > 0, Bundle /= [] ->
	try
		F = fun(#bundled_po{name = OfferId}, Acc) ->
				case mnesia:read(offer, OfferId, read) of
					[#offer{specification = Spec, status = Status} = P] when
							((Status == active) orelse (Status == undefined))
							and
							(((Protocol == radius)
								and
								(((ServiceType == ?RADIUSVOICE) and
								((Spec == "5") orelse (Spec == "9"))) orelse
								(((ServiceType == ?RADIUSFRAMED) orelse (ServiceType == ?RADIUSLOGIN)) and
								((Spec == "4") orelse (Spec == "8")))))) ->
						[P | Acc];
					_ ->
						Acc
				end
		end,
		case lists:foldl(F, [], Bundle) of
			[#offer{} = Offer | _] ->
				authorize2(Protocol, ServiceType, Service, Buckets, Offer,
						Timestamp, Address, Direction, SessionAttributes, Reserve);
			[] ->
				authorize5(Service, Buckets, ServiceType, SessionAttributes, Attributes)
		end
	catch
		_:_ ->
			throw(invalid_bundle_product)
	end;
authorize2(radius = Protocol, ServiceType,
		#service{attributes = Attributes} = Service, Buckets,
		#offer{specification = ProdSpec, price = Prices}, Timestamp,
		Address, Direction, SessionAttributes, Reserve) when (Reserve > 0)
		and ((ProdSpec == "9") orelse (ProdSpec == "5")) ->
	F = fun(#price{type = tariff, units = seconds}) ->
				true;
			(#price{type = usage, units = seconds}) ->
				true;
			(_) ->
				false
	end,
	FilteredPrices1 = lists:filter(F, Prices),
	FilteredPrices2 = filter_prices_tod(Timestamp, FilteredPrices1),
	case filter_prices_dir(Direction, FilteredPrices2) of
		[Price | _] ->
			authorize3(Protocol, ServiceType, Service, Buckets, Address,
					Price, SessionAttributes, Reserve);
		_ ->
			authorize5(Service, Buckets, ServiceType, SessionAttributes, Attributes)
	end;
authorize2(radius = Protocol, ServiceType,
		#service{attributes = Attributes} = Service, Buckets,
		#offer{specification = ProdSpec, price = Prices}, Timestamp,
		_Address, _Direction, SessionAttributes, Reserve) when (Reserve > 0)
		and ((ProdSpec == "8") orelse (ProdSpec == "4")) ->
	F = fun(#price{type = usage, units = seconds}) ->
				true;
			(_) ->
				false
	end,
	FilteredPrices1 = lists:filter(F, Prices),
	case filter_prices_tod(Timestamp, FilteredPrices1) of
		[Price | _] ->
			authorize4(Protocol, ServiceType, Service,
					Buckets, Price, SessionAttributes, Reserve);
		_ ->
			authorize5(Service, Buckets, ServiceType, SessionAttributes, Attributes)
	end;
authorize2(_Protocol, ServiceType,
		#service{attributes = Attributes} = Service, Buckets, _Offer,
		_Timestamp, _Address, _Direction, SessionAttributes, _Reserve) ->
	authorize5(Service, Buckets, ServiceType, SessionAttributes, Attributes).
%% @hidden
authorize3(Protocol, ServiceType, Service, Buckets, Address,
		#price{type = tariff, char_value_use = CharValueUse} = Price,
		SessionAttributes, Reserve) ->
	case lists:keyfind("destPrefixTariffTable", #char_value_use.name, CharValueUse) of
		#char_value_use{values = [#char_value{value = TariffTable}]} ->
			Table = list_to_existing_atom(TariffTable),
			case catch ocs_gtt:lookup_last(Table, Address) of
				{_Description, Amount, _} ->
					case Amount of
						N when N >= 0 ->
							authorize4(Protocol, ServiceType, Service, Buckets,
								Price#price{amount = N}, SessionAttributes, Reserve);
						_N ->
							throw(negative_amount)
					end;
				Other ->
					error_logger:error_report(["Prefix table tariff lookup failed",
							{module, ?MODULE}, {table, Table},
							{address, Address}, {result, Other}]),
					throw(table_lookup_failed)
			end;
		false ->
			throw(undefined_tariff)
	end;
authorize3(Protocol, ServiceType, Service,
		Buckets, _Address, Price, SessionAttributes, Reserve) ->
	authorize4(Protocol, ServiceType, Service,
			Buckets, Price, SessionAttributes, Reserve).
%% @hidden
authorize4(_Protocol, ServiceType,
		#service{session_attributes = ExistingAttr, attributes = Attr} = Service,
		Buckets, #price{units = Units, size = UnitSize, amount = UnitPrice},
		SessionAttributes, Reserve) ->
	SessionId = get_session_id(SessionAttributes),
	case reserve_session(Units, Reserve, SessionId, Buckets) of
		{Reserve, _Buckets2} ->
			NewAttr = radius_attributes:store(?SessionTimeout, Reserve, Attr),
			authorize5(Service, Buckets, ServiceType, SessionAttributes, NewAttr);
		{UnitsReserved, Buckets2} ->
			PriceReserveUnits = (Reserve- UnitsReserved),
			{UnitReserve, PriceReserve} = price_units(PriceReserveUnits,
					UnitSize, UnitPrice),
			case reserve_session(cents, PriceReserve, SessionId, Buckets2) of
				{PriceReserve, _Buckets3}  ->
					SessionTimeout = UnitsReserved + UnitReserve,
					NewAttr = radius_attributes:store(?SessionTimeout, SessionTimeout, Attr),
					authorize5(Service, Buckets, ServiceType, SessionAttributes, NewAttr);
				{0, _Buckets3}  when UnitsReserved == 0 ->
					{unauthorized, out_of_credit, ExistingAttr};
				{PriceReserved, _Buckets3} ->
					SessionTimeout = UnitsReserved + ((PriceReserved div UnitPrice) * UnitSize),
					NewAttr = radius_attributes:store(?SessionTimeout, SessionTimeout, Attr),
					authorize5(Service, Buckets, ServiceType, SessionAttributes, NewAttr)
			end
	end.
%% @hidden
authorize5(#service{session_attributes = ExistingAttr} = Service,
		Buckets, ServiceType, SessionAttributes, Attributes) ->
	F = fun(#bucket{remain_amount = R, units = U})
				when
				((ServiceType == undefined) orelse
				(((ServiceType == ?RADIUSFRAMED) orelse (ServiceType == ?RADIUSLOGIN) orelse (ServiceType == ?DIAMETERDATA)) and
				((U == octets) orelse (U == cents) orelse (U == seconds))) orelse
				(((ServiceType == ?RADIUSVOICE) orelse (ServiceType == ?DIAMETERVOICE)) and
				((U == seconds) orelse (U == cents))) orelse
				((ServiceType == ?DIAMETERSMS) and ((U == messages) orelse (U == cents)))) and (R > 0) ->
			true;
		(_) ->
			false
	end,
	case lists:any(F, Buckets) of
		true ->
			authorize6(Service, SessionAttributes, Attributes);
		false ->
			{unauthorized, out_of_credit, ExistingAttr}
	end.
%% @hidden
authorize6(#service{multisession = false, session_attributes = []}
		= Service, SessionAttributes, Attributes) ->
	NewSessionAttributes = {erlang:system_time(?MILLISECOND),
			get_session_id(SessionAttributes)},
	Service1 = Service#service{session_attributes =
		[NewSessionAttributes], disconnect = false},
	ok = mnesia:write(Service1),
	{authorized, Service1, Attributes, []};
authorize6(#service{multisession = false, session_attributes
		= ExistingAttr} = Service, SessionAttributes, Attributes) ->
	NewSessionAttributes = {erlang:system_time(?MILLISECOND),
			get_session_id(SessionAttributes)},
	Service1 = Service#service{session_attributes =
		[NewSessionAttributes], disconnect = false},
	ok = mnesia:write(Service1),
	{authorized, Service1, Attributes, ExistingAttr};
authorize6(#service{multisession = true, session_attributes
		= ExistingAttr} = Service, SessionAttributes, Attributes) ->
	NewSessionAttributes = {erlang:system_time(?MILLISECOND),
			get_session_id(SessionAttributes)},
	Service1 = Service#service{session_attributes =
		[NewSessionAttributes | ExistingAttr], disconnect = false},
	ok = mnesia:write(Service1),
	{authorized, Service1, Attributes, ExistingAttr}.

-spec session_attributes(Attributes) -> SessionAttributes
	when
		Attributes :: radius_attributes:attributes(),
		SessionAttributes :: radius_attributes:attributes().
%% @doc Extract RADIUS session related attributes.
session_attributes(Attributes) ->
	F = fun({?NasIdentifier, _}) ->
				true;
			({?NasIpAddress, _}) ->
				true;
			({?AcctSessionId, _}) ->
				true;
			({?AcctMultiSessionId, _}) ->
				true;
			({?UserName, _}) ->
				true;
			({?FramedIpAddress, _}) ->
				true;
			({?NasPort, _}) ->
				true;
			({?NasPortType, _}) ->
				true;
			({?CalledStationId, _}) ->
				true;
			({?CallingStationId, _}) ->
				true;
			({?NasPortId, _}) ->
				true;
			({?OriginatingLineInfo, _}) ->
				true;
			({?FramedInterfaceId, _}) ->
				true;
			({?FramedIPv6Prefix, _}) ->
				true;
			(_) ->
				false
	end,
	lists:keysort(1, lists:filter(F, Attributes)).

%%----------------------------------------------------------------------
%%  internal functions
%%----------------------------------------------------------------------

-spec reserve_session(Type, Amount, SessionId, Buckets) -> Result
	when
		Type :: octets | seconds | cents | messages,
		Amount :: non_neg_integer(),
		SessionId :: string() | binary(),
		Buckets :: [#bucket{}],
		Result :: {Reserved, NewBuckets},
		Reserved :: non_neg_integer(),
		NewBuckets :: [#bucket{}].
%% @doc Perform reservation for a session.
%%
%% 	Creates a reservation within bucket(s) of `Type' and
%% 	decrements remaining balance by the same amount(s).
%%
%% 	Expired buckets are removed when no session
%% 	reservations remain.
%%
%% 	Returns `{Reserved, NewBuckets}' where
%% 	`Reserved' is the total amount of reservation(s) made
%% 	and `NewBuckets' is the updated bucket list.
%%
%% @private
reserve_session(Type, Amount, SessionId, Buckets) ->
	Now = erlang:system_time(?MILLISECOND),
	reserve_session(Type, Amount, Now, SessionId, sort(Buckets), [], 0).
%% @hidden
reserve_session(Type, Amount, Now, SessionId,
		[#bucket{end_date = Expires, reservations = [],
		remain_amount = Remain} | T], Acc, Reserved)
		when Expires /= undefined, Expires =< Now, Remain >= 0 ->
	reserve_session(Type, Amount, Now, SessionId, T, Acc, Reserved);
reserve_session(Type, Amount, Now, SessionId,
		[#bucket{units = Type, remain_amount = Remain,
		reservations = Reservations, end_date = Expires} = B | T],
		Acc, Reserved) when Remain >= Amount,
		((Expires == undefined) or (Now < Expires)) ->
	NewReservation = {Now, 0, Amount, SessionId},
	NewBuckets = lists:reverse(Acc)
			++ [B#bucket{remain_amount = Remain - Amount,
			reservations = [NewReservation | Reservations]} | T],
	{Reserved + Amount, NewBuckets};
reserve_session(Type, Amount, Now, SessionId,
		[#bucket{units = Type, remain_amount = 0} = B | T], Acc, Reserved) ->
	reserve_session(Type, Amount, Now, SessionId, T, [B | Acc], Reserved);
reserve_session(Type, Amount, Now, SessionId,
		[#bucket{units = Type, remain_amount = Remain,
		reservations = Reservations, end_date = Expires} = B | T],
		Acc, Reserved) when Remain > 0, Remain < Amount,
		((Expires == undefined) or (Now < Expires)) ->
	NewReservation = {Now, 0, Remain, SessionId},
	NewAcc = [B#bucket{remain_amount = 0,
			reservations = [NewReservation | Reservations]} | Acc],
	reserve_session(Type, Amount - Remain, Now,
			SessionId, T, NewAcc, Reserved + Remain);
reserve_session(Type, Amount, Now, SessionId, [H | T], Acc, Reserved) ->
	reserve_session(Type, Amount, Now, SessionId, T, [H | Acc], Reserved);
reserve_session(_, _, _, _, [], Acc, Reserved) ->
	{Reserved, lists:reverse(Acc)}.

-spec update_session(Type, Charge, Reserve, SessionId, Buckets) -> Result
	when
		Type :: octets | seconds | cents | messages,
		Charge :: non_neg_integer(),
		Reserve :: non_neg_integer(),
		SessionId :: string() | binary(),
		Buckets :: [#bucket{}],
		Result :: {Charged, Reserved, NewBuckets},
		Charged :: non_neg_integer(),
		Reserved :: non_neg_integer(),
		NewBuckets :: [#bucket{}].
%% @doc Perform debit and reservation for a session.
%%
%% 	Finds reservations matching `SessionId'.
%%
%% 	Empty or expired buckets are removed when no session
%% 	reservations remain.
%%
%% 	Returns `{Charged, Reserved, NewBuckets}' where
%% 	`Charged' is the total amount debited from bucket(s),
%% 	`Reserved' is the total amount of reservation(s) made,
%% 	and `NewBuckets' is the updated bucket list.
%%
%% @private
update_session(Type, Charge, Reserve, SessionId, Buckets) ->
	Now = erlang:system_time(?MILLISECOND),
	update_session(Type, Charge, Reserve, Now, SessionId,
			sort(Buckets), [], 0, 0).
%% @hidden
update_session(Type, Charge, Reserve, Now, SessionId,
		[#bucket{end_date = Expires, reservations = [],
		remain_amount = Remain} | T], Acc, Charged, Reserved)
		when Expires /= undefined, Expires =< Now, Remain >= 0 ->
	update_session(Type, Charge, Reserve,
			Now, SessionId, T, Acc, Charged, Reserved);
update_session(Type, Charge, Reserve, Now, SessionId,
		[#bucket{units = Type, remain_amount = Remain,
		end_date = Expires, reservations = Reservations} = B | T],
		Acc, Charged, Reserved) ->
	case lists:keytake(SessionId, 4, Reservations) of
		{value, {_, DebitedAmount, ReservedAmount, _}, NewReservations}
				when Remain > 0, Remain >= (Reserve - (ReservedAmount - Charge)),
				((Expires == undefined) or (Now < Expires)) ->
			NewReservation = {Now, DebitedAmount + Charge, Reserve, SessionId},
			NewBuckets = lists:reverse(Acc)
					++ [B#bucket{remain_amount = Remain
					- (Reserve - (ReservedAmount - Charge)),
					reservations = [NewReservation | NewReservations]} | T],
			{Charged + Charge, Reserved + Reserve, NewBuckets};
		{value, {_, DebitedAmount, ReservedAmount, _}, []}
				when Remain >= 0, (Remain + ReservedAmount) =< Charge,
				((Expires == undefined) or (Now < Expires)) ->
			NewDebitedAmount = DebitedAmount + Remain + ReservedAmount,
			NewReservation = {Now, NewDebitedAmount, 0, SessionId},
			NewAcc = [B#bucket{remain_amount = 0,
					reservations = [NewReservation]} | Acc],
			update_session(Type, Charge - (Remain + ReservedAmount), Reserve,
					Now, SessionId, T, NewAcc, Charged + Remain + ReservedAmount, Reserved);
		{value, {_, DebitedAmount, ReservedAmount, _}, []}
				when ReservedAmount >= Charge, Expires /= undefined, Expires =< Now ->
			NewDebitedAmount = DebitedAmount + ReservedAmount,
			NewReservedAmount = ReservedAmount - Charge,
			NewReservation = {Now, NewDebitedAmount, NewReservedAmount, SessionId},
			NewAcc = [B#bucket{reservations = [NewReservation]} | Acc],
			update_session(Type, 0, Reserve, Now,
					SessionId, T, NewAcc, Charge, Reserved);
		{value, {_, DebitedAmount, ReservedAmount, _}, NewReservations}
				when ReservedAmount >= Charge, Expires /= undefined, Expires =< Now ->
			NewDebitedAmount = DebitedAmount + ReservedAmount,
			NewReservedAmount = ReservedAmount - Charge,
			NewReservation = {Now, NewDebitedAmount, NewReservedAmount, SessionId},
			NewAcc = [B#bucket{reservations = [NewReservation | NewReservations]} | Acc],
			update_session(Type, 0, Reserve, Now, SessionId, T, NewAcc, Charge, Reserved);
		{value, {_, DebitedAmount, ReservedAmount, _}, []}
				when ReservedAmount < Charge, Expires /= undefined, Expires =< Now ->
			NewDebitedAmount = DebitedAmount + ReservedAmount,
			NewReservation = {Now, NewDebitedAmount, 0, SessionId},
			NewAcc = [B#bucket{reservations = [NewReservation]} | Acc],
			update_session(Type, Charge - ReservedAmount, Reserve, Now,
					SessionId, T, NewAcc, Charge, Reserved);
		{value, {_, DebitedAmount, ReservedAmount, _}, NewReservations}
				when ReservedAmount < Charge, Expires /= undefined, Expires =< Now ->
			NewDebitedAmount = DebitedAmount + ReservedAmount,
			NewReservation = {Now, NewDebitedAmount, 0, SessionId},
			NewAcc = [B#bucket{reservations = [NewReservation | NewReservations]} | Acc],
			update_session(Type, Charge - ReservedAmount, Reserve, Now,
					SessionId, T, NewAcc, Charge, Reserved);
		{value, {_, DebitedAmount, ReservedAmount, _}, NewReservations}
				when Remain > 0, (Remain + ReservedAmount) =< Charge,
				((Expires == undefined) or (Now < Expires)) ->
			NewDebitedAmount = DebitedAmount + (Remain + ReservedAmount),
			NewReservation = {Now, NewDebitedAmount, 0, SessionId},
			NewAcc = [B#bucket{remain_amount = 0,
					reservations = [NewReservation | NewReservations]} | Acc],
			update_session(Type, Charge - (Remain + ReservedAmount), Reserve,
					Now, SessionId, T, NewAcc, Charged + Remain + ReservedAmount, Reserved);
		{value, {_, DebitedAmount, ReservedAmount, _}, NewReservations}
				when Remain >= (Charge - ReservedAmount),
				((Expires == undefined) or (Now < Expires)) ->
			NewDebitedAmount = DebitedAmount + Charge,
			NewReserve = Remain - (Charge - ReservedAmount),
			NewReservation = {Now, NewDebitedAmount, NewReserve, SessionId},
			NewAcc = [B#bucket{remain_amount = 0,
					reservations = [NewReservation | NewReservations]} | Acc],
			update_session(Type, 0, Reserve - NewReserve, Now, SessionId,
					T, NewAcc, Charged + Charge, Reserved + NewReserve);
		_ when Reservations == [], Expires /= undefined, Expires =< Now ->
			update_session(Type, Charge, Reserve, Now, SessionId,
					T, Acc, Charged, Reserved);
		false ->
			update_session(Type, Charge, Reserve, Now, SessionId,
					T, [B | Acc], Charged, Reserved)
	end;
update_session(Type, Charge, Reserve, Now, SessionId,
		[H | T], Acc, Charged, Reserved) ->
	update_session(Type, Charge, Reserve, Now, SessionId,
			T, [H | Acc], Charged, Reserved);
update_session(_, 0, Reserved, _, _, [], Acc, Charged, Reserved) ->
	{Charged, Reserved, lists:reverse(Acc)};
update_session(Type, Charge, Reserve, Now, SessionId, [], Acc, Charged, Reserved) ->
	update(Type, Charge, Reserve, Now, SessionId, lists:reverse(Acc), [], Charged, Reserved).

%% @hidden
update(Type, Charge, Reserve, Now, SessionId,
		[#bucket{end_date = Expires, reservations = [],
		remain_amount = Remain} | T], Acc, Charged, Reserved)
		when Expires /= undefined, Expires =< Now, Remain >= 0 ->
	update(Type, Charge, Reserve, Now, SessionId, T, Acc, Charged, Reserved);
update(Type, Charge, Reserve, Now, SessionId, [#bucket{units = Type,
		remain_amount = Remain, end_date = Expires,
		reservations = Reservations} = B | T], Acc, Charged, Reserved)
		when ((Expires == undefined) or (Now < Expires)), Remain > (Charge + Reserve) ->
	NewReservation = {Now, Charge, Reserve, SessionId},
	NewBuckets = [B#bucket{remain_amount = Remain - (Charge + Reserve),
		reservations = [NewReservation | Reservations]} | Acc],
	{Charged + Charge, Reserved + Reserve, lists:reverse(NewBuckets) ++ T};
update(Type, Charge, Reserve, Now, SessionId, [#bucket{units = Type,
		remain_amount = Remain, end_date = Expires,
		reservations = Reservations} = B | T], Acc, Charged, Reserved)
		when ((Expires == undefined) or (Now < Expires)),
		Remain > 0, Remain =< Charge ->
	NewReservation = {Now, Remain, 0, SessionId},
	NewAcc = [B#bucket{remain_amount = 0,
			reservations = [NewReservation | Reservations]} | Acc],
	update(Type, Charge - Remain, Reserve, Now,
			SessionId, T, NewAcc, Charged + Remain, Reserved);
update(Type, Charge, Reserve, Now, SessionId, [#bucket{units = Type,
		remain_amount = Remain, end_date = Expires,
		reservations = Reservations} = B | T], Acc, Charged, Reserved)
		when ((Expires == undefined) or (Now < Expires)),
		Remain =< Reserve, Remain > 0 ->
	NewReservation = {Now, 0, Remain, SessionId},
	NewAcc = [B#bucket{remain_amount = 0,
		reservations = [NewReservation | Reservations]} | Acc],
	update(Type, Charge, Reserve - Remain, Now,
			SessionId, T, NewAcc, Charged, Reserved + Remain);
update(_Type, 0, 0, _Now, _SessionId, Buckets, Acc, Charged, Reserved) ->
	{Charged, Reserved, lists:reverse(Acc) ++ Buckets};
update(Type, Charge, Reserve, Now, SessionId, [H | T], Acc, Charged, Reserved) ->
	update(Type, Charge, Reserve, Now, SessionId, T, [H | Acc], Charged, Reserved);
update(_, _, _,  _, _, [], Acc, Charged, Reserved) ->
	{Charged, Reserved, lists:reverse(Acc)}.

-spec charge_session(Type, Charge, SessionId, Buckets) -> Result
	when
		Type :: octets | seconds | cents | messages,
		Charge :: non_neg_integer(),
		SessionId :: string() | binary(),
		Buckets :: [#bucket{}],
		Result :: {Charged, NewBuckets},
		Charged :: non_neg_integer(),
		NewBuckets :: [#bucket{}].
%% @doc Peform final charging for a session.
%%
%% 	Finds and removes all reservations matching `SessionId'.
%% 	If the total reservation amounts are less than `Charge'
%% 	the deficit is debited. Any surplus is refunded within
%% 	the bucket containing the reservation.
%%
%% 	Empty buckets are removed. Expired buckets are removed
%% 	when no session reservations remain.
%%
%% 	Returns `{Charged, NewBuckets}' where
%% 	`Charged' is the total amount debited from the buckets
%% 	and `NewBuckets' is the updated bucket list.
%%
%% @private
charge_session(Type, Charge, SessionId, Buckets) ->
	Now = erlang:system_time(?MILLISECOND),
	charge_session(Type, Charge, Now, SessionId, sort(Buckets), 0, []).
%% @hidden
charge_session(Type, Charge, Now, SessionId,
		[#bucket{units = Type, end_date = Expires,
		remain_amount = Remain, reservations = Reservations} = B | T],
		Charged, Acc) ->
	case lists:keytake(SessionId, 4, Reservations) of
		{value, {_, DebitedAmount, ReservedAmount, _}, NewReservations}
				when ReservedAmount >= Charge,
				((Expires == undefined) or (Now < Expires)) ->
			NewDebitedAmount = DebitedAmount + Charge,
			NewReservation = {Now, NewDebitedAmount, 0, SessionId},
			NewAcc = [B#bucket{remain_amount = Remain + (ReservedAmount - Charge),
					reservations = [NewReservation | NewReservations]} | Acc],
			charge_session(Type, 0, Now, SessionId, T, Charged + Charge, NewAcc);
		{value, {_, DebitedAmount, ReservedAmount, _}, []}
				when ReservedAmount >= Charge,
				Expires /= undefined, Expires =< Now ->
			NewDebitedAmount = DebitedAmount + Charge,
			NewReservation = {Now, NewDebitedAmount, 0, SessionId},
			NewAcc = [B#bucket{remain_amount = Remain + (ReservedAmount - Charge),
					reservations = [NewReservation]} | Acc],
			charge_session(Type, 0, Now, SessionId, T, Charged + Charge, NewAcc);
		{value, {_, DebitedAmount, ReservedAmount, _}, NewReservations}
				when ReservedAmount >= Charge,
				Expires /= undefined, Expires =< Now ->
			NewDebitedAmount = DebitedAmount + Charge,
			NewReservation = {Now, NewDebitedAmount, 0, SessionId},
			NewAcc = [B#bucket{reservations =
					[NewReservation | NewReservations]} | Acc],
			charge_session(Type, 0, Now, SessionId, T, Charged + Charge, NewAcc);
		{value, {_, DebitedAmount, ReservedAmount, _}, NewReservations}
				when ReservedAmount < Charge, Remain > (Charge - ReservedAmount),
				((Expires == undefined) or (Now < Expires)) ->
			NewDebitedAmount = DebitedAmount + Charge,
			NewReservation = {Now, NewDebitedAmount, 0, SessionId},
			NewAcc = [B#bucket{remain_amount = Remain - (Charge - ReservedAmount),
					reservations = [NewReservation | NewReservations]} | Acc],
			charge_session(Type, 0, Now, SessionId, T, Charged + Charge, NewAcc);
		{value, {_, DebitedAmount, ReservedAmount, _}, []}
				when ReservedAmount < Charge, Expires /= undefined, Expires =< Now ->
			NewDebitedAmount = DebitedAmount + ReservedAmount,
			NewReservation = {Now, NewDebitedAmount, 0, SessionId},
			NewAcc = [B#bucket{reservations = [NewReservation]} | Acc],
			charge_session(Type, Charge - ReservedAmount, Now,
					SessionId, T, Charged + ReservedAmount, NewAcc);
		{value, {_, DebitedAmount, ReservedAmount, _}, NewReservations}
				when ReservedAmount < Charge, Expires /= undefined, Expires =< Now ->
			NewDebitedAmount = DebitedAmount + ReservedAmount,
			NewReservation = {Now, NewDebitedAmount, 0, SessionId},
			NewAcc = [B#bucket{reservations = [NewReservation| NewReservations]} | Acc],
			charge_session(Type, Charged + Charge, Now,
					SessionId, T, Charge - ReservedAmount, NewAcc);
		{value, {_, DebitedAmount, ReservedAmount, _}, []}
				when ReservedAmount < Charge, Remain >= 0,
				Remain =< (Charge - ReservedAmount),
				((Expires == undefined) or (Now < Expires)) ->
			NewDebitedAmount = DebitedAmount + (Remain + ReservedAmount),
			NewReservation = {Now, NewDebitedAmount, 0, SessionId},
			NewAcc = [B#bucket{remain_amount = 0, reservations = [NewReservation]} | Acc],
			charge_session(Type, Charge - ReservedAmount - Remain, Now,
					SessionId, T, Charged + ReservedAmount + Remain, NewAcc);
		{value, {_, DebitedAmount, ReservedAmount, _}, NewReservations}
				when ReservedAmount < Charge, Remain >= 0,
				Remain =< (Charge - ReservedAmount),
				((Expires == undefined) or (Now < Expires)) ->
			NewDebitedAmount = DebitedAmount + (Remain + ReservedAmount),
			NewReservation = {Now, NewDebitedAmount, 0, SessionId},
			NewAcc = [B#bucket{reservations = [NewReservation | NewReservations]} | Acc],
			charge_session(Type, Charge - ReservedAmount - Remain, Now,
					SessionId, T, Charged + ReservedAmount + Remain, NewAcc);
		{value, {_, DebitedAmount, ReservedAmount, _}, NewReservations} when Charge =:= 0,
				((Expires == undefined) or (Now < Expires)) ->
			NewReservation = {Now, DebitedAmount, 0, SessionId},
			NewAcc = [B#bucket{remain_amount = Remain + ReservedAmount,
					reservations = [NewReservation | NewReservations]} | Acc],
			charge_session(Type, 0, Now, SessionId, T, Charged, NewAcc);
		_ when Reservations == [], Expires /= undefined, Expires =< Now ->
			charge_session(Type, Charge, Now, SessionId, T, Charged, Acc);
		false ->
			charge_session(Type, Charge, Now, SessionId, T, Charged, [B | Acc])
	end;
charge_session(Type, Charge, Now, SessionId, [H | T], Charged, Acc) ->
	charge_session(Type, Charge, Now, SessionId, T, Charged, [H | Acc]);
charge_session(_, Charge, _, _, [], Charge, Acc) ->
	{Charge, lists:reverse(Acc)};
charge_session(Type, Charge, Now, SessionId, [], Charged, Acc) ->
	charge(Type, Charge, Now, SessionId, lists:reverse(Acc), [], Charged).

%% @hidden
charge(Type, Charge, Now, SessionId,
		[#bucket{end_date = Expires, reservations = [],
		remain_amount = Remain} | T], Acc, Charged)
		when Expires /= undefined, Expires =< Now, Remain >= 0 ->
	charge(Type, Charge, Now, SessionId, T, Acc, Charged);
charge(Type, Charge, Now, SessionId, [#bucket{units = Type,
		remain_amount = R, end_date = Expires,
		reservations = Reservations} = B | T],
		Acc, Charged) when R > Charge,
		((Expires == undefined) or (Now < Expires)) ->
	NewReservation = {Now, Charge, 0, SessionId},
	NewBuckets = [B#bucket{remain_amount = R - Charge,
			reservations = [NewReservation | Reservations]} | T],
	{Charged + Charge, lists:reverse(Acc) ++ NewBuckets};
charge(Type, Charge, Now, SessionId, [#bucket{units = Type,
		remain_amount = R, reservations = [],
		end_date = Expires} = B | T], Acc, Charged)
		when R =< Charge, 0 =< R, ((Expires == undefined) or (Now < Expires)) ->
	NewReservation = {Now, R, 0, SessionId},
	NewAcc = [B#bucket{remain_amount = R - Charge,
			reservations = [NewReservation]} | Acc],
	charge(Type, Charge - R, Now, SessionId, T, NewAcc, Charged + R);
charge(Type, Charge, Now, SessionId, [#bucket{units = Type,
		remain_amount = R, end_date = Expires,
		reservations = Reservations} = B | T], Acc, Charged)
		when R =< Charge, 0 =< R, ((Expires == undefined) or (Now < Expires)) ->
	NewReservation = {Now, R, 0, SessionId},
	NewAcc = [B#bucket{remain_amount = 0,
			reservations = [NewReservation | Reservations]} | Acc],
	charge(Type, Charge - R, Now, SessionId, T, NewAcc, Charged + R);
charge(_Type, 0, _Now, _SessionId, Buckets, Acc, Charged) ->
	{Charged, lists:reverse(Acc) ++ Buckets};
charge(Type, Charge, Now, SessionId, [H | T], Acc, Charged) ->
	charge(Type, Charge, Now, SessionId, T, [H | Acc], Charged);
charge(_, _, _, _, [], Acc, Charged) ->
	{Charged, lists:reverse(Acc)}.

-spec remove_session(SessionId, SessionList) -> NewSessionList
	when
		SessionId :: [tuple()],
		SessionList :: [{pos_integer(), [tuple()]}],
		NewSessionList :: [{pos_integer(), [tuple()]}].
%% @doc Remove session identification attributes set from active sessions list.
%% @private
remove_session(SessionId, SessionList) ->
	lists:keydelete(SessionId, 2, SessionList).

-spec add_session(SessionId, SessionList) -> SessionList
	when
		SessionId:: [tuple()],
		SessionList :: [{pos_integer(), [tuple()]}].
%% @doc Add new session identification attributes set to active sessions list.
%% @private
add_session(SessionId, SessionList) ->
	case lists:keymember(SessionId, 2, SessionList) of
		true ->
			SessionList;
		false ->
			[{erlang:system_time(?MILLISECOND), SessionId} | SessionList]
	end.

-spec get_session_id(SessionAttributes) -> SessionId
	when
		SessionAttributes :: [tuple()],
		SessionId :: [tuple()].
%% @doc Get the session identifier value.
%% 	Returns a list of DIAMETER/RADIUS attributes.
%% @private
get_session_id(SessionAttributes) ->
	case lists:keyfind('Session-Id', 1, SessionAttributes) of
		false ->
			get_session_id1(SessionAttributes, []);
		SessionId ->
			[SessionId]
	end.
%% @hidden
get_session_id1([], Acc) ->
	lists:keysort(1, Acc);
get_session_id1([{?AcctSessionId, _} = AcctSessionId | T], Acc) ->
	get_session_id1(T, [AcctSessionId | Acc]);
get_session_id1([{?NasIdentifier, _} = NasIdentifier | T], Acc) ->
	get_session_id1(T, [NasIdentifier | Acc]);
get_session_id1([{?NasIpAddress, _} = NasIpAddress | T], Acc) ->
	get_session_id1(T, [NasIpAddress | Acc]);
get_session_id1([{?UserName, _} = UserName | T], Acc) ->
	get_session_id1(T, [UserName | Acc]);
get_session_id1([{?NasPort, _} = NasPort | T], Acc) ->
	get_session_id1(T, [NasPort | Acc]);
get_session_id1([{?NasPortId, _} = NasPortId | T], Acc) ->
	get_session_id1(T, [NasPortId | Acc]);
get_session_id1([{?NasPortType, _} = NasPortType | T], Acc) ->
	get_session_id1(T, [NasPortType | Acc]);
get_session_id1([{?FramedIpAddress, _} = FramedIpAddress | T], Acc) ->
	get_session_id1(T, [FramedIpAddress | Acc]);
get_session_id1([{?CallingStationId, _} = CallingStationId | T], Acc) ->
	get_session_id1(T, [CallingStationId | Acc]);
get_session_id1([{?CalledStationId, _} = CalledStationId | T], Acc) ->
	get_session_id1(T, [CalledStationId | Acc]);
get_session_id1([_ | T], Acc) ->
	get_session_id1(T, Acc).

-spec sort(Buckets) -> Buckets
	when
		Buckets :: [#bucket{}].
%% @doc Sort `Buckets' oldest first.
%% @private
sort(Buckets) ->
	F = fun(#bucket{end_date = T1},
				#bucket{end_date = T2}) when T1 =< T2 ->
			true;
		(_, _)->
			false
	end,
	lists:sort(F, Buckets).

-spec price_units(Amount, UnitSize, UnitPrice) -> {TotalUnits, TotalPrice}
	when
		Amount :: non_neg_integer(),
		UnitSize :: pos_integer(),
		UnitPrice :: pos_integer(),
		TotalUnits :: pos_integer(),
		TotalPrice :: pos_integer().
%% @doc Calculate total size and price.
price_units(0, _UnitSize, _UnitPrice) ->
	{0, 0};
price_units(Amount, UnitSize, UnitPrice) when (Amount rem UnitSize) == 0 ->
	{Amount, UnitPrice * (Amount div UnitSize)};
price_units(Amount, UnitSize, UnitPrice) ->
	Units = (Amount div UnitSize + 1),
	{Units * UnitSize, UnitPrice * Units}.

-spec get_reserve(Price) -> ReserveAmount
	when
		Price :: #price{},
		ReserveAmount :: {Units, Amount},
		Units :: seconds | octets,
		Amount :: pos_integer().
%% @doc Get the reserve amount.
get_reserve(#price{units = seconds,
		char_value_use = CharValueUse} = _Price) ->
	case lists:keyfind("radiusReserveTime",
			#char_value_use.name, CharValueUse) of
		#char_value_use{values = [#char_value{value = Value}]} ->
			{seconds, Value};
		false ->
			{seconds, 0}
	end;
get_reserve(#price{units = octets,
		char_value_use = CharValueUse} = _Price) ->
	case lists:keyfind("radiusReserveOctets",
			#char_value_use.name, CharValueUse) of
		#char_value_use{values = [#char_value{value = Value}]} ->
			{octets, Value};
		false ->
			{octets, 0}
	end.

-spec refund(SessionId, Buckets) -> Buckets
	when
		Buckets :: [#bucket{}],
		SessionId :: string() | binary().
%% @doc Refund unused reservations.
%% @hidden
refund(SessionId, Buckets) ->
	refund(SessionId, Buckets, []).
%% @hidden
refund(SessionId, [#bucket{reservations = Reservations} = H | T], Acc) ->
	refund(SessionId, H, Reservations, T, [], Acc);
refund(_SessionId, [], Acc) ->
	lists:reverse(Acc).
%% @hidden
refund(SessionId, #bucket{remain_amount = R} = Bucket1,
		[{_, 0, Amount, SessionId} | T1], T2, Acc1, Acc2) ->
	Bucket2 = Bucket1#bucket{remain_amount = R + Amount,
			reservations = lists:reverse(Acc1) ++ T1},
	refund(SessionId, T2, [Bucket2 | Acc2]);
refund(SessionId, #bucket{remain_amount = R} = Bucket1,
		[{TS, Debit, Amount, SessionId} | T1], T2, Acc1, Acc2) ->
	Refunded = {TS, Debit, 0, SessionId},
	NewReservation = [Refunded | T1],
	Bucket2 = Bucket1#bucket{remain_amount = R + Amount,
			reservations = lists:reverse(Acc1) ++ NewReservation},
	refund(SessionId, T2, [Bucket2 | Acc2]);
refund(SessionId, Bucket, [H | T1], T2, Acc1, Acc2) ->
	refund(SessionId, Bucket, T1, T2, [H | Acc1], Acc2);
refund(SessionId, Bucket1, [], T, Acc1, Acc2) ->
	Bucket2 = Bucket1#bucket{reservations = lists:reverse(Acc1)},
	refund(SessionId, T, [Bucket2 | Acc2]).

-spec filter_prices_tod(Timestamp, Prices) -> Prices
	when
		Timestamp :: calendar:datetime(),
		Prices :: [#price{}].
%% @doc Filter prices with `timeOfDayRange'
%% @hidden
filter_prices_tod(Timestamp, Prices) ->
	filter_prices_tod(Timestamp, Prices, []).
%% @hidden
filter_prices_tod(Timestamp, [#price{char_value_use = CharValueUse} = P | T], Acc) ->
	case lists:keyfind("timeOfDayRange", #char_value_use.name, CharValueUse) of
		#char_value_use{values = [#char_value{value =
				#range{lower = Start, upper = End}}]} ->
			case filter_prices_tod1(Timestamp, Start, End) of
				true ->
					filter_prices_tod(Timestamp, T, [P | Acc]);
				false ->
					filter_prices_tod(Timestamp, T, Acc)
			end;
		_ ->
			filter_prices_tod(Timestamp, T, [P | Acc])
	end;
filter_prices_tod(_, [], Acc) ->
	lists:reverse(Acc).
%% @hidden
filter_prices_tod1({_, Time}, #quantity{units = U1, amount = A1},
		#quantity{units = U2, amount = A2}) ->
	filter_prices_tod2(to_seconds(U1, A1), to_seconds(U2, A2),
			calendar:time_to_seconds(Time)).
%% @hidden
filter_prices_tod2(Start, End, Time) when Start =< Time, End > Time ->
	true;
filter_prices_tod2(Start, End, Time) when End < Start,
		((Start =< Time) orelse (End > Time)) ->
	true;
filter_prices_tod2(_, _, _) ->
	false.

%% @hidden
to_seconds("seconds", Seconds) when Seconds >= 0, Seconds < 86400 ->
	Seconds;
to_seconds("minutes", Minutes) when Minutes >= 0, Minutes < 1440 ->
	Minutes * 60;
to_seconds("hours", Hours) when Hours >= 0, Hours < 24 ->
	Hours * 3600.

-spec filter_prices_dir(Direction, Prices) -> Prices
	when
		Direction :: answer | originate | undefined,
		Prices :: [#price{}].
%% @doc Filter prices with `callDirection'.
%% @hidden
filter_prices_dir(undefined, Prices) ->
	Prices;
filter_prices_dir(Direction, Prices) when is_atom(Direction) ->
	filter_prices_dir(Direction, Prices, []).
%% @hidden
filter_prices_dir(Direction, [#price{char_value_use = CharValueUse} = P | T], Acc) ->
	case lists:keyfind("callDirection", #char_value_use.name, CharValueUse) of
		#char_value_use{values = [#char_value{value = "answer"}]}
				when Direction == answer ->
			filter_prices_dir(Direction, T, [P | Acc]);
		#char_value_use{values = [#char_value{value = "originate"}]}
				when Direction == originate ->
			filter_prices_dir(Direction, T, [P | Acc]);
		#char_value_use{values = [#char_value{}]} ->
			filter_prices_dir(Direction, T, Acc);
		_ ->
			filter_prices_dir(Direction, T, [P | Acc])
	end;
filter_prices_dir(_, [], Acc) ->
	lists:reverse(Acc).

-spec get_debits(SessionId, Buckets) -> Result
	when
		SessionId :: [tuple()],
		Buckets :: [#bucket{}],
		Result :: {Seconds, Octets, Cents, Messages, NewBuckets},
		Seconds :: integer(),
		Octets :: integer(),
		Cents :: integer(),
		Messages :: integer(),
		NewBuckets :: [#bucket{}].
%% @doc Get total debited amount and remove all reservations for session.
%% @private
%%
get_debits(SessionId, Buckets) ->
	Now = erlang:system_time(?MILLISECOND),
	get_debits(Buckets, SessionId, Now, 0, 0, 0, 0, []).
%% @hidden
get_debits([#bucket{remain_amount = 0, reservations = []} | T],
		SessionId, Now, Seconds, Octets, Cents, Msgs, Acc) ->
	get_debits(T, SessionId, Now, Seconds, Octets, Cents, Msgs, Acc);
get_debits([#bucket{reservations = [], end_date = Expires} | T],
		SessionId, Now, Seconds, Octets, Cents, Msgs, Acc) when Expires < Now ->
	get_debits(T, SessionId, Now, Seconds, Octets, Cents, Msgs, Acc);
get_debits([#bucket{reservations = []} = B | T],
		SessionId, Now, Seconds, Octets, Cents, Msgs, Acc) ->
	get_debits(T, SessionId, Now, Seconds, Octets, Cents, Msgs, [B | Acc]);
get_debits([#bucket{units = seconds, reservations = Reservations} = B | T],
		SessionId, Now, Seconds, Octets, Cents, Msgs, Acc) ->
	{Debit, NewReservations} = get_debits1(SessionId, Reservations, 0, []),
	get_debits(T, SessionId, Now, Seconds + Debit, Octets, Cents, Msgs,
			[B#bucket{reservations = NewReservations} | Acc]);
get_debits([#bucket{units = octets, reservations = Reservations} = B | T],
		SessionId, Now, Seconds, Octets, Cents, Msgs, Acc) ->
	{Debit, NewReservations} = get_debits1(SessionId, Reservations, 0, []),
	get_debits(T, SessionId, Now, Seconds, Octets + Debit, Cents, Msgs,
			[B#bucket{reservations = NewReservations} | Acc]);
get_debits([#bucket{units = cents, reservations = Reservations} = B | T],
		SessionId, Now, Seconds, Octets, Cents, Msgs, Acc) ->
	{Debit, NewReservations} = get_debits1(SessionId, Reservations, 0, []),
	get_debits(T, SessionId, Now, Seconds, Octets, Cents  + Debit, Msgs,
			[B#bucket{reservations = NewReservations} | Acc]);
get_debits([#bucket{units = messages, reservations = Reservations} = B | T],
		SessionId, Now, Seconds, Octets, Cents, Msgs, Acc) ->
	{Debit, NewReservations} = get_debits1(SessionId, Reservations, 0, []),
	get_debits(T, SessionId, Now, Seconds, Octets, Cents, Msgs + Debit,
			[B#bucket{reservations = NewReservations} | Acc]);
get_debits([], _SessionId, _Now, Seconds, Octets, Cents, Msgs, Acc) ->
	{Seconds, Octets, Cents, Msgs, lists:reverse(Acc)}.
%% @hidden
get_debits1(SessionId, [{_, Debited, _, SessionId} | T], Debit, Acc) ->
	{Debit + abs(Debited), lists:reverse(Acc) ++ T};
get_debits1(SessionId, [H | T], Debit, Acc) ->
	get_debits1(SessionId, T, Debit, [H | Acc]);
get_debits1(_SessionId, [], Debit, Acc) ->
	{Debit, lists:reverse(Acc)}.

-spec rated(Seconds, Octets, Cents, Messages, Rated) -> Result
	when
		Seconds :: non_neg_integer(),
		Octets :: non_neg_integer(),
		Cents :: non_neg_integer(),
		Messages :: non_neg_integer(),
		Rated :: #rated{},
		Result :: [Rated].
%% @doc Construct rated product usage.
%% @hidden
rated(Seconds, 0, 0, 0, Rated) when Seconds > 0 ->
	[Rated#rated{bucket_value = Seconds,
			bucket_type = seconds, is_billed = true}];
rated(0, Octets, 0, 0, Rated) when Octets > 0 ->
	[Rated#rated{bucket_value = Octets,
			bucket_type = octets, is_billed = true}];
rated(0, 0, Cents, 0, Rated) when Cents > 0 ->
	[Rated#rated{bucket_type = cents,
			tax_excluded_amount = Cents, is_billed = true}];
rated(0, 0, 0, Msgs, Rated) when Msgs > 0 ->
	[Rated#rated{bucket_value = Msgs,
			bucket_type = messages, is_billed = true}];
rated(Seconds, 0, Cents, 0, Rated) when Seconds > 0, Cents > 0 ->
	[Rated#rated{bucket_type = seconds, bucket_value = Seconds,
			usage_rating_tag = included, is_billed = true},
			Rated#rated{bucket_type = cents,
			tax_excluded_amount = Cents, is_billed = true}];
rated(0, Octets, Cents, 0, Rated) when Octets > 0, Cents > 0 ->
	[Rated#rated{bucket_type = octets, bucket_value = Octets,
			usage_rating_tag = included, is_billed = true},
			Rated#rated{bucket_type = cents,
			tax_excluded_amount = Cents, is_billed = true}];
rated(0, 0, Cents, Msgs, Rated) when Cents > 0, Msgs > 0 ->
	[Rated#rated{bucket_type = cents, bucket_value = Cents,
			usage_rating_tag = included, is_billed = true},
			Rated#rated{bucket_type = messages,
			tax_excluded_amount = Msgs, is_billed = true}];
rated(0, 0, 0, 0, Rated) ->
	[Rated#rated{bucket_type = undefined, is_billed = true}].

%% @hidden
update_buckets(BRefs, OldB, NewB) ->
	AllNewKeys = [B#bucket.id || B <- NewB],
	UpdatedB = NewB -- OldB,
	DeletedBRefs = BRefs -- AllNewKeys,
	Fdel = fun F([BucketId | T], Acc) ->
				DelBucket = lists:keyfind(BucketId, #bucket.id, OldB),
				F(T, [DelBucket | Acc]);
			F([], Acc) ->
				Acc
	end,
	DeletedBuckets = Fdel(DeletedBRefs, []),
	update_b(UpdatedB),
	ok = delete_b(DeletedBRefs),
	{AllNewKeys, DeletedBuckets}.

%% @hidden
update_b([B | T])	->
	ok = mnesia:write(B),
	update_b(T);
update_b([])	->
	ok.

%% @hidden
delete_b([BRef | T]) ->
	ok = mnesia:delete(bucket, BRef, write),
	delete_b(T);
delete_b([]) ->
	ok.

%% @hidden
roaming_table_prefix(#price{type = tariff, char_value_use = CharValueUse}) ->
	case lists:keyfind("roamingTable", #char_value_use.name, CharValueUse) of
		#char_value_use{values = [#char_value{value = RoamingTable}]} ->
			RoamingTable;
		false ->
			undefined
	end;
roaming_table_prefix(_) ->
	undefined.

%% @private
generate_bucket_id() ->
	TS = erlang:system_time(?MILLISECOND),
	N = erlang:unique_integer([positive]),
	integer_to_list(TS) ++ "-" ++ integer_to_list(N).

%% @private
send_notifications([]) ->
	ok;
send_notifications([DeletedBucket | T]) ->
	ocs_event:notify(depleted, DeletedBucket, balance),
	send_notifications(T).

%% @private
notify_accumulated_balance([]) ->
	ok;
notify_accumulated_balance(AccBlance) ->
	ocs_event:notify(accumulated, AccBlance, balance).

%% @private
accumulated_balance(Buckets, ProdRef) when is_list(Buckets) ->
	Fcents = fun(#bucket{units = cents}) ->
				true;
			(_) ->
				false
	end,
	{CentsBuckets, AccBalance} = case lists:filter(Fcents, Buckets) of
		[] ->
			{[], []};
		BucketList ->
			AccBal = build_acc(BucketList, "accumulated cents", cents,
					ProdRef, []),
			{BucketList, AccBal}
	end,
	Fbytes = fun(#bucket{units = octets}) ->
				true;
			(_) ->
				false
	end,
	Buckets1 = Buckets -- CentsBuckets,
	{BytesBuckets, AccBalance1} = case lists:filter(Fbytes, Buckets1) of
		[] ->
			{[], AccBalance};
		BucketList1 ->
			AccBal1 = build_acc(BucketList1, "accumulated octets", octets,
					ProdRef, AccBalance),
			{BucketList1, AccBal1}
	end,
	Fseconds = fun(#bucket{units = seconds}) ->
				true;
			(_) ->
				false
	end,
	Buckets2 = Buckets1 -- BytesBuckets,
	{SecondsBuckets, AccBalance2} = case lists:filter(Fseconds, Buckets2) of
		[] ->
			{[], AccBalance1};
		BucketList2 ->
			AccBal2 = build_acc(BucketList2, "accumulated seconds", seconds,
					ProdRef, AccBalance1),
			{BucketList2, AccBal2}
	end,
	Fmessages = fun(#bucket{units = messages}) ->
				true;
			(_) ->
				false
	end,
	Buckets3 = Buckets2 -- SecondsBuckets,
	{_MessagesBuckets, AccBalance3} = case lists:filter(Fmessages, Buckets3) of
		[] ->
			{[], AccBalance2};
		BucketList3 ->
			AccBal3 = build_acc(BucketList3, "accumulated messages", messages,
					ProdRef, AccBalance2),
			{BucketList3, AccBal3}
	end,
	AccBalance3.

%% @private
build_acc(Buckets, Name, Units, ProdRef, AccBalance) ->
	case lists:sum([RA || #bucket{remain_amount = RA} <- Buckets]) of
		0 ->
			AccBalance;
		TotalBalance ->
			BucketRefs = [Id || #bucket{id = Id} <- Buckets],
			[#acc_balance{id = ProdRef, name = Name, product = [ProdRef],
					units = Units, total_balance = TotalBalance,
					bucket = BucketRefs} | AccBalance]
	end.
<|MERGE_RESOLUTION|>--- conflicted
+++ resolved
@@ -156,7 +156,7 @@
 									end,
 									case lists:all(F2, Buckets) of
 										false when Flag == initial ->
-											{out_of_credit, SessionList};
+											{out_of_credit, SessionList, [], []};
 										_ ->
 											State = #state{buckets = Buckets,
 													product  = Product,
@@ -167,13 +167,7 @@
 													session_id = get_session_id(SessionAttributes)},
 											rate1(Protocol, Service, Buckets,
 													Timestamp, Address, Direction, Offer,
-<<<<<<< HEAD
-													Flag, DebitAmounts, ReserveAmounts, State);
-										false ->
-											{out_of_credit, SessionList, [], []}
-=======
 													Flag, DebitAmounts, ReserveAmounts, State)
->>>>>>> acde2148
 									end;
 								[] ->
 									throw(offer_not_found)
