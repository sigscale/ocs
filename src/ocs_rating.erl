%%% ocs_rating.erl
%%% vim: ts=3
%%%%%%%%%%%%%%%%%%%%%%%%%%%%%%%%%%%%%%%%%%%%%%%%%%%%%%%%%%%%%%%%%%%%%%%%%%%%%
%%% @copyright 2016 - 2021 SigScale Global Inc.
%%% Licensed under the Apache License, Version 2.0 (the "License");
%%% you may not use this file except in compliance with the License.
%%% You may obtain a copy of the License at
%%%
%%%     http://www.apache.org/licenses/LICENSE-2.0
%%%
%%% Unless required by applicable law or agreed to in writing, software
%%% distributed under the License is distributed on an "AS IS" BASIS,
%%% WITHOUT WARRANTIES OR CONDITIONS OF ANY KIND, either express or implied.
%%% See the License for the specific language governing permissions and
%%% limitations under the License.
%%%%%%%%%%%%%%%%%%%%%%%%%%%%%%%%%%%%%%%%%%%%%%%%%%%%%%%%%%%%%%%%%%%%%%%%%%%%%
%%% @doc This library module implements utility functions
%%% 	for handling rating in the {@link //ocs. ocs} application.
%%%
-module(ocs_rating).
-copyright('Copyright (c) 2016 - 2021 SigScale Global Inc.').

-export([rate/13, charge/13]).
-export([authorize/8]).
-export([session_attributes/1]).
-export([filter_prices_tod/2, filter_prices_key/2]).

-include("ocs.hrl").
-include("ocs_log.hrl").
-include_lib("radius/include/radius.hrl").

% calendar:datetime_to_gregorian_seconds({{1970,1,1},{0,0,0}})
-define(EPOCH, 62167219200).

%% service types for radius
-define(RADIUSLOGIN, 1).
-define(RADIUSFRAMED, 2).
-define(RADIUSVOICE, 12).
%% service types for diameter
-define(DIAMETERDATA, 32251).
-define(DIAMETERVOICE, 32260).
-define(DIAMETERSMS, 32274).

-spec rate(Protocol, ServiceType, ServiceId, ChargingKey,
		ServiceNetwork, SubscriberID, Timestamp, Address, Direction,
		Flag, DebitAmounts, ReserveAmounts, SessionAttributes) -> Result
	when
		Protocol :: radius | diameter,
		ServiceType :: integer() | binary(),
		ServiceId :: integer() | undefined,
		ChargingKey :: integer() | undefined,
		ServiceNetwork :: string() | binary() | undefined,
		SubscriberID :: string() | binary(),
		Timestamp :: calendar:datetime(),
		Address :: string() | binary() | undefined,
		Direction :: answer | originate | undefined,
		Flag :: initial | interim | final | event,
		DebitAmounts :: [{Type, Amount}],
		ReserveAmounts :: [{Type, Amount}] | undefined,
		SessionAttributes :: [tuple()],
		Type :: octets | seconds | messages,
		Amount :: integer(),
		Result :: {ok, Service, GrantedAmount}
				| {ok, Service, Rated}
				| {ok, Service, GrantedAmount, Rated}
				| {out_of_credit, RedirectServerAddress, SessionList}
				| {out_of_credit, RedirectServerAddress, SessionList, Rated}
				| {disabled, SessionList}
				| {ok, {pla_ref, Price}}
				| {error, Reason},
		Price :: #price{},
		Service :: #service{},
		GrantedAmount :: {Type, Amount},
		Rated :: [#rated{}],
		SessionList :: [{pos_integer(), [tuple()]}],
		RedirectServerAddress :: string() | undefined,
		Reason :: term().
%% @doc Handle rating and balance management for used and reserved unit amounts.
%%
%% 	Subscriber balance buckets are permanently reduced by the
%% 	amount in `DebitAmounts' and bucket reservations are made of
%% 	the amounts in `ReserveAmounts'. The subscribed product offer
%% 	determines the price used to calculate the amount to be
%% 	permanently debited from available `cents' buckets.
%%
%% 	If empty `ReserveAmounts' are provided in `initial', `interim'
%% 	and `event' requests the `Type' and `Amount' are determined by
%% 	applicable product offer price.
%%
%% 	If successful returns `{ok, Service, GrantedAmount}' for `initial'
%% 	and `interim' updates, `{ok, Service, Rated}' for `final' or
%% 	`{ok, Service, GrantedAmount, Rated}' for `event'.
%%
%% 	If subscriber's balance is insufficient to cover the `DebitAmounts'
%% 	and `ReserveAmounts' returns `{out_of_credit, RedirectServerAddressAddress, SessionList}' for interim
%% 	updates and `{out_of_credit, RedirectServerAddressAddress, SessionList, Rated}' for final or
%% 	`{disabled, SessionList}' if the subscriber is not enabled. In both
%% 	cases subscriber's balance is debited.  `SessionList' describes the
%% 	known active sessions which should be disconnected.
%%
rate(Protocol, ServiceType, ServiceId, ChargingKey,
		ServiceNetwork, SubscriberID, Timestamp, Address,
		Direction, Flag, DebitAmounts, ReserveAmounts,
		SessionAttributes) when is_list(SubscriberID) ->
	rate(Protocol, ServiceType, ServiceId, ChargingKey,
			ServiceNetwork, list_to_binary(SubscriberID),
			Timestamp, Address, Direction, Flag, DebitAmounts,
			ReserveAmounts, SessionAttributes);
rate(Protocol, ServiceType, ServiceId, ChargingKey,
		ServiceNetwork, SubscriberID, Timestamp, Address,
		Direction, Flag, DebitAmounts, ReserveAmounts,
		SessionAttributes) when is_binary(ServiceNetwork) ->
	rate(Protocol, ServiceType, ServiceId, ChargingKey,
			binary_to_list(ServiceNetwork), SubscriberID,
			Timestamp, Address, Direction, Flag, DebitAmounts,
			ReserveAmounts, SessionAttributes);
rate(Protocol, ServiceType, ServiceId, ChargingKey,
		ServiceNetwork, SubscriberID, Timestamp, Address,
		Direction, Flag, DebitAmounts, ReserveAmounts,
		SessionAttributes) when is_binary(Address) ->
	rate(Protocol, ServiceType, ServiceId, ChargingKey,
			ServiceNetwork, SubscriberID, Timestamp,
			binary_to_list(Address), Direction, Flag,
			DebitAmounts, ReserveAmounts, SessionAttributes);
rate(Protocol, ServiceType, ServiceId, ChargingKey,
		ServiceNetwork, SubscriberID,
		{{_, _, _}, {_, _, _}} = Timestamp, Address,
		Direction, Flag, DebitAmounts, ReserveAmounts,
		SessionAttributes)
		when ((Protocol == radius) or (Protocol == diameter)),
		(is_integer(ChargingKey) or (ChargingKey == undefined)),
		(is_list(ServiceNetwork) or (ServiceNetwork == undefined)),
		is_binary(SubscriberID),
		(is_list(Address) or (Address == undefined)),
		((Direction == answer) or (Direction == originate)
				or (Direction == undefined)),
		((Flag == initial) or (Flag == interim) or (Flag == final) or (Flag == event)),
		is_list(DebitAmounts),
		(is_list(ReserveAmounts) or (ReserveAmounts == undefined)),
		length(SessionAttributes) > 0 ->
	F = fun() ->
			case mnesia:read(service, SubscriberID, sticky_write) of
				[#service{product = ProdRef, session_attributes = SessionList} = Service] ->
					case mnesia:read(product, ProdRef, read) of
						[#product{product = OfferId,
								balance = BucketRefs} = Product] ->
							case mnesia:read(offer, OfferId, read) of
								[#offer{char_value_use = CharValueUse} = Offer] ->
									Buckets = lists:flatten([mnesia:read(bucket, Id, sticky_write)
											|| Id <- BucketRefs]),
									F2 = fun(#bucket{units = cents, remain_amount = RM}) when RM < 0 ->
												false;
											(_) ->
												true
									end,
									RedirectServerAddress = case lists:keyfind("redirectServer",
											#char_value_use.name, CharValueUse) of
										#char_value_use{values = [#char_value{value = Value}]}
												when is_list(Value) ->
											Value;
										_Other ->
											undefined
									end,
									case lists:all(F2, Buckets) of
										true ->
											{rate1(Protocol, Service, ServiceId, Product, Buckets,
													Timestamp, Address, Direction, Offer,
													Flag, DebitAmounts, ReserveAmounts, ServiceType,
													get_session_id(SessionAttributes), ChargingKey, ServiceNetwork), RedirectServerAddress};
										false ->
											{out_of_credit, RedirectServerAddress, SessionList, [], []}
									end;
								[] ->
									mnesia:abort(offer_not_found)
							end;
						[] ->
							mnesia:abort(product_not_found)
					end;
				[] ->
					mnesia:abort(service_not_found)
			end
	end,
	case mnesia:transaction(F) of
		{atomic, {{ok, Sub, Rated, DeletedBuckets, AccBalance}, _}}
				when is_list(Rated); Rated == #rated{} ->
			Rated1 = case Rated of
				Rated when is_list(Rated) ->
					Rated;
				#rated{} = Rated ->
					[Rated]
			end,
			ok = send_notifications(DeletedBuckets),
			ok = notify_accumulated_balance(AccBalance),
			{ok, Sub, Rated1};
		{atomic, {{ok, Sub, Granted, Rated, DeletedBuckets, AccBalance}, _}}
				when is_list(Rated); Rated == #rated{} ->
			Rated1 = case Rated of
				Rated when is_list(Rated) ->
					Rated;
				#rated{} = Rated ->
					[Rated]
			end,
			ok = send_notifications(DeletedBuckets),
			ok = notify_accumulated_balance(AccBalance),
			{ok, Sub, Granted, Rated1};
		{atomic, {{out_of_credit, SL, Rated,
				DeletedBuckets, AccBalance}, RedirectServerAddress}} ->
			ok = send_notifications(DeletedBuckets),
			ok = notify_accumulated_balance(AccBalance),
			{out_of_credit, RedirectServerAddress, SL, Rated};
		{atomic, {{grant, Sub, {_Units, Amount} = Granted, DeletedBuckets,
				AccBalance}, _}} when is_integer(Amount) ->
			ok = send_notifications(DeletedBuckets),
			ok = notify_accumulated_balance(AccBalance),
			{ok, Sub, Granted};
		{atomic, {{out_of_credit, SL,
				DeletedBuckets, AccBalance}, RedirectServerAddress}} ->
			ok = send_notifications(DeletedBuckets),
			ok = notify_accumulated_balance(AccBalance),
			{out_of_credit, RedirectServerAddress, SL};
		{atomic, {{disabled, SL, DeletedBuckets, AccBalance}, _}} ->
			ok = send_notifications(DeletedBuckets),
			ok = notify_accumulated_balance(AccBalance),
			{disabled, SL};
		{atomic, {out_of_credit, RedirectServerAddress, SL,
				DeletedBuckets, AccBalance}} ->
			ok = send_notifications(DeletedBuckets),
			ok = notify_accumulated_balance(AccBalance),
			{out_of_credit, RedirectServerAddress, SL};
		{atomic, {{pla_ref, Price}, _}} ->
			{ok,  {pla_ref, Price}};
		{aborted, Reason} ->
			{error, Reason}
	end.
%% @hidden
rate1(Protocol, Service, ServiceId, Product, Buckets, Timestamp, Address, Direction,
		#offer{specification = undefined, bundle = Bundle}, Flag,
		DebitAmounts, ReserveAmounts, ServiceType, SessionId, ChargingKey, ServiceNetwork) ->
	try
		F = fun(#bundled_po{name = OfferId}, Acc) ->
				case mnesia:read(offer, OfferId, read) of
					[#offer{specification = Spec, status = Status} = P] when
							((Status == active) orelse (Status == undefined))
							and
							(((Protocol == radius)
								and
								(((ServiceType == ?RADIUSFRAMED) orelse (ServiceType == ?RADIUSLOGIN))
								and ((Spec == "4") orelse (Spec == "8"))) orelse
								((ServiceType == ?RADIUSVOICE) and ((Spec == "5") orelse (Spec == "9"))))
							orelse
							((Protocol == diameter)
								and
								((ServiceType == ?DIAMETERDATA) and ((Spec == "4") orelse (Spec == "8")))
								orelse
								((ServiceType == ?DIAMETERVOICE) and ((Spec == "5") orelse (Spec == "9")))
								orelse
								((ServiceType == ?DIAMETERSMS) and ((Spec == "10") orelse (Spec == "11"))))) ->
						[P | Acc];
					_ ->
						Acc
				end
		end,
		[#offer{name = OfferName} = Offer | _] = lists:foldl(F, [], Bundle),
		rate2(Protocol, Service, ServiceId, Product, Buckets, Timestamp,
				Address, Direction, Offer, Flag, DebitAmounts,
				ReserveAmounts, SessionId, #rated{product = OfferName},
				ChargingKey, ServiceNetwork)
	catch
		_:_ ->
			mnesia:abort(invalid_bundle_product)
	end;
rate1(Protocol, Service, ServiceId, Product, Buckets, Timestamp, Address,
		Direction, #offer{name = OfferName} = Offer,
		Flag, DebitAmounts, ReserveAmounts, ServiceType, SessionId,
		ChargingKey, ServiceNetwork) ->
	case mnesia:read(offer, OfferName, read) of
		[#offer{specification = Spec, status = Status} = _P] when
				((Status == active) orelse (Status == undefined))
				and
				(((Protocol == radius)
					and
					(((ServiceType == ?RADIUSFRAMED) orelse (ServiceType == ?RADIUSLOGIN))
					and ((Spec == "4") orelse (Spec == "8"))) orelse
					((ServiceType == ?RADIUSVOICE) and ((Spec == "5") orelse (Spec == "9"))))
				orelse
				((Protocol == diameter)
					and
					((ServiceType == ?DIAMETERDATA) and ((Spec == "4") orelse (Spec == "8")))
					orelse
					((ServiceType == ?DIAMETERVOICE) and ((Spec == "5") orelse (Spec == "9")))
					orelse
					((ServiceType == ?DIAMETERSMS) and ((Spec == "10") orelse (Spec == "11"))))) ->
			rate2(Protocol, Service, ServiceId, Product, Buckets, Timestamp, Address,
					Direction, Offer, Flag, DebitAmounts, ReserveAmounts,
					SessionId, #rated{product = OfferName},
					ChargingKey, ServiceNetwork);
		_ ->
			mnesia:abort(invalid_service_type)
	end.
<<<<<<< HEAD
rate2(Protocol, Service, ServiceId, Product, Buckets, Timestamp, Address, Direction,
=======
%% @hidden
rate2(Protocol, Service, Buckets, Timestamp, Address, Direction,
>>>>>>> 8bda860c
		#offer{specification = ProdSpec, price = Prices} = _Offer,
		Flag, DebitAmounts, ReserveAmounts, SessionId, Rated,
		ChargingKey, ServiceNetwork)
		when ProdSpec == "10"; ProdSpec == "11" ->
	F = fun(#price{type = usage, units = messages}) ->
				true;
			(#price{type = usage, units = cents}) ->
				true;
			(#price{type = tariff, units = messages}) ->
				true;
			(_) ->
				false
	end,
	FilteredPrices1 = lists:filter(F, Prices),
	FilteredPrices2 = filter_prices_key(ChargingKey, FilteredPrices1),
	FilteredPrices3 = filter_prices_tod(Timestamp, FilteredPrices2),
	case filter_prices_dir(Direction, FilteredPrices3) of
		[#price{type = #pla_ref{}} = Price | _] ->
			 {pla_ref, Price};
		[#price{units = Units, type = PriceType, size = UnitSize, amount = UnitPrice,
				currency = Currency, char_value_use = PriceChars} = Price | _] ->
			RoamingTable = roaming_table_prefix(Price),
			rate3(Protocol, Service, ServiceId, Product, Buckets, Address,
					PriceType, UnitSize, Units, Currency, UnitPrice, PriceChars,
					Flag, DebitAmounts, ReserveAmounts,
					SessionId, RoamingTable, Rated,
					ChargingKey, ServiceNetwork);
		_ ->
			mnesia:abort(price_not_found)
	end;
rate2(Protocol, Service, ServiceId, Product, Buckets, Timestamp, Address, Direction,
		#offer{specification = ProdSpec, price = Prices} = _Offer,
		Flag, DebitAmounts, ReserveAmounts,
		SessionId, Rated, ChargingKey, ServiceNetwork)
		when ProdSpec == "5"; ProdSpec == "9" ->
	F = fun(#price{type = tariff, units = seconds}) ->
				true;
			(#price{type = usage, units = seconds}) ->
				true;
			(_) ->
				false
	end,
	FilteredPrices1 = lists:filter(F, Prices),
	FilteredPrices2 = filter_prices_key(ChargingKey, FilteredPrices1),
	FilteredPrices3 = filter_prices_tod(Timestamp, FilteredPrices2),
	case filter_prices_dir(Direction, FilteredPrices3) of
		[#price{type = #pla_ref{}} = Price | _] ->
			 {pla_ref, Price};
		[#price{units = Units, type = PriceType, size = UnitSize, amount = UnitPrice,
				currency = Currency, char_value_use = PriceChars} = Price | _] ->
			RoamingTable = roaming_table_prefix(Price),
			rate3(Protocol, Service, ServiceId, Product, Buckets, Address,
					PriceType, UnitSize, Units, Currency, UnitPrice, PriceChars,
					Flag, DebitAmounts, ReserveAmounts,
					SessionId, RoamingTable,
					Rated, ChargingKey, ServiceNetwork);
		_ ->
			mnesia:abort(price_not_found)
	end;
rate2(Protocol, Service, ServiceId, Product, Buckets, Timestamp, _Address, _Direction,
		#offer{price = Prices} = _Offer, Flag, DebitAmounts, ReserveAmounts,
		SessionId, Rated, ChargingKey, ServiceNetwork) ->
	F = fun(#price{type = tariff, units = octets}) ->
				true;
			(#price{type = usage}) ->
				true;
			(_) ->
				false
	end,
	FilteredPrices1 = lists:filter(F, Prices),
	FilteredPrices2 = filter_prices_key(ChargingKey, FilteredPrices1),
	case filter_prices_tod(Timestamp, FilteredPrices2) of
		[#price{type = #pla_ref{}} = Price | _] ->
			 {pla_ref, Price};
		[#price{units = Units, type = PriceType, size = UnitSize, amount = UnitPrice,
				currency = Currency, char_value_use = PriceChars} = Price| _] ->
			RoamingTable = roaming_table_prefix(Price),
			rate4(Protocol, Service, ServiceId, Product, Buckets,
					PriceType, UnitSize, Units, Currency, UnitPrice, PriceChars,
					Flag, DebitAmounts, ReserveAmounts,
					SessionId, RoamingTable, Rated, ChargingKey, ServiceNetwork);
		_ ->
			mnesia:abort(price_not_found)
	end.
%% @hidden
rate3(Protocol, Service, ServiceId, Product, Buckets, Address,
		tariff = PriceType, UnitSize, Units, Currency, _UnitPrice, PriceChars,
		Flag, DebitAmounts, ReserveAmounts, SessionId,
		RoamingTable, Rated, ChargingKey, ServiceNetwork) ->
	case lists:keyfind("destPrefixTariffTable", #char_value_use.name, PriceChars) of
		#char_value_use{values = [#char_value{value = TariffTable}]}
				when RoamingTable == undefined ->
			Table = list_to_existing_atom(TariffTable),
			case catch ocs_gtt:lookup_last(Table, Address) of
				{Description, Amount, _} when is_integer(Amount) ->
					case Amount of
						N when N >= 0 ->
							charge1(Protocol, Service, ServiceId, Product, Buckets,
									PriceType, UnitSize, Units, Currency, N, PriceChars,
									Flag, DebitAmounts, ReserveAmounts,
									SessionId, Rated#rated{price_type = tariff,
											description = Description}, ChargingKey);
						_N ->
							mnesia:abort(negative_amount)
					end;
				Other ->
					error_logger:error_report(["Prefix table tariff lookup failed",
							{module, ?MODULE}, {table, Table},
							{address, Address}, {result, Other}]),
					mnesia:abort(table_lookup_failed)
			end;
		#char_value_use{values = [#char_value{value = TariffTable}]}
				when ServiceNetwork /= undefined ->
			Table1 = list_to_existing_atom(RoamingTable),
			case catch ocs:find_sn_network(Table1, ServiceNetwork) of
				{_, _, _Description, TabPrefix} ->
						Table2 = list_to_existing_atom(TabPrefix ++ "-" ++ TariffTable),
						case catch ocs_gtt:lookup_last(Table2, Address) of
							{Description1, Amount, _} when is_integer(Amount) ->
								case Amount of
									N when N >= 0 ->
										charge1(Protocol, Service, ServiceId, Product, Buckets,
												PriceType, UnitSize, Units, Currency, N, PriceChars,
												Flag, DebitAmounts, ReserveAmounts,
												SessionId, Rated#rated{price_type = tariff,
												description = Description1}, ChargingKey);
									_N ->
										mnesia:abort(negative_amount)
								end;
							Other ->
								error_logger:error_report(["Prefix table tariff lookup failed",
										{module, ?MODULE}, {table, Table2},
										{address, Address}, {result, Other}]),
								mnesia:abort(table_lookup_failed)
						end;
				Other ->
					error_logger:error_report(["Service Network table lookup failed",
							{module, ?MODULE}, {table, Table1},
							{address, Address}, {result, Other}]),
					mnesia:abort(table_lookup_failed)
			end;
		false ->
			mnesia:abort(undefined_tariff)
	end;
rate3(Protocol, Service, ServiceId, Product, Buckets, _Address,
		PriceType, UnitSize, Units, Currency, UnitPrice, PriceChars,
		Flag, DebitAmounts, ReserveAmounts, SessionId,
		_RoamingTable, Rated, ChargingKey, _ServiceNetwork) ->
	charge1(Protocol, Service, ServiceId, Product, Buckets,
			PriceType, UnitSize, Units, Currency, UnitPrice, PriceChars,
			Flag, DebitAmounts, ReserveAmounts, SessionId, Rated, ChargingKey).
%% @hidden
rate4(Protocol, Service, ServiceId, Product, Buckets,
		PriceType, UnitSize, Units, Currency, _UnitPrice, PriceChars,
		Flag, DebitAmounts, ReserveAmounts,
		SessionId, RoamingTable, Rated, ChargingKey, ServiceNetwork)
		when is_list(RoamingTable), is_list(ServiceNetwork) ->
	Table = list_to_existing_atom(RoamingTable),
	case catch ocs_gtt:lookup_last(Table, ServiceNetwork) of
		{Description, Amount, _} when is_integer(Amount) ->
			case Amount of
				N when N >= 0 ->
					charge1(Protocol, Service, ServiceId, Product, Buckets,
							PriceType, UnitSize, Units, Currency, N, PriceChars,
							Flag, DebitAmounts, ReserveAmounts,
							SessionId, Rated#rated{price_type = tariff,
							description = Description}, ChargingKey);
				_N ->
					mnesia:abort(negative_amount)
			end;
		Other ->
			error_logger:error_report(["Prefix table tariff lookup failed",
					{module, ?MODULE}, {table, Table},
					{service_network, ServiceNetwork}, {result, Other}]),
			mnesia:abort(table_lookup_failed)
	end;
rate4(Protocol, Service, ServiceId, Product, Buckets,
		PriceType, UnitSize, Units, Currency, UnitPrice, PriceChars,
		Flag, DebitAmounts, ReserveAmounts, SessionId,
		_RoamingTable, Rated, ChargingKey, _ServiceNetwork) ->
	charge1(Protocol, Service, ServiceId, Product, Buckets,
			PriceType, UnitSize, Units, Currency, UnitPrice, PriceChars,
			Flag, DebitAmounts, ReserveAmounts, SessionId, Rated, ChargingKey).

-spec charge(Protocol, SubscriberID, ServiceId,
		UnitSize, Units, Currency, UnitPrice, PriceChars,
		ChargingKey, Flag, DebitAmounts,
		ReserveAmounts, SessionAttributes) -> Result
	when
		Protocol :: radius | diameter,
		SubscriberID :: binary(),
		ServiceId :: integer() | undefined,
		ChargingKey :: integer() | undefined,
		UnitSize :: integer() | undefined,
		Currency :: string(),
		UnitPrice :: integer() | undefined,
		PriceChars :: #char_value_use{} | undefined,
		Units :: integer() | undefined,
		Flag :: initial | interim | final | event,
		DebitAmounts :: list(),
		ReserveAmounts :: list() | undefined,
		SessionAttributes :: list(),
		Result :: {ok, Service, GrantedAmount}
				| {ok, Service, Rated}
				| {ok, Service, GrantedAmount, Rated}
				| {out_of_credit, RedirectServerAddress, SessionList}
				| {out_of_credit, RedirectServerAddress, SessionList, Rated}
				| {disabled, SessionList}
				| {error, Reason},
		Service :: #service{},
		GrantedAmount :: {Type, Amount},
		Type :: octets | seconds | messages,
		Amount :: integer(),
		Rated :: [#rated{}],
		SessionList :: [{pos_integer(), [tuple()]}],
		RedirectServerAddress :: string() | undefined,
		Reason :: term().
%% @doc Handle balance management for used and reserved unit amounts.
charge(Protocol, SubscriberID, ServiceId,
		UnitSize, Units, Currency, UnitPrice, PriceChars,
		ChargingKey, Flag, DebitAmounts,
		ReserveAmounts, SessionAttributes)
		when ((Protocol == radius) or (Protocol == diameter)),
		is_binary(SubscriberID),
		(is_integer(ChargingKey) or (ChargingKey == undefined)),
		(is_integer(ServiceId) or (ServiceId== undefined)),
		(is_integer(UnitSize) or (UnitSize == undefined)),
		(is_integer(UnitPrice) or (UnitPrice == undefined)),
		(is_integer(Units) or (Units == undefined)),
		is_list(Currency),
		((Flag == initial) or (Flag == interim) or (Flag == final) or (Flag == event)),
		is_list(DebitAmounts),
		(is_list(ReserveAmounts) or (ReserveAmounts == undefined)),
		length(SessionAttributes) > 0 ->
	F = fun() ->
		case mnesia:read(service, SubscriberID, read) of
			[#service{product = ProdRef, session_attributes = SessionList} = Service] ->
				case mnesia:read(product, ProdRef, read) of
					[#product{product = OfferId, balance = BucketRefs} = Product] ->
						case mnesia:read(offer, OfferId, read) of
							[#offer{char_value_use = CharValueUse, name = OfferName} = _Offer] ->
								Buckets = lists:flatten([mnesia:read(bucket, Id, sticky_write)
										|| Id <- BucketRefs]),
								F1 = fun(#bucket{units = cents, remain_amount = RM}) when RM < 0 ->
										false;
									(_) ->
										true
								end,
								RedirectServerAddress = case lists:keyfind("redirectServer",
										#char_value_use.name, CharValueUse) of
									#char_value_use{values = [#char_value{value = Value}]}
											when is_list(Value) ->
										Value;
									_Other ->
										undefined
								end,
								case lists:all(F1, Buckets) of
									true ->
										Rated = #rated{product = OfferName, price_type = tariff},
										{charge1(Protocol, Service, ServiceId, Product, Buckets,
												tariff, UnitSize, Units, Currency, UnitPrice, PriceChars,
												Flag, DebitAmounts, ReserveAmounts, get_session_id(SessionAttributes),
												Rated, ChargingKey), RedirectServerAddress};
									false ->
										{out_of_credit, RedirectServerAddress, SessionList, [], []}
								end;
							[] ->
								mnesia:abort(offer_not_found)
						end;
					[] ->
						mnesia:abort(product_not_found)
				end;
			[] ->
				mnesia:abort(service_not_found)
		end
	end,
	case mnesia:transaction(F) of
		{atomic, {{ok, Sub, Rated, DeletedBuckets, AccBalance}, _}}
				when is_list(Rated); Rated == #rated{} ->
			Rated1 = case Rated of
				Rated when is_list(Rated) ->
					Rated;
				#rated{} = Rated ->
					[Rated]
			end,
			ok = send_notifications(DeletedBuckets),
			ok = notify_accumulated_balance(AccBalance),
			{ok, Sub, Rated1};
		{atomic, {{ok, Sub, Granted, Rated, DeletedBuckets, AccBalance}, _}}
				when is_list(Rated); Rated == #rated{} ->
			Rated1 = case Rated of
				Rated when is_list(Rated) ->
					Rated;
				#rated{} = Rated ->
					[Rated]
			end,
			ok = send_notifications(DeletedBuckets),
			ok = notify_accumulated_balance(AccBalance),
			{ok, Sub, Granted, Rated1};
		{atomic, {{out_of_credit, SL, Rated,
				DeletedBuckets, AccBalance}, RedirectServerAddress}} ->
			ok = send_notifications(DeletedBuckets),
			ok = notify_accumulated_balance(AccBalance),
			{out_of_credit, RedirectServerAddress, SL, Rated};
		{atomic, {{grant, Sub, {_Units, Amount} = Granted, DeletedBuckets,
				AccBalance}, _}} when is_integer(Amount) ->
			ok = send_notifications(DeletedBuckets),
			ok = notify_accumulated_balance(AccBalance),
			{ok, Sub, Granted};
		{atomic, {{out_of_credit, SL,
				DeletedBuckets, AccBalance}, RedirectServerAddress}} ->
			ok = send_notifications(DeletedBuckets),
			ok = notify_accumulated_balance(AccBalance),
			{out_of_credit, RedirectServerAddress, SL};
		{atomic, {{disabled, SL, DeletedBuckets, AccBalance}, _}} ->
			ok = send_notifications(DeletedBuckets),
			ok = notify_accumulated_balance(AccBalance),
			{disabled, SL};
		{atomic, {out_of_credit, RedirectServerAddress, SL,
				DeletedBuckets, AccBalance}} ->
			ok = send_notifications(DeletedBuckets),
			ok = notify_accumulated_balance(AccBalance),
			{out_of_credit, RedirectServerAddress, SL};
		{aborted, Reason} ->
			{error, Reason}
	end.

%% @hidden
%% @private
charge1(_Protocol, #service{enabled = false} = Service, ServiceId, Product,
		Buckets, _PriceType, _UnitSize, Units, _Currency, _UnitPrice, _PriceChars, initial,
		_DebitAmounts, _ReserveAmounts, SessionId, Rated, ChargingKey) ->
	charge3(Service, ServiceId, Product, Buckets, initial,
			{Units, 0}, {Units, 0}, {Units, 0}, {Units, 0}, SessionId, Rated, ChargingKey, Buckets);
charge1(radius, Service, ServiceId, Product, Buckets,
		PriceType, UnitSize, Units, Currency, UnitPrice, PriceChars,
		initial, [], [], SessionId, Rated, ChargingKey) ->
	charge2(Service, ServiceId, Product, Buckets,
			PriceType, UnitSize, Units, Currency, UnitPrice, initial, {Units, 0},
			get_reserve(#price{units = Units, char_value_use = PriceChars}),
			SessionId, Rated, ChargingKey);
charge1(radius, Service, ServiceId, Product, Buckets,
		PriceType, UnitSize, Units, Currency, UnitPrice, PriceChars,
		interim, DebitAmounts, ReserveAmounts, SessionId, Rated, ChargingKey) ->
	DebitAmount = case lists:keyfind(Units, 1, DebitAmounts) of
		{Units, DebitUnits} ->
			{Units, DebitUnits};
		false ->
			{Units, 0}
	end,
	ReserveAmount = case lists:keyfind(Units, 1, ReserveAmounts) of
		{_, ReserveUnits} ->
			{Units, Amount} = get_reserve(#price{units = Units,
					char_value_use = PriceChars}),
			{Units, ReserveUnits + Amount};
		false ->
			get_reserve(#price{units = Units,
					char_value_use = PriceChars})
	end,
	charge2(Service, ServiceId, Product, Buckets, PriceType,
			UnitSize, Units, Currency, UnitPrice, interim, DebitAmount, ReserveAmount,
			SessionId, Rated, ChargingKey);
charge1(_Protocol, Service, ServiceId, Product, Buckets,
		PriceType, UnitSize, Units, Currency, UnitPrice, _PriceChars,
		Flag, DebitAmounts, [], SessionId, Rated, ChargingKey)
		when ((Flag == initial) or (Flag == interim)) ->
	DebitAmount = case lists:keyfind(Units, 1, DebitAmounts) of
		{Units, DebitUnits} ->
			{Units, DebitUnits};
		false ->
			{Units, 0}
	end,
	ReserveAmount = case Units of
		octets ->
			case application:get_env(ocs, min_reserve_octets) of
				{ok, Value} when Value < UnitSize ->
					{Units, UnitSize};
				{ok, Value} ->
					{Units, Value}
			end;
		seconds ->
			case application:get_env(ocs,min_reserve_seconds) of
				{ok, Value} when Value < UnitSize ->
					{Units, UnitSize};
				{ok, Value} ->
					{Units, Value}
			end;
		messages ->
			case application:get_env(ocs, min_reserve_messages) of
				{ok, Value} when Value < UnitSize ->
					{Units, UnitSize};
				{ok, Value} ->
					{Units, Value}
			end
	end,
	charge2(Service, ServiceId, Product, Buckets, PriceType,
			UnitSize, Units, Currency, UnitPrice, Flag, DebitAmount,
			ReserveAmount, SessionId, Rated, ChargingKey);
charge1(_Protocol, Service, ServiceId, Product, Buckets, PriceType,
		UnitSize, Units, Currency, UnitPrice, _PriceChars,
		event, _DebitAmounts, undefined, SessionId, Rated, ChargingKey) ->
	DebitAmount = {Units, UnitSize},
	ReserveAmount = {Units, 0},
	charge2(Service, ServiceId, Product, Buckets, PriceType, UnitSize,
			 Units, Currency, UnitPrice, event, DebitAmount, ReserveAmount,
			SessionId, Rated, ChargingKey);
charge1(_Protocol, Service, ServiceId, Product, Buckets,
		PriceType, UnitSize, Units, Currency, UnitPrice, _PriceChars,
		event, _DebitAmounts, ReserveAmounts, SessionId, Rated, ChargingKey) ->
	DebitAmount = case lists:keyfind(Units, 1, ReserveAmounts) of
		{Units, DebitUnits} ->
			{Units, DebitUnits};
		false ->
			{Units, UnitSize}
	end,
	ReserveAmount = {Units, 0},
	charge2(Service, ServiceId, Product, Buckets, PriceType,
			UnitSize, Units, Currency, UnitPrice, event, DebitAmount, ReserveAmount,
			SessionId, Rated, ChargingKey);
charge1(_Protocol, Service, ServiceId, Product, Buckets, PriceType,
		UnitSize, Units, Currency, UnitPrice, _PriceChars,
		Flag, DebitAmounts, undefined, SessionId, Rated, ChargingKey) ->
	DebitAmount = case lists:keyfind(Units, 1, DebitAmounts) of
		{Units, DebitUnits} ->
			{Units, DebitUnits};
		false ->
			{Units, 0}
	end,
	ReserveAmount = {Units, 0},
	charge2(Service, ServiceId, Product, Buckets, PriceType,
			UnitSize, Units, Currency, UnitPrice, Flag, DebitAmount, ReserveAmount,
			SessionId, Rated, ChargingKey);
charge1(_Protocol, Service, ServiceId, Product, Buckets,
		PriceType, UnitSize, Units, Currency, UnitPrice, _PriceChars,
		Flag, DebitAmounts, ReserveAmounts, SessionId, Rated, ChargingKey)
		when is_list(ReserveAmounts) ->
	DebitAmount = case lists:keyfind(Units, 1, DebitAmounts) of
		{Units, DebitUnits} ->
			{Units, DebitUnits};
		false ->
			{Units, 0}
	end,
	ReserveAmount = case lists:keyfind(Units, 1, ReserveAmounts) of
		{Units, ReserveUnits} ->
			{Units, ReserveUnits};
		false ->
			{Units, 0}
	end,
	charge2(Service, ServiceId, Product, Buckets, PriceType,
			UnitSize, Units, Currency, UnitPrice, Flag, DebitAmount, ReserveAmount,
			SessionId, Rated, ChargingKey).
%% @hidden
charge2(Service, ServiceId, Product, Buckets,
		_PriceType, UnitSize, Units, _Currency, UnitPrice,
		initial, {_, 0}, {Units, Amount} = ReserveAmount,
		SessionId, Rated, ChargingKey) ->
	case update_session(Units, 0, Amount,
			ServiceId, ChargingKey, SessionId, Buckets) of
		{0, UnitsReserved, Buckets2} when UnitsReserved >= Amount ->
			charge3(Service, ServiceId, Product, Buckets2, initial,
					{Units, 0}, {Units, 0}, ReserveAmount,
					{Units, UnitsReserved}, SessionId, Rated, ChargingKey, Buckets);
		{0, UnitsReserved, Buckets2} when UnitsReserved < Amount ->
			PriceReserveUnits = (Amount - UnitsReserved),
			{UnitReserve, PriceReserve} = price_units(PriceReserveUnits,
					UnitSize, UnitPrice),
			case convert(PriceReserve, Units, UnitReserve,
					ServiceId, ChargingKey, SessionId, Buckets2) of
				{ok, Buckets3} ->
					{0, UnitReserve, Buckets4} = update_session(Units, 0,
							UnitReserve, ServiceId, ChargingKey, SessionId, Buckets3),
					charge3(Service, ServiceId, Product, Buckets4, initial,
							{Units, 0}, {Units, 0}, ReserveAmount,
							{Units, UnitsReserved + UnitReserve}, SessionId, Rated, ChargingKey, Buckets);
				false ->
					charge3(Service, ServiceId, Product, Buckets2, initial,
							{Units, 0}, {Units, 0}, ReserveAmount,
							{Units, UnitsReserved}, SessionId, Rated, ChargingKey, Buckets)
			end
	end;
charge2(#service{enabled = false} = Service, ServiceId, #product{id = ProductId} = Product,
		Buckets, _PriceType, UnitSize, Units, _Currency, UnitPrice,
		interim, {Units, Amount} = DebitAmount, _ReserveAmount,
		SessionId, Rated, ChargingKey) ->
	case update_session(Units, Amount, 0,
			ServiceId, ChargingKey, SessionId, Buckets) of
		{Amount, 0, Buckets2} ->
			charge3(Service, ServiceId, Product, Buckets2, interim,
					DebitAmount, DebitAmount, {Units, 0}, {Units, 0}, SessionId, Rated, ChargingKey, Buckets);
		{UnitsCharged, 0, Buckets2} when UnitsCharged < Amount ->
			NewChargeUnits = Amount - UnitsCharged,
			{UnitCharge, PriceCharge} = price_units(NewChargeUnits,
					UnitSize, UnitPrice),
			case convert(PriceCharge, Units, UnitCharge,
					ServiceId, ChargingKey, SessionId, Buckets2) of
				{ok, Buckets3} ->
					case update_session(Units, NewChargeUnits, 0,
							ServiceId, ChargingKey, SessionId, Buckets3) of
						{NewChargeUnits, 0, Buckets4} ->
							charge3(Service, ServiceId, Product, Buckets4, interim,
									DebitAmount, {Units, UnitsCharged},
									{Units, 0}, {Units, 0}, SessionId, Rated, ChargingKey, Buckets);
						{NewUnitsCharged, 0, Buckets4}
								when NewUnitsCharged < NewChargeUnits->
							Now = erlang:system_time(millisecond),
							NewReservation = {Now, 0, NewUnitsCharged - NewChargeUnits,
									ServiceId, ChargingKey, SessionId},
							LM = make_lm(),
							Buckets5 = [#bucket{id = make_id(LM), last_modified = LM,
									start_date = Now, end_date = Now,
									remain_amount = 0, reservations = [NewReservation],
									units = Units, product = [ProductId]} | Buckets4],
							charge3(Service, ServiceId, Product, Buckets5, interim,
									DebitAmount, {Units, UnitsCharged + NewUnitsCharged},
									{Units, 0}, {Units, 0}, SessionId, Rated, ChargingKey, Buckets)
					end;
				false ->
					Now = erlang:system_time(millisecond),
					NewReservation = {Now, 0, NewChargeUnits - Amount,
							ServiceId, ChargingKey, SessionId},
					LM = make_lm(),
					Buckets4 = [#bucket{id = make_id(LM), last_modified = LM,
							start_date = Now, end_date = Now,
							remain_amount = 0, reservations = [NewReservation],
							units = Units, product = [ProductId]} | Buckets2],
					charge3(Service, ServiceId, Product, Buckets4, interim,
							DebitAmount, {Units, UnitsCharged},
							{Units, 0}, {Units, 0}, SessionId, Rated, ChargingKey, Buckets)
			end
	end;
charge2(Service, ServiceId, #product{id = ProductId} = Product, Buckets,
		_PriceType, UnitSize, Units, _Currency, UnitPrice,
		interim, {Units, Damount} = DebitAmount, {Units, Ramount} = ReserveAmount,
		SessionId, Rated, ChargingKey) ->
	case update_session(Units, Damount, Ramount,
			ServiceId, ChargingKey, SessionId, Buckets) of
		{Damount, UnitsReserved, Buckets2} when UnitsReserved >= Ramount ->
			charge3(Service, ServiceId, Product, Buckets2, interim, DebitAmount, DebitAmount,
					ReserveAmount, {Units, UnitsReserved}, SessionId, Rated, ChargingKey, Buckets);
		{Damount, UnitsReserved, Buckets2} when UnitsReserved < Ramount ->
			NewReserveUnits = Ramount - UnitsReserved,
			{UnitReserve, PriceReserve} = price_units(NewReserveUnits,
					UnitSize, UnitPrice),
			case convert(PriceReserve, Units, UnitReserve,
					ServiceId, ChargingKey, SessionId, Buckets2) of
				{ok, Buckets3} ->
					{0, NewReserveUnits, Buckets4} = update_session(Units,
							0, NewReserveUnits, ServiceId,
							ChargingKey, SessionId, Buckets3),
					charge3(Service, ServiceId, Product, Buckets4, interim,
							DebitAmount, DebitAmount, ReserveAmount,
							{Units, UnitsReserved + UnitReserve}, SessionId, Rated, ChargingKey, Buckets);
				false ->
					charge3(Service, ServiceId, Product, Buckets2, interim, DebitAmount, DebitAmount,
							ReserveAmount, {Units, UnitsReserved}, SessionId, Rated, ChargingKey, Buckets)
			end;
		{UnitsCharged, 0, Buckets2} when UnitsCharged < Damount ->
			NewChargeUnits = Damount - UnitsCharged,
			{ConvertReserve, PriceReserve} = price_units(NewChargeUnits + Ramount,
					UnitSize, UnitPrice),
			{UnitReserve, _} = price_units(Ramount, UnitSize, UnitPrice),
			case convert(PriceReserve, Units, ConvertReserve,
					ServiceId, ChargingKey, SessionId, Buckets2) of
				{ok, Buckets3} ->
					case update_session(Units, NewChargeUnits, UnitReserve,
							ServiceId, ChargingKey, SessionId, Buckets3) of
						{NewChargeUnits, UnitsReserved, Buckets4}
								when UnitsReserved >= UnitReserve ->
							charge3(Service, ServiceId, Product, Buckets4, interim, DebitAmount,
									{Units, UnitsCharged + NewChargeUnits},
									ReserveAmount, {Units, UnitsReserved}, SessionId, Rated, ChargingKey, Buckets);
						{NewUnitsCharged, 0, Buckets4}
								when NewUnitsCharged < NewChargeUnits ->
							Now = erlang:system_time(millisecond),
							NewReservation = {Now, NewUnitsCharged, 0,
									ServiceId, ChargingKey, SessionId},
							LM = make_lm(),
							Buckets5 = [#bucket{id = make_id(LM), last_modified = LM,
									start_date = Now, end_date = Now,
									remain_amount = NewUnitsCharged - NewChargeUnits,
									reservations = [NewReservation],
									units = Units, product = [ProductId]} | Buckets4],
							charge3(Service, ServiceId, Product, Buckets5, interim, DebitAmount,
									{Units, UnitsCharged + NewUnitsCharged},
									ReserveAmount, {Units, 0}, SessionId, Rated, ChargingKey, Buckets)
					end;
				false ->
					Now = erlang:system_time(millisecond),
					NewReservation = {Now, UnitsCharged, 0,
							ServiceId, ChargingKey, SessionId},
					LM = make_lm(),
					Buckets4 = [#bucket{id = make_id(LM), last_modified = LM,
							start_date = Now, end_date = Now,
							remain_amount = UnitsCharged - Damount,
							reservations = [NewReservation],
							units = Units, product = [ProductId]} | Buckets2],
					charge3(Service, ServiceId, Product, Buckets4, interim,
							DebitAmount, {Units, Damount - UnitsCharged},
							ReserveAmount, {Units, 0}, SessionId, Rated, ChargingKey, Buckets)
			end
	end;
charge2(Service, ServiceId, #product{id = ProductId} = Product, Buckets,
		PriceType, UnitSize, Units, Currency, UnitPrice, final,
		{Units, Amount} = DebitAmount, {Units, 0} = ReserveAmount,
		SessionId, Rated, ChargingKey) ->
	Rated2 = Rated#rated{price_type = PriceType, currency = Currency},
	case charge_session(Units, Amount,
			ServiceId, ChargingKey, SessionId, Buckets) of
		{Amount, Buckets2} ->
			{Debits, Buckets3} = get_final(ServiceId,
					ChargingKey, SessionId, Buckets2),
			Rated3 = rated(Debits, Rated2),
			charge3(Service, ServiceId, Product, Buckets3, final, DebitAmount, DebitAmount,
					ReserveAmount, ReserveAmount, SessionId, Rated3, ChargingKey, Buckets);
		{UnitsCharged, Buckets2} when UnitsCharged < Amount ->
			{UnitCharge, PriceCharge} = price_units(Amount - UnitsCharged,
					UnitSize, UnitPrice),
			case charge_session(cents, PriceCharge,
					ServiceId, ChargingKey, SessionId, Buckets2) of
				{PriceCharge, Buckets3} ->
					TotalUnits = UnitsCharged + UnitCharge,
					{Debits, Buckets4} = get_final(ServiceId,
							ChargingKey, SessionId, Buckets3),
					Rated3 = rated(Debits, Rated2),
					charge3(Service, ServiceId, Product, Buckets4, final, DebitAmount, {Units, TotalUnits},
							ReserveAmount, ReserveAmount, SessionId, Rated3, ChargingKey, Buckets);
				{PriceCharged, Buckets3}  when PriceCharged < PriceCharge ->
					TotalUnits = UnitsCharged + (PriceCharged div UnitPrice),
					{Debits, Buckets4} = get_final(ServiceId,
							ChargingKey, SessionId, Buckets3),
					Rated3 = rated(Debits, Rated2),
					Now = erlang:system_time(millisecond),
					NewReservation = {Now, UnitsCharged, 0,
							ServiceId, ChargingKey, SessionId},
					LM = make_lm(),
					Buckets5 = [#bucket{id = make_id(LM), last_modified = LM,
							start_date = Now,
							remain_amount = PriceCharged - PriceCharge,
							reservations = [NewReservation],
							units = cents, product = [ProductId]} | Buckets4],
					charge3(Service, ServiceId, Product, Buckets5, final, DebitAmount, {Units, TotalUnits},
							ReserveAmount, ReserveAmount, SessionId, Rated3, ChargingKey, Buckets)
			end
	end;
charge2(Service, ServiceId, #product{id = ProductId} = Product, Buckets,
		PriceType, UnitSize, Units, Currency, UnitPrice, event,
		{Units, Amount} = DebitAmount, {Units, 0} = ReserveAmount,
		SessionId, Rated, ChargingKey) ->
	Rated2 = Rated#rated{price_type = PriceType, currency = Currency},
	case charge_event(Units, Amount, Buckets) of
		{Amount, Buckets2} ->
			Rated3 = rated(#{Units => Amount}, Rated2),
			charge3(Service, ServiceId, Product, Buckets2, event, DebitAmount, DebitAmount,
					ReserveAmount, ReserveAmount, SessionId, Rated3, ChargingKey, Buckets);
		{UnitsCharged, Buckets2} when UnitsCharged < Amount ->
			{UnitCharge, PriceCharge} = price_units(Amount - UnitsCharged,
					UnitSize, UnitPrice),
			case charge_event(cents, PriceCharge, Buckets2) of
				{PriceCharge, Buckets3} ->
					TotalUnits = UnitsCharged + UnitCharge,
					Rated3 = rated(#{Units => Amount, cents => PriceCharge}, Rated2),
					charge3(Service, ServiceId, Product, Buckets3, event, DebitAmount, {Units, TotalUnits},
							ReserveAmount, ReserveAmount, SessionId, Rated3, ChargingKey, Buckets);
				{PriceCharged, Buckets3}  when PriceCharged < PriceCharge ->
					TotalUnits = UnitsCharged + (PriceCharged div UnitPrice),
					Rated3 = rated(#{Units => Amount, cents => PriceCharged}, Rated2),
					Now = erlang:system_time(millisecond),
					NewReservation = {Now, UnitsCharged, 0,
							ServiceId, ChargingKey, SessionId},
					LM = make_lm(),
					Buckets4 = [#bucket{id = make_id(LM), last_modified = LM,
							start_date = Now,
							remain_amount = PriceCharged - PriceCharge,
							reservations = [NewReservation],
							units = cents, product = [ProductId]} | Buckets3],
					charge3(Service, ServiceId, Product, Buckets4, event, DebitAmount, {Units, TotalUnits},
							ReserveAmount, ReserveAmount, SessionId, Rated3, ChargingKey, Buckets)
			end
	end.
%% @hidden
charge3(#service{session_attributes = SessionList} = Service1, ServiceId,
		Product, Buckets, final, {Units, Charge}, {Units, Charged},
		{Units, 0}, {Units, 0}, SessionId,
		Rated, ChargingKey, OldBuckets) when Charged >= Charge ->
	{Debits, NewBuckets} = get_final(ServiceId,
			ChargingKey, SessionId, Buckets),
	{NewBRefs, DeletedBuckets}
			= update_buckets(Product#product.balance, OldBuckets, NewBuckets),
	ok = mnesia:write(Product#product{balance = NewBRefs}),
	Rated1 = rated(Debits, Rated),
	NewSessionList = remove_session(SessionId, SessionList),
	Service2 = Service1#service{session_attributes = NewSessionList},
	ok = mnesia:write(Service2),
	{ok, Service2, Rated1, DeletedBuckets,
			accumulated_balance(NewBuckets, Product#product.id)};
charge3(#service{session_attributes = SessionList} = Service1, ServiceId, Product, Buckets, final,
		{Units, _Charge}, {Units, _Charged}, {Units, 0}, {Units, 0},
		SessionId, Rated, ChargingKey, OldBuckets) ->
	{Debits, NewBuckets} = get_final(ServiceId,
			ChargingKey, SessionId, Buckets),
	{NewBRefs, DeletedBuckets}
			= update_buckets(Product#product.balance, OldBuckets, NewBuckets),
	ok = mnesia:write(Product#product{balance = NewBRefs}),
	Rated1 = rated(Debits, Rated),
	Service2 = Service1#service{session_attributes = []},
	ok = mnesia:write(Service2),
	{out_of_credit, SessionList, Rated1, DeletedBuckets,
			accumulated_balance(NewBuckets, Product#product.id)};
charge3(#service{enabled = false, session_attributes = SessionList} = Service1,
		ServiceId, Product, Buckets, _Flag, {Units, _Charge}, {Units, _Charged},
		{Units, _Reserve}, {Units, _Reserved},
		SessionId, _Rated, ChargingKey, OldBuckets) ->
	NewBuckets = refund(ServiceId, ChargingKey, SessionId, Buckets),
	{NewBRefs, DeletedBuckets}
			= update_buckets(Product#product.balance, OldBuckets, NewBuckets),
	ok = mnesia:write(Product#product{balance = NewBRefs}),
	Service2 = Service1#service{session_attributes = []},
	ok = mnesia:write(Service2),
	{disabled, SessionList, DeletedBuckets,
			accumulated_balance(NewBuckets, Product#product.id)};
charge3(#service{session_attributes = SessionList} = Service1, ServiceId,
		Product, Buckets, _Flag, {Units, Charge}, {Units, Charged},
		{Units, Reserve}, {Units, Reserved},
		SessionId, _Rated, ChargingKey, OldBuckets)
		when Charged < Charge; Reserved <  Reserve ->
	NewBuckets = refund(ServiceId, ChargingKey, SessionId, Buckets),
	{NewBRefs, DeletedBuckets}
			= update_buckets(Product#product.balance, OldBuckets, NewBuckets),
	ok = mnesia:write(Product#product{balance = NewBRefs}),
	Service2 = Service1#service{session_attributes = []},
	ok = mnesia:write(Service2),
	{out_of_credit, SessionList, DeletedBuckets,
			accumulated_balance(NewBuckets, Product#product.id)};
charge3(#service{session_attributes = SessionList} = Service1,
		_ServiceId, Product, Buckets, initial,
		{Units, 0}, {Units, 0}, {Units, _Reserve}, {Units, Reserved},
		SessionId, _Rated,  _ChargingKey, OldBuckets) ->
	{NewBRefs, DeletedBuckets}
			= update_buckets(Product#product.balance, OldBuckets, Buckets),
	ok = mnesia:write(Product#product{balance = NewBRefs}),
	NewSessionList = add_session(SessionId, SessionList),
	Service2 = Service1#service{session_attributes = NewSessionList},
	ok = mnesia:write(Service2),
	{grant, Service2, {Units, Reserved}, DeletedBuckets,
			accumulated_balance(Buckets, Product#product.id)};
charge3(Service, _ServiceId, Product, Buckets, interim, {Units, _Charge}, {Units, _Charged},
		{Units, _Reserve}, {Units, Reserved},
		_SessionId, _Rated, _ChargingKey, OldBuckets) ->
	{NewBRefs, DeletedBuckets}
			= update_buckets(Product#product.balance, OldBuckets, Buckets),
	ok = mnesia:write(Product#product{balance = NewBRefs}),
	ok = mnesia:write(Service),
	{grant, Service, {Units, Reserved}, DeletedBuckets,
			accumulated_balance(Buckets, Product#product.id)};
charge3(Service, _ServiceId, Product, Buckets, event,
		{Units, Charge}, {Units, Charged}, {Units, 0}, {Units, 0},
		_SessionId, Rated, _ChargingKey, OldBuckets)
		when Charged >= Charge ->
	{NewBRefs, DeletedBuckets}
			= update_buckets(Product#product.balance, OldBuckets, Buckets),
	ok = mnesia:write(Product#product{balance = NewBRefs}),
	ok = mnesia:write(Service),
	{ok, Service, {Units, Charged}, Rated, DeletedBuckets,
			accumulated_balance(Buckets, Product#product.id)};
charge3(#service{session_attributes = SessionList} = Service1,
		_ServiceId, Product, Buckets, event,
		{Units, _Charge}, {Units, _Charged}, {Units, 0}, {Units, 0},
		_SessionId, Rated, _ChargingKey, OldBuckets) ->
	{NewBRefs, DeletedBuckets}
			= update_buckets(Product#product.balance, OldBuckets, Buckets),
	ok = mnesia:write(Product#product{balance = NewBRefs}),
	Service2 = Service1#service{session_attributes = []},
	ok = mnesia:write(Service2),
	{out_of_credit, SessionList, Rated, DeletedBuckets,
			accumulated_balance(Buckets, Product#product.id)}.

-spec authorize(Protocol, ServiceType, SubscriberId, Password,
		Timestamp, Address, Direction, SessionAttributes) -> Result
	when
		Protocol :: radius | diameter,
		ServiceType :: binary() | char() | undefined,
		SubscriberId :: binary() | string(),
		Password :: binary(),
		Timestamp :: calendar:datetime(),
		Address :: string() | undefined,
		Direction :: answer | originate | undefined,
		SessionAttributes :: [tuple()],
		Result :: {authorized, Subscriber, Attributes, SessionList}
					| {unauthorized, Reason, SessionList},
		Subscriber :: #service{},
		Attributes :: [tuple()],
		SessionList :: [tuple()],
		Reason :: disabled | bad_password | service_not_found
				| out_of_credit | offer_not_found | invalid_bundle_product
				| price_not_found | table_lookup_failed.
%% @doc Authorize access request.
%% 	If authorized returns attributes to be included in `Access-Accept' response.
%%
%% 	When subscriber's product instance includes the `radiusReserveSessionTime'
%% 	characteristic a reservation is attempted for the given value of seconds.
%% 	A `Session-Timeout' attribute will be included with the actual reservation.
%%
authorize(Protocol, ServiceType, SubscriberId, Password, Timestamp,
		Address, Direction, SessionAttributes) when is_list(SubscriberId) ->
	authorize(Protocol, ServiceType, list_to_binary(SubscriberId),
			Password, Timestamp, Address, Direction, SessionAttributes);
authorize(Protocol, ServiceType, SubscriberId, Password, Timestamp,
			Address, Direction, SessionAttributes) when is_list(Password) ->
	authorize(Protocol, ServiceType, SubscriberId, list_to_binary(Password),
			Timestamp, Address, Direction, SessionAttributes);
authorize(Protocol, ServiceType, SubscriberId, Password, Timestamp,
		Address, Direction, SessionAttributes)
		when ((Protocol == radius) or (Protocol == diameter)), is_binary(SubscriberId),
		length(SessionAttributes) > 0 ->
	F = fun() ->
			case mnesia:read(service, SubscriberId) of
				[#service{enabled = false,
						session_attributes = ExistingAttr} = S] ->
					ok = mnesia:write(S#service{session_attributes = []}),
					{unauthorized, disabled, ExistingAttr};
				[#service{password = MTPassword} = S] when
						((Password == <<>>) and (Password =/= MTPassword)) orelse
						(Password == MTPassword) ->
					authorize1(Protocol, ServiceType, S, Timestamp,
							Address, Direction, SessionAttributes);
				[#service{}] ->
					mnesia:abort(bad_password);
				[] ->
					mnesia:abort(service_not_found)
			end
	end,
	case mnesia:transaction(F) of
		{atomic, {authorized, Sub, Attr, SSA}} ->
			{authorized, Sub, Attr, SSA};
		{atomic, {unauthorized, Reason, SSA}} ->
			{unauthorized, Reason, SSA};
		{aborted, Reason} ->
			{unauthorized, Reason, []}
	end.
%% @hidden
authorize1(radius, ServiceType,
		#service{attributes = Attributes, product = ProdRef,
		characteristics = Chars} = Service, Timestamp, Address,
		Direction, SessionAttributes) ->
	case mnesia:read(product, ProdRef, read) of
		[#product{product = OfferId, balance = BucketRefs}] ->
			Buckets = lists:flatten([mnesia:read(bucket, Id, sticky_write) || Id <- BucketRefs]),
			F = fun({'Session-Id', _}) ->
					true;
				({?AcctSessionId, _}) ->
					true;
				(_) ->
					false
			end,
			case lists:any(F, get_session_id(SessionAttributes)) of
				true ->
					case lists:keyfind("radiusReserveSessionTime", 1, Chars) of
						{_, RRST} when is_integer(RRST) ->
							case mnesia:read(offer, OfferId, read) of
								[#offer{} = Offer] ->
									authorize2(radius, ServiceType, Service, Buckets, Offer,
											Timestamp, Address, Direction, SessionAttributes, RRST);
								[] ->
									mnesia:abort(offer_not_found)
							end;
						false ->
							authorize5(Service, Buckets, ServiceType, SessionAttributes, Attributes)
					end;
				false ->
					authorize5(Service, Buckets, ServiceType, SessionAttributes, Attributes)
			end;
		[] ->
			mnesia:abort(product_not_found)
	end;
authorize1(diameter, ServiceType,
		#service{attributes = Attributes, product = ProdRef} =
		Service, _Timestamp, _Address, _Direction, SessionAttributes) ->
	case mnesia:read(product, ProdRef, read) of
		[#product{balance = BucketRefs}] ->
			Buckets = lists:flatten([mnesia:read(bucket, Id, sticky_write) || Id <- BucketRefs]),
			authorize5(Service, Buckets, ServiceType, SessionAttributes, Attributes);
		[] ->
			mnesia:abort(product_not_found)
	end.
%% @hidden
authorize2(radius = Protocol, ServiceType,
		#service{attributes = Attributes} = Service, Buckets, Timestamp,
		#offer{specification = undefined, bundle = Bundle}, Address, Direction,
		SessionAttributes, Reserve) when Reserve > 0, Bundle /= [] ->
	try
		F = fun(#bundled_po{name = OfferId}, Acc) ->
				case mnesia:read(offer, OfferId, read) of
					[#offer{specification = Spec, status = Status} = P] when
							((Status == active) orelse (Status == undefined))
							and
							(((Protocol == radius)
								and
								(((ServiceType == ?RADIUSVOICE) and
								((Spec == "5") orelse (Spec == "9"))) orelse
								(((ServiceType == ?RADIUSFRAMED) orelse (ServiceType == ?RADIUSLOGIN)) and
								((Spec == "4") orelse (Spec == "8")))))) ->
						[P | Acc];
					_ ->
						Acc
				end
		end,
		case lists:foldl(F, [], Bundle) of
			[#offer{} = Offer | _] ->
				authorize2(Protocol, ServiceType, Service, Buckets, Offer,
						Timestamp, Address, Direction, SessionAttributes, Reserve);
			[] ->
				authorize5(Service, Buckets, ServiceType, SessionAttributes, Attributes)
		end
	catch
		_:_ ->
			mnesia:abort(invalid_bundle_product)
	end;
authorize2(radius = Protocol, ServiceType,
		#service{attributes = Attributes} = Service, Buckets,
		#offer{specification = ProdSpec, price = Prices}, Timestamp,
		Address, Direction, SessionAttributes, Reserve) when (Reserve > 0)
		and ((ProdSpec == "9") orelse (ProdSpec == "5")) ->
	F = fun(#price{type = tariff, units = seconds}) ->
				true;
			(#price{type = usage, units = seconds}) ->
				true;
			(_) ->
				false
	end,
	FilteredPrices1 = lists:filter(F, Prices),
	FilteredPrices2 = filter_prices_tod(Timestamp, FilteredPrices1),
	case filter_prices_dir(Direction, FilteredPrices2) of
		[Price | _] ->
			authorize3(Protocol, ServiceType, Service, Buckets, Address,
					Price, SessionAttributes, Reserve);
		_ ->
			authorize5(Service, Buckets, ServiceType, SessionAttributes, Attributes)
	end;
authorize2(radius = Protocol, ServiceType,
		#service{attributes = Attributes} = Service, Buckets,
		#offer{specification = ProdSpec, price = Prices}, Timestamp,
		_Address, _Direction, SessionAttributes, Reserve) when (Reserve > 0)
		and ((ProdSpec == "8") orelse (ProdSpec == "4")) ->
	F = fun(#price{type = usage, units = seconds}) ->
				true;
			(_) ->
				false
	end,
	FilteredPrices1 = lists:filter(F, Prices),
	case filter_prices_tod(Timestamp, FilteredPrices1) of
		[Price | _] ->
			authorize4(Protocol, ServiceType, Service,
					Buckets, Price, SessionAttributes, Reserve);
		_ ->
			authorize5(Service, Buckets, ServiceType, SessionAttributes, Attributes)
	end;
authorize2(_Protocol, ServiceType,
		#service{attributes = Attributes} = Service, Buckets, _Offer,
		_Timestamp, _Address, _Direction, SessionAttributes, _Reserve) ->
	authorize5(Service, Buckets, ServiceType, SessionAttributes, Attributes).
%% @hidden
authorize3(Protocol, ServiceType, Service, Buckets, Address,
		#price{type = tariff, char_value_use = CharValueUse} = Price,
		SessionAttributes, Reserve) ->
	case lists:keyfind("destPrefixTariffTable", #char_value_use.name, CharValueUse) of
		#char_value_use{values = [#char_value{value = TariffTable}]} ->
			Table = list_to_existing_atom(TariffTable),
			case catch ocs_gtt:lookup_last(Table, Address) of
				{_Description, Amount, _} when is_integer(Amount) ->
					case Amount of
						N when N >= 0 ->
							authorize4(Protocol, ServiceType, Service, Buckets,
								Price#price{amount = N}, SessionAttributes, Reserve);
						_N ->
							mnesia:abort(negative_amount)
					end;
				Other ->
					error_logger:error_report(["Prefix table tariff lookup failed",
							{module, ?MODULE}, {table, Table},
							{address, Address}, {result, Other}]),
					mnesia:abort(table_lookup_failed)
			end;
		false ->
			mnesia:abort(undefined_tariff)
	end;
authorize3(Protocol, ServiceType, Service,
		Buckets, _Address, Price, SessionAttributes, Reserve) ->
	authorize4(Protocol, ServiceType, Service,
			Buckets, Price, SessionAttributes, Reserve).
%% @hidden
authorize4(_Protocol, ServiceType,
		#service{session_attributes = ExistingAttr, attributes = Attr} = Service,
		Buckets, #price{units = Units, size = UnitSize, amount = UnitPrice},
		SessionAttributes, Reserve) ->
	SessionId = get_session_id(SessionAttributes),
	case update_session(Units, 0, Reserve,
			undefined, undefined, SessionId, Buckets) of
		{0, Reserve, _Buckets2} ->
			NewAttr = radius_attributes:store(?SessionTimeout, Reserve, Attr),
			authorize5(Service, Buckets, ServiceType, SessionAttributes, NewAttr);
		{0, UnitsReserved, Buckets2} ->
			PriceReserveUnits = (Reserve- UnitsReserved),
			{UnitReserve, PriceReserve} = price_units(PriceReserveUnits,
					UnitSize, UnitPrice),
			case update_session(cents, 0, PriceReserve,
					undefined, undefined, SessionId, Buckets2) of
				{0, PriceReserve, _Buckets3}  ->
					SessionTimeout = UnitsReserved + UnitReserve,
					NewAttr = radius_attributes:store(?SessionTimeout, SessionTimeout, Attr),
					authorize5(Service, Buckets, ServiceType, SessionAttributes, NewAttr);
				{0, 0, _Buckets3}  when UnitsReserved == 0 ->
					{unauthorized, out_of_credit, ExistingAttr};
				{0, PriceReserved, _Buckets3} ->
					SessionTimeout = UnitsReserved + ((PriceReserved div UnitPrice) * UnitSize),
					NewAttr = radius_attributes:store(?SessionTimeout, SessionTimeout, Attr),
					authorize5(Service, Buckets, ServiceType, SessionAttributes, NewAttr)
			end
	end.
%% @hidden
authorize5(#service{session_attributes = ExistingAttr} = Service,
		Buckets, ServiceType, SessionAttributes, Attributes) ->
	F = fun(#bucket{remain_amount = R, units = U})
				when
				((ServiceType == undefined) orelse
				(((ServiceType == ?RADIUSFRAMED) orelse (ServiceType == ?RADIUSLOGIN) orelse (ServiceType == ?DIAMETERDATA)) and
				((U == octets) orelse (U == cents) orelse (U == seconds))) orelse
				(((ServiceType == ?RADIUSVOICE) orelse (ServiceType == ?DIAMETERVOICE)) and
				((U == seconds) orelse (U == cents))) orelse
				((ServiceType == ?DIAMETERSMS) and ((U == messages) orelse (U == cents)))) and (R > 0) ->
			true;
		(_) ->
			false
	end,
	case lists:any(F, Buckets) of
		true ->
			authorize6(Service, SessionAttributes, Attributes);
		false ->
			{unauthorized, out_of_credit, ExistingAttr}
	end.
%% @hidden
authorize6(#service{multisession = false, session_attributes = []}
		= Service, SessionAttributes, Attributes) ->
	NewSessionAttributes = {erlang:system_time(millisecond),
			get_session_id(SessionAttributes)},
	Service1 = Service#service{session_attributes =
		[NewSessionAttributes], disconnect = false},
	ok = mnesia:write(Service1),
	{authorized, Service1, Attributes, []};
authorize6(#service{multisession = false, session_attributes
		= ExistingAttr} = Service, SessionAttributes, Attributes) ->
	NewSessionAttributes = {erlang:system_time(millisecond),
			get_session_id(SessionAttributes)},
	Service1 = Service#service{session_attributes =
		[NewSessionAttributes], disconnect = false},
	ok = mnesia:write(Service1),
	{authorized, Service1, Attributes, ExistingAttr};
authorize6(#service{multisession = true, session_attributes
		= ExistingAttr} = Service, SessionAttributes, Attributes) ->
	NewSessionAttributes = {erlang:system_time(millisecond),
			get_session_id(SessionAttributes)},
	Service1 = Service#service{session_attributes =
		[NewSessionAttributes | ExistingAttr], disconnect = false},
	ok = mnesia:write(Service1),
	{authorized, Service1, Attributes, ExistingAttr}.

-spec session_attributes(Attributes) -> SessionAttributes
	when
		Attributes :: radius_attributes:attributes(),
		SessionAttributes :: radius_attributes:attributes().
%% @doc Extract RADIUS session related attributes.
session_attributes(Attributes) ->
	F = fun({?NasIdentifier, _}) ->
				true;
			({?NasIpAddress, _}) ->
				true;
			({?AcctSessionId, _}) ->
				true;
			({?AcctMultiSessionId, _}) ->
				true;
			({?UserName, _}) ->
				true;
			({?FramedIpAddress, _}) ->
				true;
			({?NasPort, _}) ->
				true;
			({?NasPortType, _}) ->
				true;
			({?CalledStationId, _}) ->
				true;
			({?CallingStationId, _}) ->
				true;
			({?NasPortId, _}) ->
				true;
			({?OriginatingLineInfo, _}) ->
				true;
			({?FramedInterfaceId, _}) ->
				true;
			({?FramedIPv6Prefix, _}) ->
				true;
			(_) ->
				false
	end,
	lists:keysort(1, lists:filter(F, Attributes)).

%%----------------------------------------------------------------------
%%  internal functions
%%----------------------------------------------------------------------

-spec update_session(Type, Charge, Reserve, ServiceId, ChargingKey,
		SessionId, Buckets) -> Result
	when
		Type :: octets | seconds | cents | messages,
		Charge :: non_neg_integer(),
		Reserve :: non_neg_integer(),
		ServiceId :: non_neg_integer() | undefined,
		ChargingKey :: non_neg_integer() | undefined,
		SessionId :: string() | binary(),
		Buckets :: [#bucket{}],
		Result :: {Charged, Reserved, NewBuckets},
		Charged :: non_neg_integer(),
		Reserved :: non_neg_integer(),
		NewBuckets :: [#bucket{}].
%% @doc Perform debit and reservation for a session.
%%
%% 	Finds reservations matching `SessionId', `ChargingKey'
%% 	and `ServiceId'.
%%
%% 	Empty or expired buckets are removed when no session
%% 	reservations remain.
%%
%% 	Returns `{Charged, Reserved, NewBuckets}' where
%% 	`Charged' is the total amount debited from bucket(s),
%% 	`Reserved' is the total amount of quota reservation,
%% 	and `NewBuckets' is the updated bucket list.
%%
%% 	The `Reserve' amount is not additive, the `Reserved'
%% 	amount is the new total reservation.
%%
%% 	3GPP RS 32.299 6.3.8 Support of re-authorization:
%% 	"New quota allocations [...] override any remaining held quota"
%%
%% @private
update_session(Type, Charge, Reserve,
		ServiceId, ChargingKey, SessionId, Buckets) ->
	Now = erlang:system_time(millisecond),
	update_session(Type, Charge, Reserve, Now,
			ServiceId, ChargingKey, SessionId, sort(Buckets), [], 0, 0).
%% @hidden
update_session(Type, Charge, Reserve, Now, ServiceId, ChargingKey, SessionId,
		[#bucket{start_date = Start, end_date = Expires,
		reservations = [], remain_amount = Remain} | T],
		Acc, Charged, Reserved) when Expires /= undefined,
		Start =/= Expires, Expires =< Now, Remain >= 0 ->
	update_session(Type, Charge, Reserve, Now,
			ServiceId, ChargingKey, SessionId, T, Acc, Charged, Reserved);
update_session(Type, Charge, Reserve, Now, ServiceId, ChargingKey, SessionId,
		[#bucket{units = Type, remain_amount = Remain,
		reservations = Reservations} = B | T],
		Acc, Charged, Reserved) when length(Reservations) > 0 ->
	NewCharge = Charge - Charged,
	NewReserve = Reserve - Reserved,
	F = fun({_, _, _, ServiceId1, ChargingKey1, SessionId1})
					when ServiceId1 =:= ServiceId,
					ChargingKey1 =:= ChargingKey, SessionId1 == SessionId ->
				true;
			({_, _, _, _, _, _}) ->
				false
	end,
	case lists:partition(F, Reservations) of
		{[{_, DebitedAmount, ReservedAmount,
				ServiceId, ChargingKey, _}], NewReservations}
				when (ReservedAmount - NewCharge) > NewReserve ->
			NewRemain = Remain + ((ReservedAmount - NewCharge) - NewReserve),
			NewReservation = {Now, DebitedAmount + NewCharge, NewReserve,
					ServiceId, ChargingKey, SessionId},
			NewAcc = [B#bucket{remain_amount = NewRemain,
					last_modified = {Now, erlang:unique_integer([positive])},
					reservations = [NewReservation | NewReservations]} | Acc],
			update_session(Type, Charge, Reserve, Now, ServiceId, ChargingKey,
					SessionId, T, NewAcc, Charged + NewCharge, Reserved + NewReserve);
		{[{_, DebitedAmount, ReservedAmount,
				ServiceId, ChargingKey, _}], NewReservations}
				when (ReservedAmount - NewCharge) >= 0 ->
			NewReserved = ReservedAmount - NewCharge,
			NewReservation = {Now, DebitedAmount + NewCharge, NewReserved,
					ServiceId, ChargingKey, SessionId},
			NewAcc = [B#bucket{last_modified = {Now, erlang:unique_integer([positive])},
					reservations = [NewReservation | NewReservations]} | Acc],
			update_session(Type, Charge, Reserve, Now, ServiceId, ChargingKey,
					SessionId, T, NewAcc, Charged + NewCharge, Reserved + NewReserved);
		{[{_, DebitedAmount, ReservedAmount,
				ServiceId, ChargingKey, _}], NewReservations}
				when ReservedAmount > 0, NewCharge > ReservedAmount ->
			NewReservation = {Now, DebitedAmount + ReservedAmount, 0,
					ServiceId, ChargingKey, SessionId},
			NewAcc = [B#bucket{last_modified = {Now, erlang:unique_integer([positive])},
					reservations = [NewReservation | NewReservations]} | Acc],
			update_session(Type, Charge, Reserve, Now, ServiceId, ChargingKey,
					SessionId, T, NewAcc, Charged + ReservedAmount, Reserved);
		_Other ->
			update_session(Type, Charge, Reserve, Now, ServiceId, ChargingKey,
					SessionId, T, [B | Acc], Charged, Reserved)
	end;
update_session(_, Charge, Reserve, _, _, _, _, [], Acc, Charged, Reserved)
		when Charge =:= Charged, Reserve =:= Reserved ->
	{Charged, Reserved, lists:reverse(Acc)};
update_session(Type, Charge, Reserve, Now, ServiceId, ChargingKey, SessionId,
		[H | T], Acc, Charged, Reserved) ->
	update_session(Type, Charge, Reserve, Now, ServiceId, ChargingKey, SessionId,
			T, [H | Acc], Charged, Reserved);
update_session(Type, Charge, Reserve, Now, ServiceId, ChargingKey, SessionId,
		[], Acc, Charged, Reserved) when Reserved < Reserve ->
	update_session1(Type, Charge, Reserve, Now, ServiceId, ChargingKey, SessionId,
			lists:reverse(Acc), [], Charged, Reserved);
update_session(Type, Charge, Reserve, Now, ServiceId, ChargingKey, SessionId,
		[], Acc, Charged, Reserved) ->
	update(Type, Charge, Reserve, Now, ServiceId, ChargingKey, SessionId,
			lists:reverse(Acc), [], Charged, Reserved).
%% @hidden
update_session1(Type, Charge, Reserve, Now, ServiceId, ChargingKey, SessionId,
		[#bucket{units = Type, remain_amount = Remain,
		reservations = Reservations} = B | T], Acc, Charged, Reserved)
		when ((Charge > Charged) or (Reserve > Reserved)), Remain > 0 ->
	NewCharge = Charge - Charged,
	NewReserve = Reserve - Reserved,
	F = fun({_, _, _, ServiceId1, ChargingKey1, SessionId1})
					when ServiceId1 =:= ServiceId,
					ChargingKey1 =:= ChargingKey, SessionId1 == SessionId ->
				true;
			({_, _, _, _, _, _}) ->
				false
	end,
	case lists:partition(F, Reservations) of
		{[{_, DebitedAmount, 0, ServiceId, ChargingKey, _}], NewReservations}
				when Remain >= (NewCharge + NewReserve) ->
			NewRemain = Remain - (NewReserve + NewCharge),
			NewReservation = {Now, DebitedAmount + NewCharge, NewReserve,
					ServiceId, ChargingKey, SessionId},
			NewAcc = [B#bucket{remain_amount = NewRemain,
					last_modified = {Now, erlang:unique_integer([positive])},
					reservations = [NewReservation | NewReservations]} | Acc],
			update_session1(Type, Charge, Reserve, Now, ServiceId, ChargingKey,
					SessionId, T, NewAcc, Charged + NewCharge, Reserved + NewReserve);
		{[{_, DebitedAmount, 0, ServiceId, ChargingKey, _}], NewReservations}
					when Remain >= NewCharge ->
			NewReserved = Remain - NewCharge,
			NewReservation = {Now, DebitedAmount + NewCharge, NewReserved,
					ServiceId, ChargingKey, SessionId},
			NewAcc = [B#bucket{remain_amount = 0,
					last_modified = {Now, erlang:unique_integer([positive])},
					reservations = [NewReservation | NewReservations]} | Acc],
			update_session1(Type, Charge, Reserve, Now, ServiceId, ChargingKey,
					SessionId, T, NewAcc, Charged + NewCharge, Reserved + NewReserved);
		{[{_, DebitedAmount, 0, ServiceId, ChargingKey, _}], NewReservations}
					when NewCharge > 0 ->
			NewReservation = {Now, DebitedAmount + Remain, 0,
					ServiceId, ChargingKey, SessionId},
			NewAcc = [B#bucket{remain_amount = 0,
					last_modified = {Now, erlang:unique_integer([positive])},
					reservations = [NewReservation | NewReservations]} | Acc],
			update_session1(Type, Charge, Reserve, Now, ServiceId, ChargingKey,
					SessionId, T, NewAcc, Charged + Remain, Reserved);
		{[{_, DebitedAmount, ReservedAmount, ServiceId, ChargingKey, _}], NewReservations}
					when NewCharge =:= 0, Remain >= NewReserve ->
			NewReservation = {Now, DebitedAmount, ReservedAmount + NewReserve,
					ServiceId, ChargingKey, SessionId},
			NewAcc = [B#bucket{remain_amount = Remain - NewReserve,
					last_modified = {Now, erlang:unique_integer([positive])},
					reservations = [NewReservation | NewReservations]} | Acc],
			update_session1(Type, Charge, Reserve, Now, ServiceId, ChargingKey,
					SessionId, T, NewAcc, Charged, Reserved + NewReserve);
		{[{_, DebitedAmount, ReservedAmount, ServiceId, ChargingKey, _}], NewReservations}
					when NewCharge =:= 0 ->
			NewReservation = {Now, DebitedAmount, ReservedAmount + Remain,
					ServiceId, ChargingKey, SessionId},
			NewAcc = [B#bucket{remain_amount = 0,
					last_modified = {Now, erlang:unique_integer([positive])},
					reservations = [NewReservation | NewReservations]} | Acc],
			update_session1(Type, Charge, Reserve, Now, ServiceId, ChargingKey,
					SessionId, T, NewAcc, Charged, Reserved + Remain);
		{[], _} ->
			update_session1(Type, Charge, Reserve, Now, ServiceId, ChargingKey,
					SessionId, T, [B | Acc], Charged, Reserved)
	end;
update_session1(_, Charge, Reserve, _, _, _, _, Buckets, Acc, Charged, Reserved)
		when Charge =:= Charged, Reserve =:= Reserved ->
	{Charged, Reserved, lists:reverse(Acc) ++ Buckets};
update_session1(Type, Charge, Reserve, Now, ServiceId, ChargingKey, SessionId,
		[H | T], Acc, Charged, Reserved) ->
	update_session1(Type, Charge, Reserve, Now, ServiceId, ChargingKey, SessionId,
			T, [H | Acc], Charged, Reserved);
update_session1(Type, Charge, Reserve, Now, ServiceId, ChargingKey, SessionId,
		[], Acc, Charged, Reserved) ->
	update(Type, Charge, Reserve, Now, ServiceId, ChargingKey, SessionId,
			lists:reverse(Acc), [], Charged, Reserved).

%% @hidden
update(Type, Charge, Reserve, Now, ServiceId, ChargingKey, SessionId,
		[#bucket{end_date = Expires, reservations = [],
		remain_amount = Remain} | T], Acc, Charged, Reserved)
		when Expires /= undefined, Expires =< Now, Remain >= 0 ->
	update(Type, Charge, Reserve, Now,
			ServiceId, ChargingKey, SessionId, T, Acc, Charged, Reserved);
update(Type, Charge, Reserve, Now, ServiceId, ChargingKey, SessionId,
		[#bucket{units = Type, remain_amount = Remain, end_date = Expires,
		reservations = Reservations} = B | T], Acc, Charged, Reserved)
		when ((Expires == undefined) or (Now < Expires)),
		Remain >= ((Charge - Charged) + (Reserve - Reserved)) ->
	NewCharge = Charge - Charged,
	NewReserve = Reserve - Reserved,
	NewReservation = {Now, NewCharge, NewReserve,
			ServiceId, ChargingKey, SessionId},
	NewBuckets = [B#bucket{remain_amount = Remain - (NewCharge + NewReserve),
		last_modified = {Now, erlang:unique_integer([positive])},
		reservations = [NewReservation | Reservations]} | Acc],
	{Charged + NewCharge, Reserved + NewReserve, lists:reverse(NewBuckets) ++ T};
update(Type, Charge, Reserve, Now, ServiceId, ChargingKey, SessionId,
		[#bucket{units = Type, remain_amount = Remain, end_date = Expires,
		reservations = Reservations} = B | T], Acc, Charged, Reserved)
		when ((Expires == undefined) or (Now < Expires)),
		Remain > 0, Remain >= (Charge - Charged) ->
	NewCharge = Charge - Charged,
	NewReserve = Remain - NewCharge,
	NewReservation = {Now, NewCharge, NewReserve,
			ServiceId, ChargingKey, SessionId},
	NewAcc = [B#bucket{remain_amount = 0,
			last_modified = {Now, erlang:unique_integer([positive])},
			reservations = [NewReservation | Reservations]} | Acc],
	update(Type, Charge, Reserve, Now, ServiceId, ChargingKey, SessionId,
			T, NewAcc, Charged + NewCharge, Reserved + NewReserve);
update(Type, Charge, Reserve, Now, ServiceId, ChargingKey, SessionId,
		[#bucket{units = Type, remain_amount = Remain, end_date = Expires,
		reservations = Reservations} = B | T], Acc, Charged, Reserved)
		when ((Expires == undefined) or (Now < Expires)),
		Remain > 0, Remain < (Charge - Charged) ->
	NewCharge = Charge - Charged,
	NewReservation = {Now, NewCharge, 0, ServiceId, ChargingKey, SessionId},
	NewAcc = [B#bucket{remain_amount = 0,
			last_modified = {Now, erlang:unique_integer([positive])},
			reservations = [NewReservation | Reservations]} | Acc],
	update(Type, Charge, Reserve, Now, ServiceId, ChargingKey, SessionId,
			T, NewAcc, Charged + NewCharge, Reserved);
update(_, Charge, Reserve, _, _, _, _, Buckets, Acc, Charged, Reserved)
		when Charge =:= Charged, Reserve =:= Reserved ->
	{Charged, Reserved, lists:reverse(Acc) ++ Buckets};
update(Type, Charge, Reserve, Now, ServiceId, ChargingKey, SessionId,
		[H | T], Acc, Charged, Reserved) ->
	update(Type, Charge, Reserve, Now, ServiceId, ChargingKey,
			SessionId, T, [H | Acc], Charged, Reserved);
update(_, _, _,  _, _, _, _, [], Acc, Charged, Reserved) ->
	{Charged, Reserved, lists:reverse(Acc)}.

-spec charge_session(Type, Charge,
		ServiceId, ChargingKey, SessionId, Buckets) -> Result
	when
		Type :: octets | seconds | cents | messages,
		Charge :: non_neg_integer(),
		ServiceId :: non_neg_integer() | undefined,
		ChargingKey :: non_neg_integer() | undefined,
		SessionId :: string() | binary(),
		Buckets :: [#bucket{}],
		Result :: {Charged, NewBuckets},
		Charged :: non_neg_integer(),
		NewBuckets :: [#bucket{}].
%% @doc Peform final charging for a session.
%%
%% 	Returns `{Charged, NewBuckets}' where
%% 	`Charged' is the total amount debited from the buckets
%% 	and `NewBuckets' is the updated bucket list.
%%
%% @private
charge_session(Type, Charge,
		ServiceId, ChargingKey, SessionId, Buckets) ->
	Now = erlang:system_time(millisecond),
	charge_session(Type, Charge, Now,
			ServiceId, ChargingKey, SessionId, sort(Buckets), 0, []).
%% @hidden
charge_session(Type, Charge, Now, ServiceId, ChargingKey, SessionId,
		[#bucket{remain_amount = Remain, reservations = [],
		start_date = Start, end_date = Expires} | T], Charged, Acc)
		when Remain >= 0, Expires /= undefined, Expires =/= Start,
		Expires =< Now ->
	charge_session(Type, Charge, Now,
			ServiceId, ChargingKey, SessionId, T, Charged, Acc);
charge_session(Type, Charge, Now, ServiceId, ChargingKey, SessionId,
		[#bucket{units = Type, remain_amount = Remain,
		reservations = Reservations} = B | T], Charged, Acc) when Charge > 0 ->
	case lists:keytake(SessionId, 6, Reservations) of
		{value, {_, DebitedAmount, ReservedAmount,
				ServiceId, ChargingKey, _}, NewReservations}
				when ReservedAmount >= Charge ->
			NewDebitedAmount = DebitedAmount + Charge,
			NewReservedAmount = ReservedAmount - Charge,
			NewReservation = {Now, NewDebitedAmount, NewReservedAmount,
					ServiceId, ChargingKey, SessionId},
			NewAcc = [B#bucket{reservations = [NewReservation | NewReservations],
					last_modified = {Now, erlang:unique_integer([positive])}} | Acc],
			charge_session(Type, 0, Now, ServiceId, ChargingKey, SessionId,
					T, Charged + Charge, NewAcc);
		{value, {_, DebitedAmount, ReservedAmount,
				ServiceId, ChargingKey, _}, NewReservations}
				when ReservedAmount < Charge, Remain >= (Charge - ReservedAmount) ->
			NewDebitedAmount = DebitedAmount + Charge,
			NewReservation = {Now, NewDebitedAmount, 0,
					ServiceId, ChargingKey, SessionId},
			NewAcc = [B#bucket{remain_amount = Remain - (Charge - ReservedAmount),
					last_modified = {Now, erlang:unique_integer([positive])},
					reservations = [NewReservation | NewReservations]} | Acc],
			charge_session(Type, 0, Now, ServiceId, ChargingKey, SessionId,
					T, Charged + Charge, NewAcc);
		{value, {_, DebitedAmount, ReservedAmount,
				ServiceId, ChargingKey, _}, NewReservations}
				when ReservedAmount < Charge, Remain >= 0,
				Remain < (Charge - ReservedAmount) ->
			NewDebitedAmount = DebitedAmount + (Remain + ReservedAmount),
			NewReservation = {Now, NewDebitedAmount, 0,
					ServiceId, ChargingKey, SessionId},
			NewAcc = [B#bucket{remain_amount = 0,
					last_modified = {Now, erlang:unique_integer([positive])},
					reservations = [NewReservation | NewReservations]} | Acc],
			charge_session(Type, Charge - ReservedAmount - Remain,
					Now, ServiceId, ChargingKey, SessionId,
					T, Charged + ReservedAmount + Remain, NewAcc);
		_ ->
			charge_session(Type, Charge, Now,
					ServiceId, ChargingKey, SessionId, T, Charged, [B | Acc])
	end;
charge_session(_, 0, _, _, _, _, Buckets, Charged, Acc) ->
	{Charged, lists:reverse(Acc) ++ Buckets};
charge_session(Type, Charge, Now, ServiceId, ChargingKey, SessionId,
		[H | T], Charged, Acc) ->
	charge_session(Type, Charge, Now, ServiceId, ChargingKey, SessionId,
			T, Charged, [H | Acc]);
charge_session(Type, Charge, Now,
		ServiceId, ChargingKey, SessionId, [], Charged, Acc) ->
	charge_session1(Type, Charge, Now, ServiceId, ChargingKey, SessionId,
			lists:reverse(Acc), [], Charged).

%% @hidden
charge_session1(Type, Charge, Now, ServiceId, ChargingKey, SessionId,
		[#bucket{end_date = Expires, reservations = [],
		remain_amount = R} | T], Acc, Charged)
		when R >= 0, Expires /= undefined, Expires =< Now ->
	charge_session1(Type, Charge, Now,
			ServiceId, ChargingKey, SessionId, T, Acc, Charged);
charge_session1(Type, Charge, Now, ServiceId, ChargingKey, SessionId,
		[#bucket{units = Type, remain_amount = R, end_date = Expires,
		reservations = Reservations} = B | T], Acc, Charged)
		when Charge > 0, R >= Charge,
		((Expires == undefined) or (Now < Expires)) ->
	NewReservation = {Now, Charge, 0, ServiceId, ChargingKey, SessionId},
	NewBuckets = [B#bucket{remain_amount = R - Charge,
			last_modified = {Now, erlang:unique_integer([positive])},
			reservations = [NewReservation | Reservations]} | T],
	{Charged + Charge, lists:reverse(Acc) ++ NewBuckets};
charge_session1(Type, Charge, Now, ServiceId, ChargingKey, SessionId,
		[#bucket{units = Type, remain_amount = R, end_date = Expires,
		reservations = Reservations} = B | T], Acc, Charged)
		when Charge > 0, R =< Charge, R > 0,
		((Expires == undefined) or (Now < Expires)) ->
	NewReservation = {Now, R, 0, ServiceId, ChargingKey, SessionId},
	NewAcc = [B#bucket{remain_amount = 0,
			last_modified = {Now, erlang:unique_integer([positive])},
			reservations = [NewReservation | Reservations]} | Acc],
	charge_session1(Type, Charge - R, Now,
			ServiceId, ChargingKey, SessionId, T, NewAcc, Charged + R);
charge_session1(_Type, 0, _, _, _, _, Buckets, Acc, Charged) ->
	{Charged, lists:reverse(Acc) ++ Buckets};
charge_session1(Type, Charge, Now, ServiceId, ChargingKey, SessionId,
		[H | T], Acc, Charged) ->
	charge_session1(Type, Charge, Now, ServiceId, ChargingKey, SessionId,
			T, [H | Acc], Charged);
charge_session1(_, _, _, _, _, _, [], Acc, Charged) ->
	{Charged, lists:reverse(Acc)}.

-spec charge_event(Type, Charge, Buckets) -> Result
	when
		Type :: octets | seconds | cents | messages,
		Charge :: non_neg_integer(),
		Buckets :: [#bucket{}],
		Result :: {Charged, NewBuckets},
		Charged :: non_neg_integer(),
		NewBuckets :: [#bucket{}].
%% @doc Peform immediate event charging (IEC).
%%
%% 	Returns `{Charged, NewBuckets}' where
%% 	`Charged' is the total amount debited from the buckets
%% 	and `NewBuckets' is the updated bucket list.
%%
%% @private
charge_event(Type, Charge, Buckets) ->
	Now = erlang:system_time(millisecond),
	charge_event(Type, Charge, Now, sort(Buckets), 0, []).
%% @hidden
charge_event(Type, Charge, Now,
		[#bucket{remain_amount = Remain, reservations = [],
		start_date = Start, end_date = Expires} | T], Charged, Acc)
		when Remain >= 0, Expires /= undefined, Expires =/= Start,
		Expires =< Now ->
	charge_event(Type, Charge, Now, T, Charged, Acc);
charge_event(Type, Charge, Now,
		[#bucket{units = Type, remain_amount = Remain} = B | T],
		Charged, Acc) when Charge > 0, Remain >= Charge ->
	NewAcc = [B#bucket{remain_amount = Remain - Charge,
			last_modified = {Now, erlang:unique_integer([positive])}} | Acc],
	{Charged + Charge, lists:reverse(NewAcc) ++ T};
charge_event(Type, Charge, Now,
		[#bucket{units = Type, remain_amount = Remain} = B | T],
		Charged, Acc) when Charge > 0, Remain > 0, Remain < Charge ->
	NewAcc = [B#bucket{remain_amount = 0,
			last_modified = {Now, erlang:unique_integer([positive])}} | Acc],
	charge_event(Type, Charge - Remain,
			Now, T, Charged + Remain, NewAcc);
charge_event(_, 0, _, Buckets, Charged, Acc) ->
	{Charged, lists:reverse(Acc) ++ Buckets};
charge_event(Type, Charge, Now, [H | T], Charged, Acc) ->
	charge_event(Type, Charge, Now, T, Charged, [H | Acc]);
charge_event(_, _, _, [], Charged, Acc) ->
	{Charged, lists:reverse(Acc)}.

-spec convert(Price, Type, Size,
		ServiceId, ChargingKey, SessionId, Buckets) -> Result
	when
		Price :: pos_integer(),
		Type :: octets | seconds | messages,
		ServiceId :: non_neg_integer() | undefined,
		ChargingKey :: non_neg_integer() | undefined,
		Size :: pos_integer(),
		SessionId :: string() | binary(),
		Buckets :: [#bucket{}],
		Result :: {ok, Buckets} | false.
%% @doc Convert cents to `Type' bucket(s) of `Size'.
%%
%% 	Tops up existing bucket for session if found,
%% 	otherwise creates session bucket(s) of `Type'.
%% @private
convert(Price, Type, Size, ServiceId, ChargingKey, SessionId, Buckets) ->
	Buckets1 = sort(Buckets),
	Fcents = fun(#bucket{units = cents}) ->
				true;
			(_) ->
				false
	end,
	{CentsBuckets, UnitsBuckets} = lists:partition(Fcents, Buckets1),
	Now = erlang:system_time(millisecond),
	convert(Price, Type, Size, ServiceId, ChargingKey, SessionId,
			Now, CentsBuckets, UnitsBuckets, []).
%% @hidden
convert(0, Type, Size, ServiceId, ChargingKey, SessionId,
		Now, CentsBuckets, UnitsBuckets, Acc) ->
	convert1(Type, Size, ServiceId, ChargingKey, SessionId,
			Now, lists:reverse(Acc) ++ CentsBuckets, UnitsBuckets, []);
convert(Price, Type, Size, ServiceId, ChargingKey, SessionId, Now,
		[#bucket{remain_amount = R, end_date = Expires,
		reservations = []} | T], UnitsBuckets, Acc)
		when R >= 0, Expires /= undefined, Expires =< Now ->
	convert(Price, Type, Size, ServiceId, ChargingKey, SessionId,
			Now, T, UnitsBuckets, Acc);
convert(Price1, Type, Size, ServiceId, ChargingKey, SessionId, Now,
		[#bucket{remain_amount = R, end_date = Expires,
		reservations = Reservations1} = B1 | T], UnitsBuckets, Acc)
		when Price1 > 0, R > 0, ((Expires == undefined) or (Now < Expires)) ->
	F = fun({_, _, _, ServiceId1, ChargingKey1, SessionId1})
					when ServiceId1 =:= ServiceId,
					ChargingKey1 =:= ChargingKey, SessionId1 == SessionId ->
				true;
			({_, _, _, _, _, _}) ->
				false
	end,
	{Price2, B2} = case lists:partition(F, Reservations1) of
		{[{_, DebitedAmount, ReservedAmount, _, _, _}], Reservations2}
				when R >= Price1 ->
			NewReservations = [{Now, DebitedAmount + Price1, ReservedAmount,
					ServiceId, ChargingKey, SessionId} | Reservations2],
			{0, B1#bucket{remain_amount = R - Price1,
					last_modified = {Now, erlang:unique_integer([positive])},
					reservations = NewReservations}};
		{[{_, DebitedAmount, ReservedAmount, _, _, _}], Reservations2}
				when R < Price1 ->
			NewReservations = [{Now, DebitedAmount + R, ReservedAmount,
					ServiceId, ChargingKey, SessionId} | Reservations2],
			{Price1 - R, B1#bucket{remain_amount = 0,
					last_modified = {Now, erlang:unique_integer([positive])},
					reservations = NewReservations}};
		{[], _} when R >= Price1 ->
			NewReservations = [{Now, Price1, 0,
					ServiceId, ChargingKey, SessionId} | Reservations1],
			{0, B1#bucket{remain_amount = R - Price1,
					last_modified = {Now, erlang:unique_integer([positive])},
					reservations = NewReservations}};
		{[], _} when R < Price1 ->
			NewReservations = [{Now, R, 0,
					ServiceId, ChargingKey, SessionId} | Reservations1],
			{Price1 - R, B1#bucket{remain_amount = 0,
					last_modified = {Now, erlang:unique_integer([positive])},
					reservations = NewReservations}}
	end,
	convert(Price2, Type, Size, ServiceId, ChargingKey, SessionId,
			Now, T, UnitsBuckets, [B2 | Acc]);
convert(Price, Type, Size, ServiceId, ChargingKey, SessionId,
		Now, [H | T], UnitsBuckets, Acc) ->
	convert(Price, Type, Size, ServiceId, ChargingKey, SessionId,
			Now, T, UnitsBuckets, [H | Acc]);
convert(Price, _, _, _, _, _, _, [], _, _) when Price > 0 ->
	false.
%% @hidden
convert1(Type, Size, ServiceId, ChargingKey, SessionId, Now, CentsBuckets,
		[#bucket{units = Type, name = "session", remain_amount = R,
		reservations = Reservations} = B | T], Acc) ->
	F = fun({_, _, _, ServiceId1, ChargingKey1, SessionId1})
					when ServiceId1 =:= ServiceId,
					ChargingKey1 =:= ChargingKey, SessionId1 == SessionId ->
				true;
			({_, _, _, _, _, _}) ->
				false
	end,
	case lists:any(F, Reservations) of
		true ->
			NewBucket = B#bucket{remain_amount = R + Size,
					last_modified = {Now, erlang:unique_integer([positive])}},
			NewBuckets = CentsBuckets ++ lists:reverse(Acc) ++ [NewBucket | T],
			{ok, NewBuckets};
		false ->
			convert1(Type, Size, ServiceId, ChargingKey, SessionId,
					Now, CentsBuckets, T, [B | Acc])
	end;
convert1(Type, Size, ServiceId, ChargingKey, SessionId,
		Now, CentsBuckets, [H | T], Acc) ->
	convert1(Type, Size, ServiceId, ChargingKey, SessionId,
			Now, CentsBuckets, T, [H | Acc]);
convert1(Type, Size, ServiceId, ChargingKey, SessionId, Now,
		[#bucket{product = Product} | _] = CentsBuckets, [], Acc) ->
	LM = make_lm(),
	NewBucket = #bucket{id = make_id(LM), last_modified = LM,
			start_date = Now, end_date = Now,
			name = "session", product = Product,
			remain_amount = Size, units = Type,
			reservations = [{Now, 0, 0, ServiceId, ChargingKey, SessionId}]},
	NewBuckets = CentsBuckets ++ [NewBucket | lists:reverse(Acc)],
	{ok, NewBuckets}.

-spec remove_session(SessionId, SessionList) -> NewSessionList
	when
		SessionId :: [tuple()],
		SessionList :: [{pos_integer(), [tuple()]}],
		NewSessionList :: [{pos_integer(), [tuple()]}].
%% @doc Remove session identification attributes set from active sessions list.
%% @private
remove_session(SessionId, SessionList) ->
	lists:keydelete(SessionId, 2, SessionList).

-spec add_session(SessionId, SessionList) -> SessionList
	when
		SessionId:: [tuple()],
		SessionList :: [{pos_integer(), [tuple()]}].
%% @doc Add new session identification attributes set to active sessions list.
%% @private
add_session(SessionId, SessionList) ->
	case lists:keymember(SessionId, 2, SessionList) of
		true ->
			SessionList;
		false ->
			[{erlang:system_time(millisecond), SessionId} | SessionList]
	end.

-spec get_session_id(SessionAttributes) -> SessionId
	when
		SessionAttributes :: [tuple()],
		SessionId :: [tuple()].
%% @doc Get the session identifier value.
%% 	Returns a list of DIAMETER/RADIUS attributes.
%% @private
get_session_id(SessionAttributes) ->
	case lists:keyfind('Session-Id', 1, SessionAttributes) of
		false ->
			get_session_id1(SessionAttributes, []);
		SessionId ->
			[SessionId]
	end.
%% @hidden
get_session_id1([], Acc) ->
	lists:keysort(1, Acc);
get_session_id1([{?AcctSessionId, _} = AcctSessionId | T], Acc) ->
	get_session_id1(T, [AcctSessionId | Acc]);
get_session_id1([{?NasIdentifier, _} = NasIdentifier | T], Acc) ->
	get_session_id1(T, [NasIdentifier | Acc]);
get_session_id1([{?NasIpAddress, _} = NasIpAddress | T], Acc) ->
	get_session_id1(T, [NasIpAddress | Acc]);
get_session_id1([{?UserName, _} = UserName | T], Acc) ->
	get_session_id1(T, [UserName | Acc]);
get_session_id1([{?NasPort, _} = NasPort | T], Acc) ->
	get_session_id1(T, [NasPort | Acc]);
get_session_id1([{?NasPortId, _} = NasPortId | T], Acc) ->
	get_session_id1(T, [NasPortId | Acc]);
get_session_id1([{?NasPortType, _} = NasPortType | T], Acc) ->
	get_session_id1(T, [NasPortType | Acc]);
get_session_id1([{?FramedIpAddress, _} = FramedIpAddress | T], Acc) ->
	get_session_id1(T, [FramedIpAddress | Acc]);
get_session_id1([{?CallingStationId, _} = CallingStationId | T], Acc) ->
	get_session_id1(T, [CallingStationId | Acc]);
get_session_id1([{?CalledStationId, _} = CalledStationId | T], Acc) ->
	get_session_id1(T, [CalledStationId | Acc]);
get_session_id1([_ | T], Acc) ->
	get_session_id1(T, Acc).

-spec sort(Buckets) -> Buckets
	when
		Buckets :: [#bucket{}].
%% @doc Sort `Buckets' oldest first.
%% @private
sort(Buckets) ->
	F = fun(#bucket{end_date = T1},
				#bucket{end_date = T2}) when T1 =< T2 ->
			true;
		(_, _)->
			false
	end,
	lists:sort(F, Buckets).

-spec price_units(Amount, UnitSize, UnitPrice) -> {TotalUnits, TotalPrice}
	when
		Amount :: non_neg_integer(),
		UnitSize :: pos_integer(),
		UnitPrice :: pos_integer(),
		TotalUnits :: pos_integer(),
		TotalPrice :: pos_integer().
%% @doc Calculate total size and price.
price_units(0, _UnitSize, _UnitPrice) ->
	{0, 0};
price_units(Amount, UnitSize, UnitPrice) when (Amount rem UnitSize) == 0 ->
	{Amount, UnitPrice * (Amount div UnitSize)};
price_units(Amount, UnitSize, UnitPrice) ->
	Units = (Amount div UnitSize + 1),
	{Units * UnitSize, UnitPrice * Units}.

-spec get_reserve(Price) -> ReserveAmount
	when
		Price :: #price{},
		ReserveAmount :: {Units, Amount},
		Units :: seconds | octets,
		Amount :: pos_integer().
%% @doc Get the reserve amount.
get_reserve(#price{units = seconds,
		char_value_use = CharValueUse} = _Price) ->
	case lists:keyfind("radiusReserveTime",
			#char_value_use.name, CharValueUse) of
		#char_value_use{values = [#char_value{value = Value}]} ->
			{seconds, Value};
		false ->
			{seconds, 0}
	end;
get_reserve(#price{units = octets,
		char_value_use = CharValueUse} = _Price) ->
	case lists:keyfind("radiusReserveOctets",
			#char_value_use.name, CharValueUse) of
		#char_value_use{values = [#char_value{value = Value}]} ->
			{octets, Value};
		false ->
			{octets, 0}
	end.

-spec refund(ServiceId, ChargingKey, SessionId, Buckets) -> Buckets
	when
		Buckets :: [#bucket{}],
		ServiceId :: non_neg_integer() | undefined,
		ChargingKey :: non_neg_integer() | undefined,
		SessionId :: string() | binary().
%% @doc Refund unused reservations.
%% @hidden
refund(ServiceId, ChargingKey, SessionId, Buckets) ->
	refund(ServiceId, ChargingKey, SessionId, Buckets, []).
%% @hidden
refund(ServiceId, ChargingKey, SessionId,
		[#bucket{reservations = Reservations} = H | T], Acc) ->
	refund(ServiceId, ChargingKey, SessionId,
			H, Reservations, T, [], Acc);
refund(_, _, _, [], Acc) ->
	lists:reverse(Acc).
%% @hidden
refund(ServiceId, ChargingKey, SessionId,
		#bucket{remain_amount = R} = Bucket1,
		[{_, 0, Amount, ServiceId, ChargingKey, SessionId} | T1],
		T2, Acc1, Acc2) ->
	Bucket2 = Bucket1#bucket{remain_amount = R + Amount,
			reservations = lists:reverse(Acc1) ++ T1},
	refund(ServiceId, ChargingKey, SessionId, T2, [Bucket2 | Acc2]);
refund(ServiceId, ChargingKey, SessionId,
		#bucket{remain_amount = R} = Bucket1,
		[{TS, Debit, Amount, ServiceId, ChargingKey, SessionId} | T1],
		T2, Acc1, Acc2) ->
	Refunded = {TS, Debit, 0, ServiceId, ChargingKey, SessionId},
	NewReservation = [Refunded | T1],
	Bucket2 = Bucket1#bucket{remain_amount = R + Amount,
			reservations = lists:reverse(Acc1) ++ NewReservation},
	refund(ServiceId, ChargingKey, SessionId, T2, [Bucket2 | Acc2]);
refund(ServiceId, ChargingKey, SessionId, Bucket,
		[H | T1], T2, Acc1, Acc2) ->
	refund(ServiceId, ChargingKey, SessionId, Bucket,
			T1, T2, [H | Acc1], Acc2);
refund(ServiceId, ChargingKey, SessionId, Bucket1, [], T, Acc1, Acc2) ->
	Bucket2 = Bucket1#bucket{reservations = lists:reverse(Acc1)},
	refund(ServiceId, ChargingKey, SessionId, T, [Bucket2 | Acc2]).

-spec filter_prices_tod(Timestamp, Prices) -> Prices
	when
		Timestamp :: calendar:datetime(),
		Prices :: [#price{}].
%% @doc Filter prices with `timeOfDayRange'
%% @hidden
filter_prices_tod(Timestamp, Prices) ->
	filter_prices_tod(Timestamp, Prices, []).
%% @hidden
filter_prices_tod(Timestamp, [#price{char_value_use = CharValueUse} = P | T], Acc) ->
	case lists:keyfind("timeOfDayRange", #char_value_use.name, CharValueUse) of
		#char_value_use{values = [#char_value{value = undefined}]} ->
					filter_prices_tod(Timestamp, T, [P | Acc]);
		#char_value_use{values = [#char_value{value =
				#range{lower = Start, upper = End}}]} ->
			case filter_prices_tod1(Timestamp, Start, End) of
				true ->
					filter_prices_tod(Timestamp, T, [P | Acc]);
				false ->
					filter_prices_tod(Timestamp, T, Acc)
			end;
		_ ->
			filter_prices_tod(Timestamp, T, [P | Acc])
	end;
filter_prices_tod(_, [], Acc) ->
	lists:reverse(Acc).
%% @hidden
filter_prices_tod1({_, Time}, #quantity{units = U1, amount = A1},
		#quantity{units = U2, amount = A2}) ->
	filter_prices_tod2(to_seconds(U1, A1), to_seconds(U2, A2),
			calendar:time_to_seconds(Time)).
%% @hidden
filter_prices_tod2(Start, End, Time) when Start =< Time, End > Time ->
	true;
filter_prices_tod2(Start, End, Time) when End < Start,
		((Start =< Time) orelse (End > Time)) ->
	true;
filter_prices_tod2(_, _, _) ->
	false.

%% @hidden
to_seconds("seconds", Seconds) when Seconds >= 0, Seconds < 86400 ->
	Seconds;
to_seconds("minutes", Minutes) when Minutes >= 0, Minutes < 1440 ->
	Minutes * 60;
to_seconds("hours", Hours) when Hours >= 0, Hours < 24 ->
	Hours * 3600.

-spec filter_prices_dir(Direction, Prices) -> Prices
	when
		Direction :: answer | originate | undefined,
		Prices :: [#price{}].
%% @doc Filter prices with `callDirection'.
%% @hidden
filter_prices_dir(undefined, Prices) ->
	Prices;
filter_prices_dir(Direction, Prices) when is_atom(Direction) ->
	filter_prices_dir(Direction, Prices, []).
%% @hidden
filter_prices_dir(Direction, [#price{char_value_use = CharValueUse} = P | T], Acc) ->
	case lists:keyfind("callDirection", #char_value_use.name, CharValueUse) of
		#char_value_use{values = [#char_value{value = "answer"}]}
				when Direction == answer ->
			filter_prices_dir(Direction, T, [P | Acc]);
		#char_value_use{values = [#char_value{value = "originate"}]}
				when Direction == originate ->
			filter_prices_dir(Direction, T, [P | Acc]);
		#char_value_use{values = [#char_value{value = undefined}]} ->
			filter_prices_dir(Direction, T, [P | Acc]);
		#char_value_use{values = [#char_value{}]} ->
			filter_prices_dir(Direction, T, Acc);
		_ ->
			filter_prices_dir(Direction, T, [P | Acc])
	end;
filter_prices_dir(_, [], Acc) ->
	lists:reverse(Acc).

-spec filter_prices_key(ChargingKey, Prices) -> Prices
	when
		ChargingKey :: non_neg_integer() | undefined,
		Prices :: [#price{}].
%% @doc Filter prices with `chargingKey'.
%% @hidden
filter_prices_key(undefined, Prices) ->
	Prices;
filter_prices_key(ChargingKey, Prices) when is_integer(ChargingKey) ->
	filter_prices_key(ChargingKey, Prices, []).
%% @hidden
filter_prices_key(ChargingKey, [#price{char_value_use = CharValueUse} = P | T], Acc) ->
	case lists:keyfind("chargingKey", #char_value_use.name, CharValueUse) of
		#char_value_use{values = [#char_value{value = undefined}]} ->
			filter_prices_key(ChargingKey, T, [P | Acc]);
		#char_value_use{values = [#char_value{value = ChargingKey}]} ->
			filter_prices_key(ChargingKey, T, [P | Acc]);
		#char_value_use{values = [#char_value{}]} ->
			filter_prices_key(ChargingKey, T, Acc);
		_ ->
			filter_prices_key(ChargingKey, T, [P | Acc])
	end;
filter_prices_key(_, [], Acc) ->
	lists:reverse(Acc).

-spec get_final(ServiceId, ChargingKey, SessionId, Buckets) -> Result
	when
		ServiceId :: non_neg_integer() | undefined,
		ChargingKey :: integer() | undefined,
		SessionId :: [tuple()],
		Buckets :: [#bucket{}],
		Result :: {Debits, NewBuckets},
		Debits :: #{},
		NewBuckets :: [#bucket{}].
%% @doc Get total debited and remaining amounts, refund and
%% 	remove all reservations, for session.
%% @private
%%
get_final(ServiceId, ChargingKey, SessionId, Buckets) ->
	Now = erlang:system_time(millisecond),
	get_final(Buckets, ServiceId, ChargingKey, SessionId, Now, #{}, []).
%% @hidden
get_final([#bucket{remain_amount = 0, reservations = []} | T],
		ServiceId, ChargingKey, SessionId, Now, Debits, Acc) ->
	get_final(T, ServiceId, ChargingKey, SessionId, Now, Debits, Acc);
get_final([#bucket{remain_amount = R, reservations = [],
		end_date = Expires} | T], ServiceId, ChargingKey,
		SessionId, Now, Debits, Acc)
		when R >= 0, Expires /= undefined, Expires < Now ->
	get_final(T, ServiceId, ChargingKey, SessionId, Now, Debits, Acc);
get_final([#bucket{reservations = []} = B | T],
		ServiceId, ChargingKey, SessionId, Now, Debits, Acc) ->
	get_final(T, ServiceId, ChargingKey, SessionId, Now, Debits, [B | Acc]);
get_final([#bucket{units = Units, reservations = Reservations,
		remain_amount = R, end_date = Expires} = B | T],
		ServiceId, ChargingKey, SessionId, Now, Debits, Acc) ->
	N = maps:get(Units, Debits, 0),
	case get_debits(ServiceId, ChargingKey, SessionId,
			Reservations, 0, 0, []) of
		{Debit, 0, []} when R == 0 ->
			get_final(T, ServiceId, ChargingKey, SessionId,
					Now, Debits#{Units => N + Debit}, Acc);
		{Debit, _Refund, []} when R >= 0, Expires /= undefined, Expires < Now ->
			get_final(T, ServiceId, ChargingKey, SessionId,
					Now, Debits#{Units => N + Debit}, Acc);
		{Debit, Refund, NewReservations} ->
			get_final(T, ServiceId, ChargingKey, SessionId,
					Now, Debits#{Units => N + Debit},
					[B#bucket{remain_amount = R + Refund,
					last_modified = {Now, erlang:unique_integer([positive])},
					reservations = NewReservations} | Acc])
	end;
get_final([], _, _, _, _, Debits, Acc) ->
	{Debits, lists:reverse(Acc)}.

%% @hidden
get_debits(undefined, undefined, SessionId,
		[{_, Debited, Reserved, _ServiceId, _ChargingKey, SessionId} | T],
		Debit, Refund, Acc) ->
	get_debits(undefined, undefined, SessionId,
			T, Debit + Debited, Refund + Reserved, Acc);
get_debits(ServiceId, ChargingKey, SessionId,
		[{_, Debited, Reserved, ServiceId, ChargingKey, SessionId} | T],
		Debit, Refund, Acc) ->
	get_debits(ServiceId, ChargingKey, SessionId,
			T, Debit + Debited, Refund + Reserved, Acc);
get_debits(ServiceId, ChargingKey, SessionId,
		[H | T], Debit, Refund, Acc) ->
	get_debits(ServiceId, ChargingKey, SessionId,
			T, Debit, Refund, [H | Acc]);
get_debits(_, _, _, [], Debit, Refund, Acc) ->
	{Debit, Refund, lists:reverse(Acc)}.

-spec rated(Debits, Rated) -> Result
	when
		Debits :: map(),
		Rated :: #rated{} | [#rated{}],
		Result :: [Rated].
%% @doc Construct rated product usage.
%% @hidden
rated(Debits, Rated)
		when map_size(Debits) =:= 0, is_list(Rated) ->
	Rated;
rated(Debits, Rated)
		when map_size(Debits) =:= 0 ->
	[Rated];
rated(Debits, #rated{} = Rated) ->
	rated(Debits, [Rated]);
rated(Debits, [#rated{} = Rated | T]) ->
	F = fun(cents, Amount, Acc) ->
				[Rated#rated{bucket_type = cents, bucket_value = Amount,
						usage_rating_tag = non_included, is_billed = true,
						tax_excluded_amount = Amount} | Acc];
			(Units, Amount, Acc) ->
				[Rated#rated{bucket_value = Amount,
						usage_rating_tag = included, is_billed = true,
						bucket_type = Units} | Acc]
	end,
	maps:fold(F, T, Debits).

%% @hidden
update_buckets(BRefs, OldB, NewB) ->
	AllNewKeys = [B#bucket.id || B <- NewB],
	UpdatedB = NewB -- OldB,
	DeletedBRefs = BRefs -- AllNewKeys,
	Fdel = fun F([BucketId | T], Acc) ->
				DelBucket = lists:keyfind(BucketId, #bucket.id, OldB),
				F(T, [DelBucket | Acc]);
			F([], Acc) ->
				Acc
	end,
	DeletedBuckets = Fdel(DeletedBRefs, []),
	update_b(UpdatedB),
	ok = delete_b(DeletedBRefs),
	{AllNewKeys, DeletedBuckets}.

%% @hidden
update_b([B | T])	->
	ok = mnesia:write(B),
	update_b(T);
update_b([])	->
	ok.

%% @hidden
delete_b([BRef | T]) ->
	ok = mnesia:delete(bucket, BRef, write),
	delete_b(T);
delete_b([]) ->
	ok.

%% @hidden
roaming_table_prefix(#price{type = tariff, char_value_use = CharValueUse}) ->
	case lists:keyfind("roamingTable", #char_value_use.name, CharValueUse) of
		#char_value_use{values = [#char_value{value = RoamingTable}]} ->
			RoamingTable;
		false ->
			undefined
	end;
roaming_table_prefix(_) ->
	undefined.

%% @private
make_lm() ->
	{erlang:system_time(millisecond), erlang:unique_integer([positive])}.

%% @private
make_id({TS, N}) ->
	integer_to_list(TS) ++ "-" ++ integer_to_list(N).

%% @private
send_notifications([]) ->
	ok;
send_notifications([DeletedBucket | T]) ->
	ocs_event:notify(depleted, DeletedBucket, balance),
	send_notifications(T).

%% @private
notify_accumulated_balance([]) ->
	ok;
notify_accumulated_balance(AccBlance) ->
	ocs_event:notify(accumulated, AccBlance, balance).

%% @private
accumulated_balance(Buckets, ProdRef) ->
	F = fun(UnitThresholdName) ->
			case application:get_env(ocs, UnitThresholdName) of
				{ok, undefined} ->
					false;
				{ok, Threshold} when is_integer(Threshold) ->
					true
			end
	end,
	UnitThresholdNames = [threshold_cents, threshold_bytes,
			threshold_seconds, threshold_messages],
	accumulated_balance(Buckets, ProdRef, lists:any(F, UnitThresholdNames)).
accumulated_balance(_Buckets, _ProdRef, false) ->
	[];
accumulated_balance(Buckets, ProdRef, true) when is_list(Buckets) ->
	Fcents = fun(#bucket{units = cents}) ->
				true;
			(_) ->
				false
	end,
	{CentsBuckets, AccBalance} = case lists:filter(Fcents, Buckets) of
		[] ->
			{[], []};
		BucketList when is_list(BucketList) ->
			AccBal = build_acc(BucketList, "accumulated cents", cents,
					ProdRef, application:get_env(ocs, threshold_cents), []),
			{BucketList, AccBal}
	end,
	Fbytes = fun(#bucket{units = octets}) ->
				true;
			(_) ->
				false
	end,
	Buckets1 = Buckets -- CentsBuckets,
	{BytesBuckets, AccBalance1} = case lists:filter(Fbytes, Buckets1) of
		[] ->
			{[], AccBalance};
		BucketList1 when is_list(BucketList1) ->
			AccBal1 = build_acc(BucketList1, "accumulated octets", octets,
					ProdRef, application:get_env(ocs, threshold_bytes), AccBalance),
			{BucketList1, AccBal1}
	end,
	Fseconds = fun(#bucket{units = seconds}) ->
				true;
			(_) ->
				false
	end,
	Buckets2 = Buckets1 -- BytesBuckets,
	{SecondsBuckets, AccBalance2} = case lists:filter(Fseconds, Buckets2) of
		[] ->
			{[], AccBalance1};
		BucketList2 when is_list(BucketList2) ->
			AccBal2 = build_acc(BucketList2, "accumulated seconds", seconds,
					ProdRef, application:get_env(ocs, threshold_seconds), AccBalance),
			{BucketList2, AccBal2}
	end,
	Fmessages = fun(#bucket{units = messages}) ->
				true;
			(_) ->
				false
	end,
	Buckets3 = Buckets2 -- SecondsBuckets,
	{_MessagesBuckets, AccBalance3} = case lists:filter(Fmessages, Buckets3) of
		[] ->
			{[], AccBalance2};
		BucketList3 when is_list(BucketList3) ->
			AccBal3 = build_acc(BucketList3, "accumulated messages", messages,
					ProdRef, application:get_env(ocs, threshold_messages), AccBalance),
			{BucketList3, AccBal3}
	end,
	AccBalance3.

%% @private
build_acc(_Buckets, _Name, _Units, _ProdRef, {ok, undefined}, AccBalance) ->
	AccBalance;
build_acc(Buckets, Name, Units, ProdRef, {ok, UnitThreshold}, AccBalance)
		when is_integer(UnitThreshold), UnitThreshold > 0 ->
	case lists:sum([RA || #bucket{remain_amount = RA} <- Buckets]) of
		0 ->
			AccBalance;
		TotalBalance when is_integer(TotalBalance),
				TotalBalance < UnitThreshold ->
			BucketRefs = [Id || #bucket{id = Id} <- Buckets],
			[#acc_balance{id = ProdRef, name = Name, product = [ProdRef],
					units = Units, total_balance = TotalBalance,
					bucket = BucketRefs} | AccBalance];
		_ ->
			AccBalance
	end.
<|MERGE_RESOLUTION|>--- conflicted
+++ resolved
@@ -297,12 +297,8 @@
 		_ ->
 			mnesia:abort(invalid_service_type)
 	end.
-<<<<<<< HEAD
+%% @hidden
 rate2(Protocol, Service, ServiceId, Product, Buckets, Timestamp, Address, Direction,
-=======
-%% @hidden
-rate2(Protocol, Service, Buckets, Timestamp, Address, Direction,
->>>>>>> 8bda860c
 		#offer{specification = ProdSpec, price = Prices} = _Offer,
 		Flag, DebitAmounts, ReserveAmounts, SessionId, Rated,
 		ChargingKey, ServiceNetwork)
