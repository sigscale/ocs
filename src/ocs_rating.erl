%%% @end
%%% ocs_rating.erl
%%% vim: ts=3
%%%%%%%%%%%%%%%%%%%%%%%%%%%%%%%%%%%%%%%%%%%%%%%%%%%%%%%%%%%%%%%%%%%%%%%%%%%%%
%%% @copyright 2016 - 2020 SigScale Global Inc.
%%% Licensed under the Apache License, Version 2.0 (the "License");
%%% you may not use this file except in compliance with the License.
%%% You may obtain a copy of the License at
%%%
%%%     http://www.apache.org/licenses/LICENSE-2.0
%%%
%%% Unless required by applicable law or agreed to in writing, software
%%% distributed under the License is distributed on an "AS IS" BASIS,
%%% WITHOUT WARRANTIES OR CONDITIONS OF ANY KIND, either express or implied.
%%% See the License for the specific language governing permissions and
%%% limitations under the License.
%%%%%%%%%%%%%%%%%%%%%%%%%%%%%%%%%%%%%%%%%%%%%%%%%%%%%%%%%%%%%%%%%%%%%%%%%%%%%
%%% @doc This library module implements utility functions
%%% 	for handling rating in the {@link //ocs. ocs} application.
%%%
-module(ocs_rating).
-copyright('Copyright (c) 2016 - 2020 SigScale Global Inc.').

-export([rate/12]).
-export([authorize/8]).
-export([session_attributes/1]).

-include("ocs.hrl").
-include("ocs_log.hrl").
-include_lib("radius/include/radius.hrl").

%% support deprecated_time_unit()
-define(MILLISECOND, milli_seconds).
%-define(MILLISECOND, millisecond).

% calendar:datetime_to_gregorian_seconds({{1970,1,1},{0,0,0}})
-define(EPOCH, 62167219200).

%% service types for radius
-define(RADIUSLOGIN, 1).
-define(RADIUSFRAMED, 2).
-define(RADIUSVOICE, 12).
%% service types for diameter
-define(DIAMETERDATA, 32251).
-define(DIAMETERVOICE, 32260).
-define(DIAMETERSMS, 32274).

-record(state,
		{buckets = [] :: [#bucket{}],
		product :: #product{},
		chars = [] :: [tuple()],
		service_type :: integer() | binary(),
		charging_key :: integer() | undefined,
		service_network :: string() | undefined,
		roaming_tb_prefix :: string() | undefined,
		session_id :: [tuple()],
		rated = #rated{} :: #rated{} | [#rated{}]}).

-spec rate(Protocol, ServiceType, ChargingKey, ServiceNetwork, SubscriberID,
		Timestamp, Address, Direction, Flag, DebitAmounts, ReserveAmounts,
		SessionAttributes) -> Result
	when
		Protocol :: radius | diameter,
		ServiceType :: integer() | binary(),
		ChargingKey :: integer() | undefined,
		ServiceNetwork :: string() | binary() | undefined,
		SubscriberID :: string() | binary(),
		Timestamp :: calendar:datetime(),
		Address :: string() | binary() | undefined,
		Direction :: answer | originate | undefined,
		Flag :: initial | interim | final,
		DebitAmounts :: [{Type, Amount}],
		ReserveAmounts :: [{Type, Amount}],
		SessionAttributes :: [tuple()],
		Type :: octets | seconds | messages,
		Amount :: integer(),
		Result :: {ok, Service, GrantedAmount}
				| {ok, Service, Rated}
				| {out_of_credit, SessionList}
				| {out_of_credit, SessionList, Rated}
				| {disabled, SessionList}
				| {error, Reason},
		Service :: #service{},
		GrantedAmount :: {Type, Amount},
		Rated :: [#rated{}],
		SessionList :: [{pos_integer(), [tuple()]}],
		Reason :: term().
%% @doc Handle rating and balance management for used and reserved unit amounts.
%%
%% 	Subscriber balance buckets are permanently reduced by the
%% 	amount in `DebitAmounts' and bucket reservations are made of
%% 	the amounts in `ReserveAmounts'. The subscribed product offer
%% 	determines the price used to calculate the amount to be
%% 	permanently debited from available `cents' buckets.
%%
%% 	If no `ReserveAmounts' are provided in `initial' and `interim'
%% 	requests the `Type' and `Amount' are determined by applicable
%% 	product offer price.
%%
%% 	If successful returns `{ok, Service, GrantedAmount}' for `initial'
%% 	and `interim' updates or `{ok, Service, Rated}' for
%% 	`final'.
%%
%% 	If subscriber's balance is insufficient to cover the `DebitAmounts'
%% 	and `ReserveAmounts' returns `{out_of_credit, SessionList}' for interim
%% 	updates and `{out_of_credit, SessionList, Rated}' for final or
%% 	`{disabled, SessionList}' if the subscriber is not enabled. In both
%% 	cases subscriber's balance is debited.  `SessionList' describes the
%% 	known active sessions which should be disconnected.
%%
rate(Protocol, ServiceType, ChargingKey, ServiceNetwork, SubscriberID,
		Timestamp, Address, Direction, Flag, DebitAmounts, ReserveAmounts,
		SessionAttributes) when is_list(SubscriberID) ->
	rate(Protocol, ServiceType, ChargingKey, ServiceNetwork,
		list_to_binary(SubscriberID), Timestamp, Address, Direction,
		Flag, DebitAmounts, ReserveAmounts, SessionAttributes);
rate(Protocol, ServiceType, ChargingKey, ServiceNetwork, SubscriberID,
		Timestamp, Address, Direction, Flag, DebitAmounts, ReserveAmounts,
		SessionAttributes) when is_binary(ServiceNetwork) ->
	rate(Protocol, ServiceType, ChargingKey, binary_to_list(ServiceNetwork),
		SubscriberID, Timestamp, Address, Direction,
		Flag, DebitAmounts, ReserveAmounts, SessionAttributes);
rate(Protocol, ServiceType, ChargingKey, ServiceNetwork, SubscriberID,
		Timestamp, Address, Direction, Flag, DebitAmounts, ReserveAmounts,
		SessionAttributes) when is_binary(Address) ->
	rate(Protocol, ServiceType, ChargingKey, ServiceNetwork,
		SubscriberID, Timestamp, binary_to_list(Address), Direction,
		Flag, DebitAmounts, ReserveAmounts, SessionAttributes);
rate(Protocol, ServiceType, ChargingKey, ServiceNetwork, SubscriberID,
		{{_, _, _}, {_, _, _}} = Timestamp, Address, Direction, Flag,
		DebitAmounts, ReserveAmounts, SessionAttributes)
		when ((Protocol == radius) or (Protocol == diameter)),
		(is_integer(ChargingKey) or (ChargingKey == undefined)),
		(is_list(ServiceNetwork) or (ServiceNetwork == undefined)),
		is_binary(SubscriberID),
		(is_list(Address) or (Address == undefined)),
		((Direction == answer) or (Direction == originate)
				or (Direction == undefined)),
		((Flag == initial) or (Flag == interim) or (Flag == final)),
		is_list(DebitAmounts), is_list(ReserveAmounts),
		length(SessionAttributes) > 0 ->
	F = fun() ->
			case mnesia:read(service, SubscriberID, sticky_write) of
				[#service{product = ProdRef, session_attributes = SessionList} = Service] ->
					case mnesia:read(product, ProdRef, read) of
						[#product{characteristics = Chars, product = OfferId,
								balance = BucketRefs} = Product] ->
							case mnesia:read(offer, OfferId, read) of
								[#offer{} = Offer] ->
									Buckets = lists:flatten([mnesia:read(bucket, Id, sticky_write)
											|| Id <- BucketRefs]),
									F2 = fun(#bucket{units = cents, remain_amount = RM}) when RM < 0 ->
												false;
											(_) ->
												true
									end,
									case lists:all(F2, Buckets) of
<<<<<<< HEAD
										false when Flag == initial ->
											{out_of_credit, SessionList, [], []};
										_ ->
=======
										true ->
>>>>>>> f4b9c8da
											State = #state{buckets = Buckets,
													product  = Product,
													chars = Chars,
													service_type = ServiceType,
													charging_key = ChargingKey,
													service_network = ServiceNetwork,
													session_id = get_session_id(SessionAttributes)},
											rate1(Protocol, Service, Buckets,
													Timestamp, Address, Direction, Offer,
													Flag, DebitAmounts, ReserveAmounts, State);
										false ->
											{out_of_credit, SessionList}
									end;
								[] ->
									throw(offer_not_found)
							end;
						[] ->
							throw(product_not_found)
					end;
				[] ->
					throw(service_not_found)
			end
	end,
	case mnesia:transaction(F) of
		{atomic, {ok, Sub, Rated, DeletedBuckets, AccBalance}}
				when is_list(Rated) ->
			ok = send_notifications(DeletedBuckets),
			ok = notify_accumulated_balance(AccBalance),
			{ok, Sub, Rated};
		{atomic, {out_of_credit, SL, Rated, DeletedBuckets, AccBalance}} ->
			ok = send_notifications(DeletedBuckets),
			ok = notify_accumulated_balance(AccBalance),
			{out_of_credit, SL, Rated};
		{atomic, {grant, Sub, {_Units, Amount} = Granted, DeletedBuckets,
				AccBalance}} when is_integer(Amount) ->
			ok = send_notifications(DeletedBuckets),
			ok = notify_accumulated_balance(AccBalance),
			{ok, Sub, Granted};
		{atomic, {out_of_credit, SL, DeletedBuckets, AccBalance}} ->
			ok = send_notifications(DeletedBuckets),
			ok = notify_accumulated_balance(AccBalance),
			{out_of_credit, SL};
		{atomic, {disabled, SL, DeletedBuckets, AccBalance}} ->
			ok = send_notifications(DeletedBuckets),
			ok = notify_accumulated_balance(AccBalance),
			{disabled, SL};
		{aborted, {throw, Reason}} ->
			{error, Reason};
		{aborted, Reason} ->
			{error, Reason}
	end.
%% @hidden
rate1(Protocol, Service, Buckets, Timestamp, Address, Direction,
		#offer{specification = undefined, bundle = Bundle}, Flag,
		DebitAmounts, ReserveAmounts, #state{service_type = ServiceType} = State) ->
	try
		F = fun(#bundled_po{name = OfferId}, Acc) ->
				case mnesia:read(offer, OfferId, read) of
					[#offer{specification = Spec, status = Status} = P] when
							((Status == active) orelse (Status == undefined))
							and
							(((Protocol == radius)
								and
								(((ServiceType == ?RADIUSFRAMED) orelse (ServiceType == ?RADIUSLOGIN))
								and ((Spec == "4") orelse (Spec == "8"))) orelse
								((ServiceType == ?RADIUSVOICE) and ((Spec == "5") orelse (Spec == "9"))))
							orelse
							((Protocol == diameter)
								and
								((ServiceType == ?DIAMETERDATA) and ((Spec == "4") orelse (Spec == "8")))
								orelse
								((ServiceType == ?DIAMETERVOICE) and ((Spec == "5") orelse (Spec == "9")))
								orelse
								((ServiceType == ?DIAMETERSMS) and ((Spec == "10") orelse (Spec == "11"))))) ->
						[P | Acc];
					_ ->
						Acc
				end
		end,
		[#offer{name = OfferName} = Offer | _] = lists:foldl(F, [], Bundle),
		rate2(Protocol, Service, Buckets, Timestamp,
				Address, Direction, Offer, Flag, DebitAmounts,
				ReserveAmounts, State#state{rated = #rated{product = OfferName}})
	catch
		_:_ ->
			throw(invalid_bundle_product)
	end;
rate1(Protocol, Service, Buckets, Timestamp, Address,
		Direction, #offer{name = OfferName} = Offer,
		Flag, DebitAmounts, ReserveAmounts, State) ->
	rate2(Protocol, Service, Buckets, Timestamp, Address,
		Direction, Offer, Flag, DebitAmounts, ReserveAmounts,
		State#state{rated = #rated{product = OfferName}}).
%% @hidden
rate2(Protocol, Service, Buckets, Timestamp, Address,
		Direction, #offer{specification = ProdSpec, price = Prices},
		Flag, DebitAmounts, ReserveAmounts, State)
		when ProdSpec == "10"; ProdSpec == "11" ->
	F = fun(#price{type = usage, units = messages}) ->
				true;
			(#price{type = usage, units = cents}) ->
				true;
			(#price{type = tariff, units = messages}) ->
				true;
			(_) ->
				false
	end,
	FilteredPrices1 = lists:filter(F, Prices),
	FilteredPrices2 = filter_prices_tod(Timestamp, FilteredPrices1),
	case filter_prices_dir(Direction, FilteredPrices2) of
		[Price | _] ->
			RoamingTable = roaming_table_prefix(Price),
			rate3(Protocol, Service, Buckets, Address,
					Price, Flag, DebitAmounts, ReserveAmounts,
					State#state{roaming_tb_prefix = RoamingTable});
		_ ->
			throw(price_not_found)
	end;
rate2(Protocol, Service, Buckets, Timestamp, Address,
		Direction, #offer{specification = ProdSpec, price = Prices},
		Flag, DebitAmounts, ReserveAmounts, State)
		when ProdSpec == "5"; ProdSpec == "9" ->
	F = fun(#price{type = tariff, units = seconds}) ->
				true;
			(#price{type = usage, units = seconds}) ->
				true;
			(_) ->
				false
	end,
	FilteredPrices1 = lists:filter(F, Prices),
	FilteredPrices2 = filter_prices_tod(Timestamp, FilteredPrices1),
	case filter_prices_dir(Direction, FilteredPrices2) of
		[Price | _] ->
			RoamingTable = roaming_table_prefix(Price),
			rate3(Protocol, Service, Buckets, Address,
					Price, Flag, DebitAmounts, ReserveAmounts,
					State#state{roaming_tb_prefix = RoamingTable});
		_ ->
			throw(price_not_found)
	end;
rate2(Protocol, Service, Buckets, Timestamp, _Address, _Direction,
		#offer{price = Prices}, Flag, DebitAmounts, ReserveAmounts, State) ->
	F = fun(#price{type = tariff, units = octets}) ->
				true;
			(#price{type = usage}) ->
				true;
			(_) ->
				false
	end,
	FilteredPrices1 = lists:filter(F, Prices),
	case filter_prices_tod(Timestamp, FilteredPrices1) of
		[Price | _] ->
			RoamingTable = roaming_table_prefix(Price),
			rate4(Protocol, Service, Buckets, Price,
					Flag, DebitAmounts, ReserveAmounts,
					State#state{roaming_tb_prefix = RoamingTable});
		_ ->
			throw(price_not_found)
	end.
%% @hidden
rate3(Protocol, Service, Buckets, Address,
		#price{type = tariff, char_value_use = CharValueUse} = Price,
		Flag, DebitAmounts, ReserveAmounts, #state{rated = Rated,
		roaming_tb_prefix = RoamingTable, service_network = ServiceNetwork} = State) ->
	case lists:keyfind("destPrefixTariffTable", #char_value_use.name, CharValueUse) of
		#char_value_use{values = [#char_value{value = TariffTable}]}
				when RoamingTable == undefined ->
			Table = list_to_existing_atom(TariffTable),
			case catch ocs_gtt:lookup_last(Table, Address) of
				{Description, Amount, _} ->
					case Amount of
						N when N >= 0 ->
							rate5(Protocol, Service, Buckets,
									Price#price{amount = N}, Flag, DebitAmounts, ReserveAmounts,
									State#state{rated = Rated#rated{price_type = tariff,
											description = Description}});
						_N ->
							throw(negative_amount)
					end;
				Other ->
					error_logger:error_report(["Prefix table tariff lookup failed",
							{module, ?MODULE}, {table, Table},
							{address, Address}, {result, Other}]),
					throw(table_lookup_failed)
			end;
		#char_value_use{values = [#char_value{value = TariffTable}]}
				when ServiceNetwork /= undefined ->
			Table1 = list_to_existing_atom(RoamingTable),
			case catch ocs:find_sn_network(Table1, ServiceNetwork) of
				{_, _, _Description, TabPrefix} ->
						Table2 = list_to_existing_atom(TabPrefix ++ "-" ++ TariffTable),
						case catch ocs_gtt:lookup_last(Table2, Address) of
							{Description1, Amount, _} ->
								case Amount of
									N when N >= 0 ->
										rate5(Protocol, Service, Buckets,
												Price#price{amount = N}, Flag, DebitAmounts, ReserveAmounts,
												State#state{rated = Rated#rated{price_type = tariff,
												description = Description1}});

									_N ->
										throw(negative_amount)
								end;
							Other ->
								error_logger:error_report(["Prefix table tariff lookup failed",
										{module, ?MODULE}, {table, Table2},
										{address, Address}, {result, Other}]),
								throw(table_lookup_failed)
						end;
				Other ->
					error_logger:error_report(["Service Network table lookup failed",
							{module, ?MODULE}, {table, Table1},
							{address, Address}, {result, Other}]),
					throw(table_lookup_failed)
			end;
		false ->
			throw(undefined_tariff)
	end;
rate3(Protocol, Service, Buckets, _Address,
		Price, Flag, DebitAmounts, ReserveAmounts, State) ->
	rate5(Protocol, Service, Buckets, Price,
			Flag, DebitAmounts, ReserveAmounts, State).
%% @hidden
rate4(Protocol, Service, Buckets,
		#price{type = tariff} = Price, Flag, DebitAmounts, ReserveAmounts,
		#state{roaming_tb_prefix = RoamingTable, service_network = ServiceNetwork,
		rated = Rated} = State)
		when is_list(RoamingTable), is_list(ServiceNetwork) ->
	Table = list_to_existing_atom(RoamingTable),
	case catch ocs:find_sn_network(Table, ServiceNetwork) of
		{_, _, Description, Amount} ->
			case Amount of
				N when N >= 0 ->
					rate5(Protocol, Service, Buckets,
							Price#price{amount = N}, Flag, DebitAmounts, ReserveAmounts,
							State#state{rated = Rated#rated{price_type = tariff,
							description = Description}});
				_N ->
					throw(negative_amount)
			end;
		Other ->
			error_logger:error_report(["Prefix table tariff lookup failed",
					{module, ?MODULE}, {table, Table},
					{service_network, ServiceNetwork}, {result, Other}]),
			throw(table_lookup_failed)
	end;
rate4(Protocol, Service, Buckets, Price,
		Flag, DebitAmounts, ReserveAmounts, State) ->
	rate5(Protocol, Service, Buckets, Price,
			Flag, DebitAmounts, ReserveAmounts, State).
%% @hidden
rate5(_Protocol, #service{enabled = false} = Service,
		Buckets, #price{units = Units} = _Price, initial,
		_DebitAmounts, _ReserveAmounts, State) ->
	rate7(Service, Buckets, initial,
			{Units, 0}, {Units, 0}, {Units, 0}, {Units, 0}, State);
rate5(radius, Service, Buckets, #price{units = Units} = Price,
		initial, [], [], State) ->
	rate6(Service, Buckets, Price, initial, {Units, 0}, get_reserve(Price), State);
rate5(radius, Service, Buckets, #price{units = Units} = Price,
		interim, DebitAmounts, ReserveAmounts, State) ->
	DebitAmount = case lists:keyfind(Units, 1, DebitAmounts) of
		{Units, DebitUnits} ->
			{Units, DebitUnits};
		false ->
			{Units, 0}
	end,
	ReserveAmount = case lists:keyfind(Units, 1, ReserveAmounts) of
		{_, ReserveUnits} ->
			{Units, Amount} = get_reserve(Price),
			{Units, ReserveUnits + Amount};
		false ->
			get_reserve(Price)
	end,
	rate6(Service, Buckets, Price, interim, DebitAmount, ReserveAmount, State);
rate5(_Protocol, Service, Buckets,
		#price{units = Units, size = Size} = Price,
		Flag, DebitAmounts, [], State)
		when ((Flag == initial) or (Flag == interim)) ->
	DebitAmount = case lists:keyfind(Units, 1, DebitAmounts) of
		{Units, DebitUnits} ->
			{Units, DebitUnits};
		false ->
			{Units, 0}
	end,
	ReserveAmount = case Units of
		octets ->
			case application:get_env(ocs, min_reserve_octets) of
				{ok, Value} when Value < Size ->
					{Units, Size};
				{ok, Value} ->
					{Units, Value}
			end;
		seconds ->
			case application:get_env(ocs,min_reserve_seconds) of
				{ok, Value} when Value < Size ->
					{Units, Size};
				{ok, Value} ->
					{Units, Value}
			end;
		messages ->
			case application:get_env(ocs, min_reserve_messages) of
				{ok, Value} when Value < Size ->
					{Units, Size};
				{ok, Value} ->
					{Units, Value}
			end
	end,
	rate6(Service, Buckets, Price, Flag, DebitAmount, ReserveAmount, State);
rate5(_Protocol, Service, Buckets, #price{units = Units} = Price,
		Flag, DebitAmounts, ReserveAmounts, State) ->
	DebitAmount = case lists:keyfind(Units, 1, DebitAmounts) of
		{Units, DebitUnits} ->
			{Units, DebitUnits};
		false ->
			{Units, 0}
	end,
	ReserveAmount = case lists:keyfind(Units, 1, ReserveAmounts) of
		{Units, ReserveUnits} ->
			{Units, ReserveUnits};
		false ->
			{Units, 0}
	end,
	rate6(Service, Buckets, Price, Flag, DebitAmount, ReserveAmount, State).
%% @hidden
rate6(Service, Buckets,
		#price{units = Units, size = UnitSize, amount = UnitPrice},
		initial, {_, 0}, {Units, Amount} = ReserveAmount,
		#state{session_id = SessionId} = State) ->
	case update_session(Units, 0, Amount, SessionId, Buckets) of
		{0, UnitsReserved, Buckets2} when UnitsReserved >= Amount ->
			rate7(Service, Buckets2, initial,
					{Units, 0}, {Units, 0}, ReserveAmount,
					{Units, UnitsReserved}, State);
		{0, UnitsReserved, Buckets2} when UnitsReserved < Amount ->
			PriceReserveUnits = (Amount - UnitsReserved),
			{UnitReserve, PriceReserve} = price_units(PriceReserveUnits,
					UnitSize, UnitPrice),
			case convert(PriceReserve, Units, UnitReserve, SessionId, Buckets2) of
				{ok, Buckets3} ->
					{0, UnitReserve, Buckets4} = update_session(Units,
							0, UnitReserve, SessionId, Buckets3),
					rate7(Service, Buckets4, initial,
							{Units, 0}, {Units, 0}, ReserveAmount,
							{Units, UnitsReserved + UnitReserve}, State);
				false ->
					rate7(Service, Buckets2, initial,
							{Units, 0}, {Units, 0}, ReserveAmount,
							{Units, UnitsReserved}, State)
			end
	end;
rate6(#service{enabled = false} = Service, Buckets,
		#price{units = Units, size = UnitSize, amount = UnitPrice},
		interim, {Units, Amount} = DebitAmount, _ReserveAmount,
		#state{session_id = SessionId} = State) ->
	case update_session(Units, Amount, 0, SessionId, Buckets) of
		{Amount, 0, Buckets2} ->
			rate7(Service, Buckets2, interim,
					DebitAmount, DebitAmount, {Units, 0}, {Units, 0}, State);
		{UnitsCharged, 0, Buckets2} when UnitsCharged < Amount ->
			NewChargeUnits = Amount - UnitsCharged,
			{UnitCharge, PriceCharge} = price_units(NewChargeUnits,
					UnitSize, UnitPrice),
			case convert(PriceCharge, Units, UnitCharge, SessionId, Buckets2) of
				{ok, Buckets3} ->
					case update_session(Units, NewChargeUnits, 0, SessionId, Buckets3) of
						{NewChargeUnits, 0, Buckets4} ->
							rate7(Service, Buckets4, interim,
									DebitAmount, {Units, UnitsCharged},
									{Units, 0}, {Units, 0}, State);
						{NewUnitsCharged, 0, Buckets4}
								when NewUnitsCharged < NewChargeUnits->
							Now = erlang:system_time(?MILLISECOND),
							NewReservation = {Now, 0,
									NewUnitsCharged - NewChargeUnits, SessionId},
							LM = make_lm(),
							Buckets5 = [#bucket{id = make_id(LM), last_modified = LM,
									start_date = Now, end_date = Now,
									remain_amount = 0, reservations = [NewReservation],
									units = Units} | Buckets4],
							rate7(Service, Buckets5, interim,
									DebitAmount, {Units, UnitsCharged + NewUnitsCharged},
									{Units, 0}, {Units, 0}, State)
					end;
				false ->
					Now = erlang:system_time(?MILLISECOND),
					NewReservation = {Now, 0,
							NewChargeUnits - Amount, SessionId},
					LM = make_lm(),
					Buckets4 = [#bucket{id = make_id(LM), last_modified = LM,
							start_date = Now, end_date = Now,
							remain_amount = 0, reservations = [NewReservation],
							units = Units} | Buckets2],
					rate7(Service, Buckets4, interim,
							DebitAmount, {Units, UnitsCharged},
							{Units, 0}, {Units, 0}, State)
			end
	end;
rate6(Service, Buckets,
		#price{units = Units, size = UnitSize, amount = UnitPrice},
		interim, {Units, Damount} = DebitAmount, {Units, Ramount} = ReserveAmount,
		#state{session_id = SessionId} = State) ->
	case update_session(Units, Damount, Ramount, SessionId, Buckets) of
		{Damount, UnitsReserved, Buckets2} when UnitsReserved >= Ramount ->
			rate7(Service, Buckets2, interim, DebitAmount, DebitAmount,
					ReserveAmount, {Units, UnitsReserved}, State);
		{Damount, UnitsReserved, Buckets2} when UnitsReserved < Ramount ->
			NewReserveUnits = Ramount - UnitsReserved,
			{UnitReserve, PriceReserve} = price_units(NewReserveUnits,
					UnitSize, UnitPrice),
			case convert(PriceReserve, Units, UnitReserve, SessionId, Buckets2) of
				{ok, Buckets3} ->
					{0, NewReserveUnits, Buckets4} = update_session(Units, 0,
							NewReserveUnits, SessionId, Buckets3),
					rate7(Service, Buckets4, interim,
							DebitAmount, DebitAmount, ReserveAmount,
							{Units, UnitsReserved + UnitReserve}, State);
				false ->
					rate7(Service, Buckets2, interim, DebitAmount, DebitAmount,
							ReserveAmount, {Units, UnitsReserved}, State)
			end;
		{UnitsCharged, 0, Buckets2} when UnitsCharged < Damount ->
			NewChargeUnits = Damount - UnitsCharged,
			{ConvertReserve, PriceReserve} = price_units(NewChargeUnits + Ramount,
					UnitSize, UnitPrice),
			{UnitReserve, _} = price_units(Ramount, UnitSize, UnitPrice),
			case convert(PriceReserve, Units, ConvertReserve, SessionId, Buckets2) of
				{ok, Buckets3} ->
					case update_session(Units, NewChargeUnits, UnitReserve,
							SessionId, Buckets3) of
						{NewChargeUnits, UnitsReserved, Buckets4}
								when UnitsReserved >= UnitReserve ->
							rate7(Service, Buckets4, interim, DebitAmount,
									{Units, UnitsCharged + NewChargeUnits},
									ReserveAmount, {Units, UnitsReserved}, State);
						{NewUnitsCharged, 0, Buckets4}
								when NewUnitsCharged < NewChargeUnits ->
							Now = erlang:system_time(?MILLISECOND),
							NewReservation = {Now, NewUnitsCharged, 0, SessionId},
							LM = make_lm(),
							Buckets5 = [#bucket{id = make_id(LM), last_modified = LM,
									start_date = Now, end_date = Now,
									remain_amount = NewUnitsCharged - NewChargeUnits,
									reservations = [NewReservation],
									units = Units} | Buckets4],
							rate7(Service, Buckets5, interim, DebitAmount,
									{Units, UnitsCharged + NewUnitsCharged},
									ReserveAmount, {Units, 0}, State)
					end;
				false ->
					Now = erlang:system_time(?MILLISECOND),
					NewReservation = {Now, UnitsCharged, 0, SessionId},
					LM = make_lm(),
					Buckets4 = [#bucket{id = make_id(LM), last_modified = LM,
							start_date = Now, end_date = Now,
							remain_amount = UnitsCharged - Damount,
							reservations = [NewReservation],
							units = Units} | Buckets2],
					rate7(Service, Buckets4, interim,
							DebitAmount, {Units, Damount - UnitsCharged},
							ReserveAmount, {Units, 0}, State)
			end
	end;
rate6(Service, Buckets1,
		#price{units = Units, size = UnitSize, amount = UnitPrice,
		type = PriceType, currency = Currency}, final,
		{Units, Amount} = DebitAmount, {Units, 0} = ReserveAmount,
		#state{rated = Rated1, session_id = SessionId} = State) ->
	Rated2 = Rated1#rated{price_type = PriceType, currency = Currency},
	case charge_session(Units, Amount, SessionId, Buckets1) of
		{Amount, Buckets2} ->
			{Debits, Buckets3} = get_final(SessionId, Buckets2),
			Rated3 = rated(Debits, Rated2),
			rate7(Service, Buckets3, final, DebitAmount, DebitAmount,
					ReserveAmount, ReserveAmount, State#state{rated = Rated3});
		{UnitsCharged, Buckets2} when UnitsCharged < Amount ->
			{UnitCharge, PriceCharge} = price_units(Amount - UnitsCharged,
					UnitSize, UnitPrice),
			case charge_session(cents, PriceCharge, SessionId, Buckets2) of
				{PriceCharge, Buckets3} ->
					TotalUnits = UnitsCharged + UnitCharge,
					{Debits, Buckets4} = get_final(SessionId, Buckets3),
					Rated3 = rated(Debits, Rated2),
					rate7(Service, Buckets4, final, DebitAmount, {Units, TotalUnits},
							ReserveAmount, ReserveAmount, State#state{rated = Rated3});
				{PriceCharged, Buckets3}  when PriceCharged < PriceCharge ->
					TotalUnits = UnitsCharged + (PriceCharged div UnitPrice),
					{Debits, Buckets4} = get_final(SessionId, Buckets3),
					Rated3 = rated(Debits, Rated2),
					Now = erlang:system_time(?MILLISECOND),
					NewReservation = {Now, UnitsCharged, 0, SessionId},
					LM = make_lm(),
					Buckets5 = [#bucket{id = make_id(LM), last_modified = LM,
							start_date = Now,
							remain_amount = PriceCharged - PriceCharge,
							reservations = [NewReservation],
							units = cents} | Buckets4],
					rate7(Service, Buckets5, final, DebitAmount, {Units, TotalUnits},
							ReserveAmount, ReserveAmount, State#state{rated = Rated3})
			end
	end.
%% @hidden
rate7(#service{session_attributes = SessionList} = Service1, Buckets, final,
		{Units, Charge}, {Units, Charged}, {Units, 0}, {Units, 0},
		#state{rated = Rated, product = P, session_id = SessionId,
		buckets = OldBuckets}) when Charged >= Charge ->
	{Debits, NewBuckets} = get_final(SessionId, Buckets),
	{NewBRefs, DeletedBuckets}
			= update_buckets(P#product.balance, OldBuckets, NewBuckets),
	ok = mnesia:write(P#product{balance = NewBRefs}),
	Rated1 = rated(Debits, Rated),
	NewSessionList = remove_session(SessionId, SessionList),
	Service2 = Service1#service{session_attributes = NewSessionList},
	ok = mnesia:write(Service2),
	{ok, Service2, Rated1, DeletedBuckets,
			accumulated_balance(NewBuckets, P#product.id)};
rate7(#service{session_attributes = SessionList} = Service1, Buckets, final,
		{Units, _Charge}, {Units, _Charged}, {Units, 0}, {Units, 0},
		#state{rated = Rated, product = P, session_id = SessionId,
		buckets = OldBuckets}) ->
	{Debits, NewBuckets} = get_final(SessionId, Buckets),
	{NewBRefs, DeletedBuckets}
			= update_buckets(P#product.balance, OldBuckets, NewBuckets),
	ok = mnesia:write(P#product{balance = NewBRefs}),
	Rated1 = rated(Debits, Rated),
	Service2 = Service1#service{session_attributes = []},
	ok = mnesia:write(Service2),
	{out_of_credit, SessionList, Rated1, DeletedBuckets,
			accumulated_balance(NewBuckets, P#product.id)};
rate7(#service{enabled = false, session_attributes = SessionList} = Service1,
		Buckets, _Flag, {Units, _Charge}, {Units, _Charged},
		{Units, _Reserve}, {Units, _Reserved},
		#state{session_id = SessionId, buckets = OldBuckets, product = P}) ->
	NewBuckets = refund(SessionId, Buckets),
	{NewBRefs, DeletedBuckets}
			= update_buckets(P#product.balance, OldBuckets, NewBuckets),
	ok = mnesia:write(P#product{balance = NewBRefs}),
	Service2 = Service1#service{session_attributes = []},
	ok = mnesia:write(Service2),
	{disabled, SessionList, DeletedBuckets,
			accumulated_balance(NewBuckets, P#product.id)};
rate7(#service{session_attributes = SessionList} = Service1, Buckets, _Flag,
		{Units, Charge}, {Units, Charged}, {Units, Reserve}, {Units, Reserved},
		#state{session_id = SessionId, buckets = OldBuckets,
		product = P}) when Charged < Charge; Reserved <  Reserve ->
	NewBuckets = refund(SessionId, Buckets),
	{NewBRefs, DeletedBuckets}
			= update_buckets(P#product.balance, OldBuckets, NewBuckets),
	ok = mnesia:write(P#product{balance = NewBRefs}),
	Service2 = Service1#service{session_attributes = []},
	ok = mnesia:write(Service2),
	{out_of_credit, SessionList, DeletedBuckets,
			accumulated_balance(NewBuckets, P#product.id)};
rate7(#service{session_attributes = SessionList} = Service1, Buckets, initial,
		{Units, 0}, {Units, 0}, {Units, _Reserve}, {Units, Reserved},
		#state{buckets = OldBuckets, session_id = SessionId, product = P}) ->
	{NewBRefs, DeletedBuckets}
			= update_buckets(P#product.balance, OldBuckets, Buckets),
	ok = mnesia:write(P#product{balance = NewBRefs}),
	NewSessionList = add_session(SessionId, SessionList),
	Service2 = Service1#service{session_attributes = NewSessionList},
	ok = mnesia:write(Service2),
	{grant, Service2, {Units, Reserved}, DeletedBuckets,
			accumulated_balance(Buckets, P#product.id)};
rate7(Service, Buckets, interim, {Units, _Charge}, {Units, _Charged},
		{Units, _Reserve}, {Units, Reserved},
		#state{buckets = OldBuckets, product = P}) ->
	{NewBRefs, DeletedBuckets}
			= update_buckets(P#product.balance, OldBuckets, Buckets),
	ok = mnesia:write(P#product{balance = NewBRefs}),
	ok = mnesia:write(Service),
	{grant, Service, {Units, Reserved}, DeletedBuckets,
			accumulated_balance(Buckets, P#product.id)}.

-spec authorize(Protocol, ServiceType, SubscriberId, Password,
		Timestamp, Address, Direction, SessionAttributes) -> Result
	when
		Protocol :: radius | diameter,
		ServiceType :: binary() | char() | undefined,
		SubscriberId :: binary() | string(),
		Password :: binary(),
		Timestamp :: calendar:datetime(),
		Address :: string() | undefined,
		Direction :: answer | originate | undefined,
		SessionAttributes :: [tuple()],
		Result :: {authorized, Subscriber, Attributes, SessionList}
					| {unauthorized, Reason, SessionList},
		Subscriber :: #service{},
		Attributes :: [tuple()],
		SessionList :: [tuple()],
		Reason :: disabled | bad_password | service_not_found
				| out_of_credit | offer_not_found | invalid_bundle_product
				| price_not_found | table_lookup_failed.
%% @doc Authorize access request.
%% 	If authorized returns attributes to be included in `Access-Accept' response.
%%
%% 	When subscriber's product instance includes the `radiusReserveSessionTime'
%% 	characteristic a reservation is attempted for the given value of seconds.
%% 	A `Session-Timeout' attribute will be included with the actual reservation.
%%
authorize(Protocol, ServiceType, SubscriberId, Password, Timestamp,
		Address, Direction, SessionAttributes) when is_list(SubscriberId) ->
	authorize(Protocol, ServiceType, list_to_binary(SubscriberId),
			Password, Timestamp, Address, Direction, SessionAttributes);
authorize(Protocol, ServiceType, SubscriberId, Password, Timestamp,
			Address, Direction, SessionAttributes) when is_list(Password) ->
	authorize(Protocol, ServiceType, SubscriberId, list_to_binary(Password),
			Timestamp, Address, Direction, SessionAttributes);
authorize(Protocol, ServiceType, SubscriberId, Password, Timestamp,
		Address, Direction, SessionAttributes)
		when ((Protocol == radius) or (Protocol == diameter)), is_binary(SubscriberId),
		length(SessionAttributes) > 0 ->
	F = fun() ->
			case mnesia:read(service, SubscriberId) of
				[#service{enabled = false,
						session_attributes = ExistingAttr} = S] ->
					ok = mnesia:write(S#service{session_attributes = []}),
					{unauthorized, disabled, ExistingAttr};
				[#service{password = MTPassword} = S] when
						((Password == <<>>) and (Password =/= MTPassword)) orelse
						(Password == MTPassword) ->
					authorize1(Protocol, ServiceType, S, Timestamp,
							Address, Direction, SessionAttributes);
				[#service{}] ->
					throw(bad_password);
				[] ->
					throw(service_not_found)
			end
	end,
	case mnesia:transaction(F) of
		{atomic, {authorized, Sub, Attr, SSA}} ->
			{authorized, Sub, Attr, SSA};
		{atomic, {unauthorized, Reason, SSA}} ->
			{unauthorized, Reason, SSA};
		{aborted, {throw, Reason}} ->
			{unauthorized, Reason, []};
		{aborted, Reason} ->
			{unauthorized, Reason, []}
	end.
%% @hidden
authorize1(radius, ServiceType,
		#service{attributes = Attributes, product = ProdRef,
		characteristics = Chars} = Service, Timestamp, Address,
		Direction, SessionAttributes) ->
	case mnesia:read(product, ProdRef, read) of
		[#product{product = OfferId, balance = BucketRefs}] ->
			Buckets = lists:flatten([mnesia:read(bucket, Id, sticky_write) || Id <- BucketRefs]),
			F = fun({'Session-Id', _}) ->
					true;
				({?AcctSessionId, _}) ->
					true;
				(_) ->
					false
			end,
			case lists:any(F, get_session_id(SessionAttributes)) of
				true ->
					case lists:keyfind("radiusReserveSessionTime", 1, Chars) of
						{_, RRST} when is_integer(RRST) ->
							case mnesia:read(offer, OfferId, read) of
								[#offer{} = Offer] ->
									authorize2(radius, ServiceType, Service, Buckets, Offer,
											Timestamp, Address, Direction, SessionAttributes, RRST);
								[] ->
									throw(offer_not_found)
							end;
						false ->
							authorize5(Service, Buckets, ServiceType, SessionAttributes, Attributes)
					end;
				false ->
					authorize5(Service, Buckets, ServiceType, SessionAttributes, Attributes)
			end;
		[] ->
			throw(product_not_found)
	end;
authorize1(diameter, ServiceType,
		#service{attributes = Attributes, product = ProdRef} =
		Service, _Timestamp, _Address, _Direction, SessionAttributes) ->
	case mnesia:read(product, ProdRef, read) of
		[#product{balance = BucketRefs}] ->
			Buckets = lists:flatten([mnesia:read(bucket, Id, sticky_write) || Id <- BucketRefs]),
			authorize5(Service, Buckets, ServiceType, SessionAttributes, Attributes);
		[] ->
			throw(product_not_found)
	end.
%% @hidden
authorize2(radius = Protocol, ServiceType,
		#service{attributes = Attributes} = Service, Buckets, Timestamp,
		#offer{specification = undefined, bundle = Bundle}, Address, Direction,
		SessionAttributes, Reserve) when Reserve > 0, Bundle /= [] ->
	try
		F = fun(#bundled_po{name = OfferId}, Acc) ->
				case mnesia:read(offer, OfferId, read) of
					[#offer{specification = Spec, status = Status} = P] when
							((Status == active) orelse (Status == undefined))
							and
							(((Protocol == radius)
								and
								(((ServiceType == ?RADIUSVOICE) and
								((Spec == "5") orelse (Spec == "9"))) orelse
								(((ServiceType == ?RADIUSFRAMED) orelse (ServiceType == ?RADIUSLOGIN)) and
								((Spec == "4") orelse (Spec == "8")))))) ->
						[P | Acc];
					_ ->
						Acc
				end
		end,
		case lists:foldl(F, [], Bundle) of
			[#offer{} = Offer | _] ->
				authorize2(Protocol, ServiceType, Service, Buckets, Offer,
						Timestamp, Address, Direction, SessionAttributes, Reserve);
			[] ->
				authorize5(Service, Buckets, ServiceType, SessionAttributes, Attributes)
		end
	catch
		_:_ ->
			throw(invalid_bundle_product)
	end;
authorize2(radius = Protocol, ServiceType,
		#service{attributes = Attributes} = Service, Buckets,
		#offer{specification = ProdSpec, price = Prices}, Timestamp,
		Address, Direction, SessionAttributes, Reserve) when (Reserve > 0)
		and ((ProdSpec == "9") orelse (ProdSpec == "5")) ->
	F = fun(#price{type = tariff, units = seconds}) ->
				true;
			(#price{type = usage, units = seconds}) ->
				true;
			(_) ->
				false
	end,
	FilteredPrices1 = lists:filter(F, Prices),
	FilteredPrices2 = filter_prices_tod(Timestamp, FilteredPrices1),
	case filter_prices_dir(Direction, FilteredPrices2) of
		[Price | _] ->
			authorize3(Protocol, ServiceType, Service, Buckets, Address,
					Price, SessionAttributes, Reserve);
		_ ->
			authorize5(Service, Buckets, ServiceType, SessionAttributes, Attributes)
	end;
authorize2(radius = Protocol, ServiceType,
		#service{attributes = Attributes} = Service, Buckets,
		#offer{specification = ProdSpec, price = Prices}, Timestamp,
		_Address, _Direction, SessionAttributes, Reserve) when (Reserve > 0)
		and ((ProdSpec == "8") orelse (ProdSpec == "4")) ->
	F = fun(#price{type = usage, units = seconds}) ->
				true;
			(_) ->
				false
	end,
	FilteredPrices1 = lists:filter(F, Prices),
	case filter_prices_tod(Timestamp, FilteredPrices1) of
		[Price | _] ->
			authorize4(Protocol, ServiceType, Service,
					Buckets, Price, SessionAttributes, Reserve);
		_ ->
			authorize5(Service, Buckets, ServiceType, SessionAttributes, Attributes)
	end;
authorize2(_Protocol, ServiceType,
		#service{attributes = Attributes} = Service, Buckets, _Offer,
		_Timestamp, _Address, _Direction, SessionAttributes, _Reserve) ->
	authorize5(Service, Buckets, ServiceType, SessionAttributes, Attributes).
%% @hidden
authorize3(Protocol, ServiceType, Service, Buckets, Address,
		#price{type = tariff, char_value_use = CharValueUse} = Price,
		SessionAttributes, Reserve) ->
	case lists:keyfind("destPrefixTariffTable", #char_value_use.name, CharValueUse) of
		#char_value_use{values = [#char_value{value = TariffTable}]} ->
			Table = list_to_existing_atom(TariffTable),
			case catch ocs_gtt:lookup_last(Table, Address) of
				{_Description, Amount, _} ->
					case Amount of
						N when N >= 0 ->
							authorize4(Protocol, ServiceType, Service, Buckets,
								Price#price{amount = N}, SessionAttributes, Reserve);
						_N ->
							throw(negative_amount)
					end;
				Other ->
					error_logger:error_report(["Prefix table tariff lookup failed",
							{module, ?MODULE}, {table, Table},
							{address, Address}, {result, Other}]),
					throw(table_lookup_failed)
			end;
		false ->
			throw(undefined_tariff)
	end;
authorize3(Protocol, ServiceType, Service,
		Buckets, _Address, Price, SessionAttributes, Reserve) ->
	authorize4(Protocol, ServiceType, Service,
			Buckets, Price, SessionAttributes, Reserve).
%% @hidden
authorize4(_Protocol, ServiceType,
		#service{session_attributes = ExistingAttr, attributes = Attr} = Service,
		Buckets, #price{units = Units, size = UnitSize, amount = UnitPrice},
		SessionAttributes, Reserve) ->
	SessionId = get_session_id(SessionAttributes),
	case update_session(Units, 0, Reserve, SessionId, Buckets) of
		{0, Reserve, _Buckets2} ->
			NewAttr = radius_attributes:store(?SessionTimeout, Reserve, Attr),
			authorize5(Service, Buckets, ServiceType, SessionAttributes, NewAttr);
		{0, UnitsReserved, Buckets2} ->
			PriceReserveUnits = (Reserve- UnitsReserved),
			{UnitReserve, PriceReserve} = price_units(PriceReserveUnits,
					UnitSize, UnitPrice),
			case update_session(cents, 0, PriceReserve, SessionId, Buckets2) of
				{0, PriceReserve, _Buckets3}  ->
					SessionTimeout = UnitsReserved + UnitReserve,
					NewAttr = radius_attributes:store(?SessionTimeout, SessionTimeout, Attr),
					authorize5(Service, Buckets, ServiceType, SessionAttributes, NewAttr);
				{0, 0, _Buckets3}  when UnitsReserved == 0 ->
					{unauthorized, out_of_credit, ExistingAttr};
				{0, PriceReserved, _Buckets3} ->
					SessionTimeout = UnitsReserved + ((PriceReserved div UnitPrice) * UnitSize),
					NewAttr = radius_attributes:store(?SessionTimeout, SessionTimeout, Attr),
					authorize5(Service, Buckets, ServiceType, SessionAttributes, NewAttr)
			end
	end.
%% @hidden
authorize5(#service{session_attributes = ExistingAttr} = Service,
		Buckets, ServiceType, SessionAttributes, Attributes) ->
	F = fun(#bucket{remain_amount = R, units = U})
				when
				((ServiceType == undefined) orelse
				(((ServiceType == ?RADIUSFRAMED) orelse (ServiceType == ?RADIUSLOGIN) orelse (ServiceType == ?DIAMETERDATA)) and
				((U == octets) orelse (U == cents) orelse (U == seconds))) orelse
				(((ServiceType == ?RADIUSVOICE) orelse (ServiceType == ?DIAMETERVOICE)) and
				((U == seconds) orelse (U == cents))) orelse
				((ServiceType == ?DIAMETERSMS) and ((U == messages) orelse (U == cents)))) and (R > 0) ->
			true;
		(_) ->
			false
	end,
	case lists:any(F, Buckets) of
		true ->
			authorize6(Service, SessionAttributes, Attributes);
		false ->
			{unauthorized, out_of_credit, ExistingAttr}
	end.
%% @hidden
authorize6(#service{multisession = false, session_attributes = []}
		= Service, SessionAttributes, Attributes) ->
	NewSessionAttributes = {erlang:system_time(?MILLISECOND),
			get_session_id(SessionAttributes)},
	Service1 = Service#service{session_attributes =
		[NewSessionAttributes], disconnect = false},
	ok = mnesia:write(Service1),
	{authorized, Service1, Attributes, []};
authorize6(#service{multisession = false, session_attributes
		= ExistingAttr} = Service, SessionAttributes, Attributes) ->
	NewSessionAttributes = {erlang:system_time(?MILLISECOND),
			get_session_id(SessionAttributes)},
	Service1 = Service#service{session_attributes =
		[NewSessionAttributes], disconnect = false},
	ok = mnesia:write(Service1),
	{authorized, Service1, Attributes, ExistingAttr};
authorize6(#service{multisession = true, session_attributes
		= ExistingAttr} = Service, SessionAttributes, Attributes) ->
	NewSessionAttributes = {erlang:system_time(?MILLISECOND),
			get_session_id(SessionAttributes)},
	Service1 = Service#service{session_attributes =
		[NewSessionAttributes | ExistingAttr], disconnect = false},
	ok = mnesia:write(Service1),
	{authorized, Service1, Attributes, ExistingAttr}.

-spec session_attributes(Attributes) -> SessionAttributes
	when
		Attributes :: radius_attributes:attributes(),
		SessionAttributes :: radius_attributes:attributes().
%% @doc Extract RADIUS session related attributes.
session_attributes(Attributes) ->
	F = fun({?NasIdentifier, _}) ->
				true;
			({?NasIpAddress, _}) ->
				true;
			({?AcctSessionId, _}) ->
				true;
			({?AcctMultiSessionId, _}) ->
				true;
			({?UserName, _}) ->
				true;
			({?FramedIpAddress, _}) ->
				true;
			({?NasPort, _}) ->
				true;
			({?NasPortType, _}) ->
				true;
			({?CalledStationId, _}) ->
				true;
			({?CallingStationId, _}) ->
				true;
			({?NasPortId, _}) ->
				true;
			({?OriginatingLineInfo, _}) ->
				true;
			({?FramedInterfaceId, _}) ->
				true;
			({?FramedIPv6Prefix, _}) ->
				true;
			(_) ->
				false
	end,
	lists:keysort(1, lists:filter(F, Attributes)).

%%----------------------------------------------------------------------
%%  internal functions
%%----------------------------------------------------------------------

-spec update_session(Type, Charge, Reserve, SessionId, Buckets) -> Result
	when
		Type :: octets | seconds | cents | messages,
		Charge :: non_neg_integer(),
		Reserve :: non_neg_integer(),
		SessionId :: string() | binary(),
		Buckets :: [#bucket{}],
		Result :: {Charged, Reserved, NewBuckets},
		Charged :: non_neg_integer(),
		Reserved :: non_neg_integer(),
		NewBuckets :: [#bucket{}].
%% @doc Perform debit and reservation for a session.
%%
%% 	Finds reservations matching `SessionId'.
%%
%% 	Empty or expired buckets are removed when no session
%% 	reservations remain.
%%
%% 	Returns `{Charged, Reserved, NewBuckets}' where
%% 	`Charged' is the total amount debited from bucket(s),
%% 	`Reserved' is the total amount of reservation(s) made,
%% 	and `NewBuckets' is the updated bucket list.
%%
%% @private
update_session(Type, Charge, Reserve, SessionId, Buckets) ->
	Now = erlang:system_time(?MILLISECOND),
	update_session(Type, Charge, Reserve, Now, SessionId,
			sort(Buckets), [], 0, 0).
%% @hidden
update_session(Type, Charge, Reserve, Now, SessionId,
		[#bucket{end_date = Expires, reservations = [],
		remain_amount = Remain} | T], Acc, Charged, Reserved)
		when Expires /= undefined, Expires =< Now, Remain >= 0 ->
	update_session(Type, Charge, Reserve,
			Now, SessionId, T, Acc, Charged, Reserved);
update_session(Type, Charge, Reserve, Now, SessionId,
		[#bucket{units = Type, remain_amount = Remain,
		reservations = Reservations} = B | T],
		Acc, Charged, Reserved) ->
	case lists:keytake(SessionId, 4, Reservations) of
		{value, {_, DebitedAmount, ReservedAmount, _}, NewReservations}
				when ReservedAmount >= Charge, Remain >= Reserve ->
			NewReservedAmount = (ReservedAmount - Charge) + Reserve,
			NewReservation = {Now, DebitedAmount + Charge, NewReservedAmount, SessionId},
			NewRemain = Remain - Reserve,
			NewBuckets = lists:reverse(Acc) ++ [B#bucket{remain_amount = NewRemain,
					last_modified = {Now, erlang:unique_integer([positive])},
					reservations = [NewReservation | NewReservations]} | T],
			{Charged + Charge, Reserved + Reserve, NewBuckets};
		{value, {_, DebitedAmount, ReservedAmount, _}, NewReservations}
				when ReservedAmount =< Charge,
				Remain >= ((Charge - ReservedAmount) + Reserve) ->
			NewReservation = {Now, DebitedAmount + Charge, Reserve, SessionId},
			NewRemain = Remain - (Charge - ReservedAmount) - Reserve,
			NewBuckets = lists:reverse(Acc) ++ [B#bucket{remain_amount = NewRemain,
					last_modified = {Now, erlang:unique_integer([positive])},
					reservations = [NewReservation | NewReservations]} | T],
			{Charged + Charge, Reserved + Reserve, NewBuckets};
		{value, {_, DebitedAmount, ReservedAmount, _}, NewReservations}
				when Remain >= 0, (Remain + ReservedAmount) =< Charge ->
			NewDebitedAmount = DebitedAmount + Remain + ReservedAmount,
			NewReservation = {Now, NewDebitedAmount, 0, SessionId},
			NewAcc = [B#bucket{remain_amount = 0,
					last_modified = {Now, erlang:unique_integer([positive])},
					reservations = [NewReservation | NewReservations]} | Acc],
			update_session(Type, Charge - (Remain + ReservedAmount), Reserve,
					Now, SessionId, T, NewAcc,
					Charged + ReservedAmount + Remain, Reserved);
		{value, {_, DebitedAmount, ReservedAmount, _}, NewReservations}
				when ReservedAmount >= Charge, Remain >= 0, Reserve > Remain ->
			NewDebitedAmount = DebitedAmount + Charge,
			NewReserve = (ReservedAmount - Charge) + Remain,
			NewReservation = {Now, NewDebitedAmount, NewReserve, SessionId},
			NewAcc = [B#bucket{remain_amount = 0,
					last_modified = {Now, erlang:unique_integer([positive])},
					reservations = [NewReservation | NewReservations]} | Acc],
			update_session(Type, 0, Reserve - Remain, Now, SessionId,
					T, NewAcc, Charged + Charge, Reserved + Remain);
		{value, {_, DebitedAmount, ReservedAmount, _}, NewReservations}
				when Charge > ReservedAmount, Remain >= (Charge - ReservedAmount),
				Reserve > (Remain + (Charge - ReservedAmount)) ->
			NewDebitedAmount = DebitedAmount + Charge,
			NewReserve = Remain - (Charge - ReservedAmount),
			NewReservation = {Now, NewDebitedAmount, NewReserve, SessionId},
			NewAcc = [B#bucket{remain_amount = 0,
					last_modified = {Now, erlang:unique_integer([positive])},
					reservations = [NewReservation | NewReservations]} | Acc],
			update_session(Type, 0, Reserve - NewReserve, Now, SessionId,
					T, NewAcc, Charged + Charge, Reserved + NewReserve);
		_Other ->
			update_session(Type, Charge, Reserve, Now, SessionId,
					T, [B | Acc], Charged, Reserved)
	end;
update_session(Type, Charge, Reserve, Now, SessionId,
		[H | T], Acc, Charged, Reserved) ->
	update_session(Type, Charge, Reserve, Now, SessionId,
			T, [H | Acc], Charged, Reserved);
update_session(_, 0, Reserved, _, _, [], Acc, Charged, Reserved) ->
	{Charged, Reserved, lists:reverse(Acc)};
update_session(Type, Charge, Reserve, Now, SessionId, [], Acc, Charged, Reserved) ->
	update(Type, Charge, Reserve, Now, SessionId, lists:reverse(Acc), [], Charged, Reserved).

%% @hidden
update(Type, Charge, Reserve, Now, SessionId,
		[#bucket{end_date = Expires, reservations = [],
		remain_amount = Remain} | T], Acc, Charged, Reserved)
		when Expires /= undefined, Expires =< Now, Remain >= 0 ->
	update(Type, Charge, Reserve, Now, SessionId, T, Acc, Charged, Reserved);
update(Type, Charge, Reserve, Now, SessionId, [#bucket{units = Type,
		remain_amount = Remain, end_date = Expires,
		reservations = Reservations} = B | T], Acc, Charged, Reserved)
		when ((Expires == undefined) or (Now < Expires)),
		Remain >= (Charge + Reserve) ->
	NewReservation = {Now, Charge, Reserve, SessionId},
	NewBuckets = [B#bucket{remain_amount = Remain - (Charge + Reserve),
		last_modified = {Now, erlang:unique_integer([positive])},
		reservations = [NewReservation | Reservations]} | Acc],
	{Charged + Charge, Reserved + Reserve, lists:reverse(NewBuckets) ++ T};
update(Type, Charge, Reserve, Now, SessionId, [#bucket{units = Type,
		remain_amount = Remain, end_date = Expires,
		reservations = Reservations} = B | T], Acc, Charged, Reserved)
		when ((Expires == undefined) or (Now < Expires)),
		Remain > 0, Remain =< Charge ->
	NewReservation = {Now, Remain, 0, SessionId},
	NewAcc = [B#bucket{remain_amount = 0,
			last_modified = {Now, erlang:unique_integer([positive])},
			reservations = [NewReservation | Reservations]} | Acc],
	update(Type, Charge - Remain, Reserve, Now,
			SessionId, T, NewAcc, Charged + Remain, Reserved);
update(Type, 0, Reserve, Now, SessionId, [#bucket{units = Type,
		remain_amount = Remain, end_date = Expires,
		reservations = Reservations} = B | T], Acc, Charged, Reserved)
		when ((Expires == undefined) or (Now < Expires)),
		Remain > 0, Remain =< Reserve ->
	NewReservation = {Now, 0, Remain, SessionId},
	NewAcc = [B#bucket{remain_amount = 0,
		last_modified = {Now, erlang:unique_integer([positive])},
		reservations = [NewReservation | Reservations]} | Acc],
	update(Type, 0, Reserve - Remain, Now,
			SessionId, T, NewAcc, Charged, Reserved + Remain);
update(_Type, 0, 0, _Now, _SessionId, Buckets, Acc, Charged, Reserved) ->
	{Charged, Reserved, lists:reverse(Acc) ++ Buckets};
update(Type, Charge, Reserve, Now, SessionId, [H | T], Acc, Charged, Reserved) ->
	update(Type, Charge, Reserve, Now, SessionId, T, [H | Acc], Charged, Reserved);
update(_, _, _,  _, _, [], Acc, Charged, Reserved) ->
	{Charged, Reserved, lists:reverse(Acc)}.

-spec charge_session(Type, Charge, SessionId, Buckets) -> Result
	when
		Type :: octets | seconds | cents | messages,
		Charge :: non_neg_integer(),
		SessionId :: string() | binary(),
		Buckets :: [#bucket{}],
		Result :: {Charged, NewBuckets},
		Charged :: non_neg_integer(),
		NewBuckets :: [#bucket{}].
%% @doc Peform final charging for a session.
%%
%% 	Returns `{Charged, NewBuckets}' where
%% 	`Charged' is the total amount debited from the buckets
%% 	and `NewBuckets' is the updated bucket list.
%%
%% @private
charge_session(Type, Charge, SessionId, Buckets) ->
	Now = erlang:system_time(?MILLISECOND),
	charge_session(Type, Charge, Now, SessionId, sort(Buckets), 0, []).
%% @hidden
charge_session(Type, Charge, Now, SessionId,
		[#bucket{remain_amount = Remain, reservations = [],
		end_date = Expires} | T], Charged, Acc)
		when Remain >= 0, Expires /= undefined, Expires =< Now ->
	charge_session(Type, Charge, Now, SessionId, T, Charged, Acc);
charge_session(Type, Charge, Now, SessionId,
		[#bucket{units = Type, remain_amount = Remain,
		reservations = Reservations} = B | T], Charged, Acc) when Charge > 0 ->
	case lists:keytake(SessionId, 4, Reservations) of
		{value, {_, DebitedAmount, ReservedAmount, _}, NewReservations}
				when ReservedAmount >= Charge ->
			NewDebitedAmount = DebitedAmount + Charge,
			NewReservedAmount = ReservedAmount - Charge,
			NewReservation = {Now, NewDebitedAmount, NewReservedAmount, SessionId},
			NewAcc = [B#bucket{reservations = [NewReservation | NewReservations],
					last_modified = {Now, erlang:unique_integer([positive])}} | Acc],
			charge_session(Type, 0, Now, SessionId, T, Charged + Charge, NewAcc);
		{value, {_, DebitedAmount, ReservedAmount, _}, NewReservations}
				when ReservedAmount < Charge, Remain >= (Charge - ReservedAmount) ->
			NewDebitedAmount = DebitedAmount + Charge,
			NewReservation = {Now, NewDebitedAmount, 0, SessionId},
			NewAcc = [B#bucket{remain_amount = Remain - (Charge - ReservedAmount),
					last_modified = {Now, erlang:unique_integer([positive])},
					reservations = [NewReservation | NewReservations]} | Acc],
			charge_session(Type, 0, Now, SessionId, T, Charged + Charge, NewAcc);
		{value, {_, DebitedAmount, ReservedAmount, _}, NewReservations}
				when ReservedAmount < Charge, Remain >= 0,
				Remain < (Charge - ReservedAmount) ->
			NewDebitedAmount = DebitedAmount + (Remain + ReservedAmount),
			NewReservation = {Now, NewDebitedAmount, 0, SessionId},
			NewAcc = [B#bucket{remain_amount = 0,
					last_modified = {Now, erlang:unique_integer([positive])},
					reservations = [NewReservation | NewReservations]} | Acc],
			charge_session(Type, Charge - ReservedAmount - Remain, Now,
					SessionId, T, Charged + ReservedAmount + Remain, NewAcc);
		_ ->
			charge_session(Type, Charge, Now, SessionId, T, Charged, [B | Acc])
	end;
charge_session(_, 0, _, _, Buckets, Charged, Acc) ->
	{Charged, lists:reverse(Acc) ++ Buckets};
charge_session(Type, Charge, Now, SessionId, [H | T], Charged, Acc) ->
	charge_session(Type, Charge, Now, SessionId, T, Charged, [H | Acc]);
charge_session(Type, Charge, Now, SessionId, [], Charged, Acc) ->
	charge(Type, Charge, Now, SessionId, lists:reverse(Acc), [], Charged).

%% @hidden
charge(Type, Charge, Now, SessionId,
		[#bucket{end_date = Expires, reservations = [],
		remain_amount = R} | T], Acc, Charged)
		when R >= 0, Expires /= undefined, Expires =< Now ->
	charge(Type, Charge, Now, SessionId, T, Acc, Charged);
charge(Type, Charge, Now, SessionId,
		[#bucket{units = Type, remain_amount = R, end_date = Expires,
		reservations = Reservations} = B | T], Acc, Charged)
		when Charge > 0, R >= Charge,
		((Expires == undefined) or (Now < Expires)) ->
	NewReservation = {Now, Charge, 0, SessionId},
	NewBuckets = [B#bucket{remain_amount = R - Charge,
			last_modified = {Now, erlang:unique_integer([positive])},
			reservations = [NewReservation | Reservations]} | T],
	{Charged + Charge, lists:reverse(Acc) ++ NewBuckets};
charge(Type, Charge, Now, SessionId,
		[#bucket{units = Type, remain_amount = R, end_date = Expires,
		reservations = Reservations} = B | T], Acc, Charged)
		when Charge > 0, R =< Charge, R > 0,
		((Expires == undefined) or (Now < Expires)) ->
	NewReservation = {Now, R, 0, SessionId},
	NewAcc = [B#bucket{remain_amount = 0,
			last_modified = {Now, erlang:unique_integer([positive])},
			reservations = [NewReservation | Reservations]} | Acc],
	charge(Type, Charge - R, Now, SessionId, T, NewAcc, Charged + R);
charge(_Type, 0, _Now, _SessionId, Buckets, Acc, Charged) ->
	{Charged, lists:reverse(Acc) ++ Buckets};
charge(Type, Charge, Now, SessionId, [H | T], Acc, Charged) ->
	charge(Type, Charge, Now, SessionId, T, [H | Acc], Charged);
charge(_, _, _, _, [], Acc, Charged) ->
	{Charged, lists:reverse(Acc)}.

-spec convert(Price, Type, Size, SessionId, Buckets) -> Result
	when
		Price :: pos_integer(),
		Type :: octets | seconds | messages,
		Size :: pos_integer(),
		SessionId :: string() | binary(),
		Buckets :: [#bucket{}],
		Result :: {ok, Buckets} | false.
%% @doc Convert cents to `Type' bucket(s) of `Size'.
%%
%% 	Tops up existing bucket for session if found,
%% 	otherwise creates session bucket(s) of `Type'.
%% @private
convert(Price, Type, Size, SessionId, Buckets) ->
	Buckets1 = sort(Buckets),
	Fcents = fun(#bucket{units = cents}) ->
				true;
			(_) ->
				false
	end,
	{CentsBuckets, UnitsBuckets} = lists:partition(Fcents, Buckets1),
	Now = erlang:system_time(?MILLISECOND),
	convert(Price, Type, Size, SessionId, Now, CentsBuckets, UnitsBuckets, []).
%% @hidden
convert(0, Type, Size, SessionId, Now, CentsBuckets, UnitsBuckets, Acc) ->
	convert1(Type, Size, SessionId,
			Now, lists:reverse(Acc) ++ CentsBuckets, UnitsBuckets, []);
convert(Price, Type, Size, SessionId, Now,
		[#bucket{remain_amount = R, end_date = Expires,
		reservations = []} | T], UnitsBuckets, Acc)
		when R >= 0, Expires /= undefined, Expires =< Now ->
	convert(Price, Type, Size, SessionId, Now, T, UnitsBuckets, Acc);
convert(Price1, Type, Size, SessionId, Now,
		[#bucket{remain_amount = R, end_date = Expires,
		reservations = Reservations1} = B1 | T], UnitsBuckets, Acc)
		when Price1 > 0, R > 0, ((Expires == undefined) or (Now < Expires)) ->
	{Price2, B2} = case lists:keytake(SessionId, 4, Reservations1) of
		{value, {_, DebitedAmount, ReservedAmount, _}, Reservations2}
				when R >= Price1->
			NewReservations = [{Now, DebitedAmount + Price1,
					ReservedAmount, SessionId} | Reservations2],
			{0, B1#bucket{remain_amount = R - Price1,
					last_modified = {Now, erlang:unique_integer([positive])},
					reservations = NewReservations}};
		{value, {_, DebitedAmount, ReservedAmount, _}, Reservations2}
				when R < Price1 ->
			NewReservations = [{Now, DebitedAmount + R,
					ReservedAmount, SessionId} | Reservations2],
			{Price1 - R, B1#bucket{remain_amount = 0,
					last_modified = {Now, erlang:unique_integer([positive])},
					reservations = NewReservations}};
		false when R >= Price1 ->
			NewReservations = [{Now, Price1, 0, SessionId} | Reservations1],
			{0, B1#bucket{remain_amount = R - Price1,
					last_modified = {Now, erlang:unique_integer([positive])},
					reservations = NewReservations}};
		false when R < Price1 ->
			NewReservations = [{Now, R, 0, SessionId} | Reservations1],
			{Price1 - R, B1#bucket{remain_amount = 0,
					last_modified = {Now, erlang:unique_integer([positive])},
					reservations = NewReservations}}
	end,
	convert(Price2, Type, Size, SessionId, Now, T, UnitsBuckets, [B2 | Acc]);
convert(Price, Type, Size, SessionId, Now, [H | T], UnitsBuckets, Acc) ->
	convert(Price, Type, Size, SessionId,
			Now, T, UnitsBuckets, [H | Acc]);
convert(Price, _, _, _, _, [], _, _) when Price > 0 ->
	false.
%% @hidden
convert1(Type, Size, SessionId, Now, CentsBuckets,
		[#bucket{units = Type, name = "session", remain_amount = R,
		reservations = Reservations} = B | T], Acc) ->
	case lists:keymember(SessionId, 4, Reservations) of
		true ->
			NewBucket = B#bucket{remain_amount = R + Size,
					last_modified = {Now, erlang:unique_integer([positive])}},
			NewBuckets = CentsBuckets ++ lists:reverse(Acc) ++ [NewBucket | T],
			{ok, NewBuckets};
		false ->
			convert1(Type, Size, SessionId, Now, CentsBuckets, T, [B | Acc])
	end;
convert1(Type, Size, SessionId, Now, CentsBuckets, [H | T], Acc) ->
	convert1(Type, Size, SessionId, Now, CentsBuckets, T, [H | Acc]);
convert1(Type, Size, SessionId, Now,
		[#bucket{product = Product} | _] = CentsBuckets, [], Acc) ->
	LM = make_lm(),
	NewBucket = #bucket{id = make_id(LM), last_modified = LM,
			start_date = Now, end_date = Now,
			name = "session", product = Product,
			remain_amount = Size, units = Type,
			reservations = [{Now, 0, 0, SessionId}]},
	NewBuckets = CentsBuckets ++ [NewBucket | lists:reverse(Acc)],
	{ok, NewBuckets}.

-spec remove_session(SessionId, SessionList) -> NewSessionList
	when
		SessionId :: [tuple()],
		SessionList :: [{pos_integer(), [tuple()]}],
		NewSessionList :: [{pos_integer(), [tuple()]}].
%% @doc Remove session identification attributes set from active sessions list.
%% @private
remove_session(SessionId, SessionList) ->
	lists:keydelete(SessionId, 2, SessionList).

-spec add_session(SessionId, SessionList) -> SessionList
	when
		SessionId:: [tuple()],
		SessionList :: [{pos_integer(), [tuple()]}].
%% @doc Add new session identification attributes set to active sessions list.
%% @private
add_session(SessionId, SessionList) ->
	case lists:keymember(SessionId, 2, SessionList) of
		true ->
			SessionList;
		false ->
			[{erlang:system_time(?MILLISECOND), SessionId} | SessionList]
	end.

-spec get_session_id(SessionAttributes) -> SessionId
	when
		SessionAttributes :: [tuple()],
		SessionId :: [tuple()].
%% @doc Get the session identifier value.
%% 	Returns a list of DIAMETER/RADIUS attributes.
%% @private
get_session_id(SessionAttributes) ->
	case lists:keyfind('Session-Id', 1, SessionAttributes) of
		false ->
			get_session_id1(SessionAttributes, []);
		SessionId ->
			[SessionId]
	end.
%% @hidden
get_session_id1([], Acc) ->
	lists:keysort(1, Acc);
get_session_id1([{?AcctSessionId, _} = AcctSessionId | T], Acc) ->
	get_session_id1(T, [AcctSessionId | Acc]);
get_session_id1([{?NasIdentifier, _} = NasIdentifier | T], Acc) ->
	get_session_id1(T, [NasIdentifier | Acc]);
get_session_id1([{?NasIpAddress, _} = NasIpAddress | T], Acc) ->
	get_session_id1(T, [NasIpAddress | Acc]);
get_session_id1([{?UserName, _} = UserName | T], Acc) ->
	get_session_id1(T, [UserName | Acc]);
get_session_id1([{?NasPort, _} = NasPort | T], Acc) ->
	get_session_id1(T, [NasPort | Acc]);
get_session_id1([{?NasPortId, _} = NasPortId | T], Acc) ->
	get_session_id1(T, [NasPortId | Acc]);
get_session_id1([{?NasPortType, _} = NasPortType | T], Acc) ->
	get_session_id1(T, [NasPortType | Acc]);
get_session_id1([{?FramedIpAddress, _} = FramedIpAddress | T], Acc) ->
	get_session_id1(T, [FramedIpAddress | Acc]);
get_session_id1([{?CallingStationId, _} = CallingStationId | T], Acc) ->
	get_session_id1(T, [CallingStationId | Acc]);
get_session_id1([{?CalledStationId, _} = CalledStationId | T], Acc) ->
	get_session_id1(T, [CalledStationId | Acc]);
get_session_id1([_ | T], Acc) ->
	get_session_id1(T, Acc).

-spec sort(Buckets) -> Buckets
	when
		Buckets :: [#bucket{}].
%% @doc Sort `Buckets' oldest first.
%% @private
sort(Buckets) ->
	F = fun(#bucket{end_date = T1},
				#bucket{end_date = T2}) when T1 =< T2 ->
			true;
		(_, _)->
			false
	end,
	lists:sort(F, Buckets).

-spec price_units(Amount, UnitSize, UnitPrice) -> {TotalUnits, TotalPrice}
	when
		Amount :: non_neg_integer(),
		UnitSize :: pos_integer(),
		UnitPrice :: pos_integer(),
		TotalUnits :: pos_integer(),
		TotalPrice :: pos_integer().
%% @doc Calculate total size and price.
price_units(0, _UnitSize, _UnitPrice) ->
	{0, 0};
price_units(Amount, UnitSize, UnitPrice) when (Amount rem UnitSize) == 0 ->
	{Amount, UnitPrice * (Amount div UnitSize)};
price_units(Amount, UnitSize, UnitPrice) ->
	Units = (Amount div UnitSize + 1),
	{Units * UnitSize, UnitPrice * Units}.

-spec get_reserve(Price) -> ReserveAmount
	when
		Price :: #price{},
		ReserveAmount :: {Units, Amount},
		Units :: seconds | octets,
		Amount :: pos_integer().
%% @doc Get the reserve amount.
get_reserve(#price{units = seconds,
		char_value_use = CharValueUse} = _Price) ->
	case lists:keyfind("radiusReserveTime",
			#char_value_use.name, CharValueUse) of
		#char_value_use{values = [#char_value{value = Value}]} ->
			{seconds, Value};
		false ->
			{seconds, 0}
	end;
get_reserve(#price{units = octets,
		char_value_use = CharValueUse} = _Price) ->
	case lists:keyfind("radiusReserveOctets",
			#char_value_use.name, CharValueUse) of
		#char_value_use{values = [#char_value{value = Value}]} ->
			{octets, Value};
		false ->
			{octets, 0}
	end.

-spec refund(SessionId, Buckets) -> Buckets
	when
		Buckets :: [#bucket{}],
		SessionId :: string() | binary().
%% @doc Refund unused reservations.
%% @hidden
refund(SessionId, Buckets) ->
	refund(SessionId, Buckets, []).
%% @hidden
refund(SessionId, [#bucket{reservations = Reservations} = H | T], Acc) ->
	refund(SessionId, H, Reservations, T, [], Acc);
refund(_SessionId, [], Acc) ->
	lists:reverse(Acc).
%% @hidden
refund(SessionId, #bucket{remain_amount = R} = Bucket1,
		[{_, 0, Amount, SessionId} | T1], T2, Acc1, Acc2) ->
	Bucket2 = Bucket1#bucket{remain_amount = R + Amount,
			reservations = lists:reverse(Acc1) ++ T1},
	refund(SessionId, T2, [Bucket2 | Acc2]);
refund(SessionId, #bucket{remain_amount = R} = Bucket1,
		[{TS, Debit, Amount, SessionId} | T1], T2, Acc1, Acc2) ->
	Refunded = {TS, Debit, 0, SessionId},
	NewReservation = [Refunded | T1],
	Bucket2 = Bucket1#bucket{remain_amount = R + Amount,
			reservations = lists:reverse(Acc1) ++ NewReservation},
	refund(SessionId, T2, [Bucket2 | Acc2]);
refund(SessionId, Bucket, [H | T1], T2, Acc1, Acc2) ->
	refund(SessionId, Bucket, T1, T2, [H | Acc1], Acc2);
refund(SessionId, Bucket1, [], T, Acc1, Acc2) ->
	Bucket2 = Bucket1#bucket{reservations = lists:reverse(Acc1)},
	refund(SessionId, T, [Bucket2 | Acc2]).

-spec filter_prices_tod(Timestamp, Prices) -> Prices
	when
		Timestamp :: calendar:datetime(),
		Prices :: [#price{}].
%% @doc Filter prices with `timeOfDayRange'
%% @hidden
filter_prices_tod(Timestamp, Prices) ->
	filter_prices_tod(Timestamp, Prices, []).
%% @hidden
filter_prices_tod(Timestamp, [#price{char_value_use = CharValueUse} = P | T], Acc) ->
	case lists:keyfind("timeOfDayRange", #char_value_use.name, CharValueUse) of
		#char_value_use{values = [#char_value{value =
				#range{lower = Start, upper = End}}]} ->
			case filter_prices_tod1(Timestamp, Start, End) of
				true ->
					filter_prices_tod(Timestamp, T, [P | Acc]);
				false ->
					filter_prices_tod(Timestamp, T, Acc)
			end;
		_ ->
			filter_prices_tod(Timestamp, T, [P | Acc])
	end;
filter_prices_tod(_, [], Acc) ->
	lists:reverse(Acc).
%% @hidden
filter_prices_tod1({_, Time}, #quantity{units = U1, amount = A1},
		#quantity{units = U2, amount = A2}) ->
	filter_prices_tod2(to_seconds(U1, A1), to_seconds(U2, A2),
			calendar:time_to_seconds(Time)).
%% @hidden
filter_prices_tod2(Start, End, Time) when Start =< Time, End > Time ->
	true;
filter_prices_tod2(Start, End, Time) when End < Start,
		((Start =< Time) orelse (End > Time)) ->
	true;
filter_prices_tod2(_, _, _) ->
	false.

%% @hidden
to_seconds("seconds", Seconds) when Seconds >= 0, Seconds < 86400 ->
	Seconds;
to_seconds("minutes", Minutes) when Minutes >= 0, Minutes < 1440 ->
	Minutes * 60;
to_seconds("hours", Hours) when Hours >= 0, Hours < 24 ->
	Hours * 3600.

-spec filter_prices_dir(Direction, Prices) -> Prices
	when
		Direction :: answer | originate | undefined,
		Prices :: [#price{}].
%% @doc Filter prices with `callDirection'.
%% @hidden
filter_prices_dir(undefined, Prices) ->
	Prices;
filter_prices_dir(Direction, Prices) when is_atom(Direction) ->
	filter_prices_dir(Direction, Prices, []).
%% @hidden
filter_prices_dir(Direction, [#price{char_value_use = CharValueUse} = P | T], Acc) ->
	case lists:keyfind("callDirection", #char_value_use.name, CharValueUse) of
		#char_value_use{values = [#char_value{value = "answer"}]}
				when Direction == answer ->
			filter_prices_dir(Direction, T, [P | Acc]);
		#char_value_use{values = [#char_value{value = "originate"}]}
				when Direction == originate ->
			filter_prices_dir(Direction, T, [P | Acc]);
		#char_value_use{values = [#char_value{}]} ->
			filter_prices_dir(Direction, T, Acc);
		_ ->
			filter_prices_dir(Direction, T, [P | Acc])
	end;
filter_prices_dir(_, [], Acc) ->
	lists:reverse(Acc).

-spec get_final(SessionId, Buckets) -> Result
	when
		SessionId :: [tuple()],
		Buckets :: [#bucket{}],
		Result :: {Debits, NewBuckets},
		Debits :: #{},
		NewBuckets :: [#bucket{}].
%% @doc Get total debited and remaining amounts, refund and
%% 	remove all reservations, for session.
%% @private
%%
get_final(SessionId, Buckets) ->
	Now = erlang:system_time(?MILLISECOND),
	get_final(Buckets, SessionId, Now, #{}, []).
%% @hidden
get_final([#bucket{remain_amount = 0, reservations = []} | T],
		SessionId, Now, Debits, Acc) ->
	get_final(T, SessionId, Now, Debits, Acc);
get_final([#bucket{remain_amount = R, reservations = [],
		end_date = Expires} | T], SessionId, Now, Debits, Acc)
		when R >= 0, Expires /= undefined, Expires < Now ->
	get_final(T, SessionId, Now, Debits, Acc);
get_final([#bucket{reservations = []} = B | T],
		SessionId, Now, Debits, Acc) ->
	get_final(T, SessionId, Now, Debits, [B | Acc]);
get_final([#bucket{units = Units, reservations = Reservations,
		remain_amount = R, end_date = Expires} = B | T],
		SessionId, Now, Debits, Acc) ->
	N = maps:get(Units, Debits, 0),
	case get_debits(SessionId, Reservations, 0, 0, []) of
		{Debit, 0, []} when R == 0 ->
			get_final(T, SessionId, Now, Debits#{Units => N + Debit}, Acc);
		{Debit, _Refund, []} when R >= 0, Expires /= undefined, Expires < Now ->
			get_final(T, SessionId, Now, Debits#{Units => N + Debit}, Acc);
		{Debit, Refund, NewReservations} ->
			get_final(T, SessionId, Now, Debits#{Units => N + Debit},
					[B#bucket{remain_amount = R + Refund,
					last_modified = {Now, erlang:unique_integer([positive])},
					reservations = NewReservations} | Acc])
	end;
get_final([], _, _, Debits, Acc) ->
	{Debits, lists:reverse(Acc)}.
%% @hidden
get_debits(SessionId,
		[{_, Debited, Reserved, SessionId} | T], Debit, Refund, Acc) ->
	get_debits(SessionId, T, Debit + Debited, Refund + Reserved, Acc);
get_debits(SessionId, [H | T], Debit, Refund, Acc) ->
	get_debits(SessionId, T, Debit, Refund, [H | Acc]);
get_debits(_, [], Debit, Refund, Acc) ->
	{Debit, Refund, lists:reverse(Acc)}.

-spec rated(Debits, Rated) -> Result
	when
		Debits :: #{},
		Rated :: #rated{} | [#rated{}],
		Result :: [Rated].
%% @doc Construct rated product usage.
%% @hidden
rated(Debits, #rated{} = Rated) ->
	rated(Debits, [Rated]);
rated(Debits, [#rated{} = Rated | T]) ->
	F = fun(cents, Amount, Acc) ->
				[Rated#rated{bucket_type = cents, bucket_value = Amount,
						usage_rating_tag = non_included, is_billed = true,
						tax_excluded_amount = Amount} | Acc];
			(Units, Amount, Acc) ->
				[Rated#rated{bucket_value = Amount,
						usage_rating_tag = included, is_billed = true,
						bucket_type = Units} | Acc]
	end,
	maps:fold(F, T, Debits).

%% @hidden
update_buckets(BRefs, OldB, NewB) ->
	AllNewKeys = [B#bucket.id || B <- NewB],
	UpdatedB = NewB -- OldB,
	DeletedBRefs = BRefs -- AllNewKeys,
	Fdel = fun F([BucketId | T], Acc) ->
				DelBucket = lists:keyfind(BucketId, #bucket.id, OldB),
				F(T, [DelBucket | Acc]);
			F([], Acc) ->
				Acc
	end,
	DeletedBuckets = Fdel(DeletedBRefs, []),
	update_b(UpdatedB),
	ok = delete_b(DeletedBRefs),
	{AllNewKeys, DeletedBuckets}.

%% @hidden
update_b([B | T])	->
	ok = mnesia:write(B),
	update_b(T);
update_b([])	->
	ok.

%% @hidden
delete_b([BRef | T]) ->
	ok = mnesia:delete(bucket, BRef, write),
	delete_b(T);
delete_b([]) ->
	ok.

%% @hidden
roaming_table_prefix(#price{type = tariff, char_value_use = CharValueUse}) ->
	case lists:keyfind("roamingTable", #char_value_use.name, CharValueUse) of
		#char_value_use{values = [#char_value{value = RoamingTable}]} ->
			RoamingTable;
		false ->
			undefined
	end;
roaming_table_prefix(_) ->
	undefined.

%% @private
make_lm() ->
	{erlang:system_time(?MILLISECOND), erlang:unique_integer([positive])}.

%% @private
make_id({TS, N}) ->
	integer_to_list(TS) ++ "-" ++ integer_to_list(N).

%% @private
send_notifications([]) ->
	ok;
send_notifications([DeletedBucket | T]) ->
	ocs_event:notify(depleted, DeletedBucket, balance),
	send_notifications(T).

%% @private
notify_accumulated_balance([]) ->
	ok;
notify_accumulated_balance(AccBlance) ->
	ocs_event:notify(accumulated, AccBlance, balance).

%% @private
accumulated_balance(Buckets, ProdRef) when is_list(Buckets) ->
	Fcents = fun(#bucket{units = cents}) ->
				true;
			(_) ->
				false
	end,
	{CentsBuckets, AccBalance} = case lists:filter(Fcents, Buckets) of
		[] ->
			{[], []};
		BucketList ->
			AccBal = build_acc(BucketList, "accumulated cents", cents,
					ProdRef, []),
			{BucketList, AccBal}
	end,
	Fbytes = fun(#bucket{units = octets}) ->
				true;
			(_) ->
				false
	end,
	Buckets1 = Buckets -- CentsBuckets,
	{BytesBuckets, AccBalance1} = case lists:filter(Fbytes, Buckets1) of
		[] ->
			{[], AccBalance};
		BucketList1 ->
			AccBal1 = build_acc(BucketList1, "accumulated octets", octets,
					ProdRef, AccBalance),
			{BucketList1, AccBal1}
	end,
	Fseconds = fun(#bucket{units = seconds}) ->
				true;
			(_) ->
				false
	end,
	Buckets2 = Buckets1 -- BytesBuckets,
	{SecondsBuckets, AccBalance2} = case lists:filter(Fseconds, Buckets2) of
		[] ->
			{[], AccBalance1};
		BucketList2 ->
			AccBal2 = build_acc(BucketList2, "accumulated seconds", seconds,
					ProdRef, AccBalance1),
			{BucketList2, AccBal2}
	end,
	Fmessages = fun(#bucket{units = messages}) ->
				true;
			(_) ->
				false
	end,
	Buckets3 = Buckets2 -- SecondsBuckets,
	{_MessagesBuckets, AccBalance3} = case lists:filter(Fmessages, Buckets3) of
		[] ->
			{[], AccBalance2};
		BucketList3 ->
			AccBal3 = build_acc(BucketList3, "accumulated messages", messages,
					ProdRef, AccBalance2),
			{BucketList3, AccBal3}
	end,
	AccBalance3.

%% @private
build_acc(Buckets, Name, Units, ProdRef, AccBalance) ->
	case lists:sum([RA || #bucket{remain_amount = RA} <- Buckets]) of
		0 ->
			AccBalance;
		TotalBalance ->
			BucketRefs = [Id || #bucket{id = Id} <- Buckets],
			[#acc_balance{id = ProdRef, name = Name, product = [ProdRef],
					units = Units, total_balance = TotalBalance,
					bucket = BucketRefs} | AccBalance]
	end.
<|MERGE_RESOLUTION|>--- conflicted
+++ resolved
@@ -155,13 +155,7 @@
 												true
 									end,
 									case lists:all(F2, Buckets) of
-<<<<<<< HEAD
-										false when Flag == initial ->
-											{out_of_credit, SessionList, [], []};
-										_ ->
-=======
 										true ->
->>>>>>> f4b9c8da
 											State = #state{buckets = Buckets,
 													product  = Product,
 													chars = Chars,
@@ -173,7 +167,7 @@
 													Timestamp, Address, Direction, Offer,
 													Flag, DebitAmounts, ReserveAmounts, State);
 										false ->
-											{out_of_credit, SessionList}
+											{out_of_credit, SessionList, [], []}
 									end;
 								[] ->
 									throw(offer_not_found)
