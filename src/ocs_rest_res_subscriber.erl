%%% ocs_rest_res_subscriber.erl
%%%%%%%%%%%%%%%%%%%%%%%%%%%%%%%%%%%%%%%%%%%%%%%%%%%%%%%%%%%%%%%%%%%%%%%%%%%%%
%%% @copyright 2016 - 2017 SigScale Global Inc.
%%% @end
%%% Licensed under the Apache License, Version 2.0 (the "License");
%%% you may not use this file except in compliance with the License.
%%% You may obtain a copy of the License at
%%%
%%%     http://www.apache.org/licenses/LICENSE-2.0
%%%
%%% Unless required by applicable law or agreed to in writing, software
%%% distributed under the License is distributed on an "AS IS" BASIS,
%%% WITHOUT WARRANTIES OR CONDITIONS OF ANY KIND, either express or implied.
%%% See the License for the specific language governing permissions and
%%% limitations under the License.
%%%%%%%%%%%%%%%%%%%%%%%%%%%%%%%%%%%%%%%%%%%%%%%%%%%%%%%%%%%%%%%%%%%%%%%%%%%%%
%%% @doc This library module implements resource handling functions
%%% 	for a REST server in the {@link //ocs. ocs} application.
%%%
-module(ocs_rest_res_subscriber).
-copyright('Copyright (c) 2016 - 2017 SigScale Global Inc.').

-export([content_types_accepted/0, content_types_provided/0,
		get_subscribers/1, get_subscriber/2, post_subscriber/1,
		patch_subscriber/4, delete_subscriber/1]).

-include_lib("radius/include/radius.hrl").
-include("ocs.hrl").

-spec content_types_accepted() -> ContentTypes
	when
		ContentTypes :: list().
%% @doc Provides list of resource representations accepted.
content_types_accepted() ->
	["application/json", "application/json-patch+json"].

-spec content_types_provided() -> ContentTypes
	when
		ContentTypes :: list().
%% @doc Provides list of resource representations available.
content_types_provided() ->
	["application/json"].

-spec get_subscriber(Id, Query) -> Result
	when
		Id :: string(),
		Query :: [{Key :: string(), Value :: string()}],
		Result :: {ok, Headers :: [tuple()], Body :: iolist()}
				| {error, ErrorCode :: integer()}.
%% @doc Body producing function for `GET /ocs/v1/subscriber/{id}'
%% requests.
get_subscriber(Id, Query) ->
	case lists:keytake("fields", 1, Query) of
		{value, {_, L}, NewQuery} ->
			get_subscriber(Id, NewQuery, string:tokens(L, ","));
		false ->
			get_subscriber(Id, Query, [])
	end.
%% @hidden
get_subscriber(Id, [] = _Query, Filters) ->
	get_subscriber1(Id, Filters);
get_subscriber(_Id, _Query, _Filters) ->
	{error, 400}.
%% @hidden
get_subscriber1(Id, Filters) ->
	case ocs:find_subscriber(Id) of
		{ok, #subscriber{password = PWBin, attributes = Attributes,
<<<<<<< HEAD
				buckets = Buckets, enabled = Enabled,
				multisession = Multi, last_modified = LM}} ->
=======
				balance = Balance, enabled = Enabled, last_modified = LM}} ->
>>>>>>> b9ac384d
			Etag = etag(LM),
			Att = radius_to_json(Attributes),
			Att1 = {array, Att},
			Password = binary_to_list(PWBin),
			RespObj1 = [{"id", Id}, {"href", "/ocs/v1/subscriber/" ++ Id}],
			RespObj2 = [{"attributes", Att1}],
			RespObj3 = case Filters == []
				orelse lists:keymember("password", 1, Filters) of
					true ->
						[{"password", Password}];
					false ->
						[]
				end,
<<<<<<< HEAD
			RespObj5 = case Filters == []
				orelse lists:keymember("totalBalance", 1, Filters) of
=======
			RespObj4 = case Filters == []
				orelse lists:keymember("balance", 1, Filters) of
>>>>>>> b9ac384d
					true ->
						Amount = {"amount", get_balance(Buckets)},
						Unit = {"units", "octets"},
						TotalBalance = {struct, [Unit, Amount]},
						[{"totalBalance", TotalBalance}];
					false ->
						[]
				end,
			RespObj5 = case Filters == []
				orelse lists:keymember("enabled", 1, Filters) of
					true ->
						[{"enabled", Enabled}];
					false ->
						[]
				end,
			JsonObj  = {struct, RespObj1 ++ RespObj2 ++ RespObj3
					++ RespObj4 ++ RespObj5},
			Body = mochijson:encode(JsonObj),
			Headers = [{content_type, "application/json"}, {etag, Etag}],
			{ok, Headers, Body};
		{error, not_found} ->
			{error, 404}
	end.

-spec get_subscribers(Query) -> Result
	when
		Query :: [{Key :: string(), Value :: string()}],
		Result :: {ok, Headers :: [tuple()], Body :: iolist()}
				| {error, ErrorCode :: integer()}.
%% @doc Body producing function for `GET /ocs/v1/subscriber'
%% requests.
get_subscribers(Query) ->
	case ocs:get_subscribers() of
		{error, _} ->
			{error, 404};
		Subscribers ->
			case lists:keytake("fields", 1, Query) of
				{value, {_, L}, NewQuery} ->
					get_subscribers(Subscribers, NewQuery, string:tokens(L, ","));
				false ->
					get_subscribers(Subscribers, Query, [])
			end
	end.
%% @hidden
get_subscribers(Subscribers, Query, Filters) ->
	try
		case lists:keytake("sort", 1, Query) of
			{value, {_, "id"}, NewQuery} ->
				{lists:keysort(#subscriber.name, Subscribers), NewQuery};
			{value, {_, "-id"}, NewQuery} ->
				{lists:reverse(lists:keysort(#subscriber.name, Subscribers)), NewQuery};
			{value, {_, "password"}, NewQuery} ->
				{lists:keysort(#subscriber.password, Subscribers), NewQuery};
			{value, {_, "-password"}, NewQuery} ->
				{lists:reverse(lists:keysort(#subscriber.password, Subscribers)), NewQuery};
			{value, {_, "totalBalance"}, NewQuery} ->
				{lists:keysort(#subscriber.buckets, Subscribers), NewQuery};
			{value, {_, "-totalBalance"}, NewQuery} ->
				{lists:reverse(lists:keysort(#subscriber.buckets, Subscribers)), NewQuery};
			{value, {_, "enabled"}, NewQuery} ->
				{lists:keysort(#subscriber.enabled, Subscribers), NewQuery};
			{value, {_, "-enabled"}, NewQuery} ->
				{lists:reverse(lists:keysort(#subscriber.enabled, Subscribers)), NewQuery};
			{value, {_, "multisession"}, NewQuery} ->
				{lists:keysort(#subscriber.multisession, Subscribers), NewQuery};
			{value, {_, "-multisession"}, NewQuery} ->
				{lists:reverse(lists:keysort(#subscriber.multisession, Subscribers)), NewQuery};
			false ->
				{Subscribers, Query};
			_ ->
				throw(400)
		end
	of
		{SortedSubscribers, NextQuery} ->
			get_subscribers1(SortedSubscribers, NextQuery, Filters)
	catch
		throw:400 ->
			{error, 400}
	end.
%% @hidden
get_subscribers1(Subscribers, Query, Filters) ->
	{Id, Query1} = case lists:keytake("id", 1, Query) of
		{value, {_, V1}, Q1} ->
			{V1, Q1};
		false ->
			{[], Query}
	end,
	{Password, Query2} = case lists:keytake("password", 1, Query1) of
		{value, {_, V2}, Q2} ->
			{V2, Q2};
		false ->
			{[], Query1}
	end,
	{Balance, Query3} = case lists:keytake("totalBalance", 1, Query2) of
		{value, {_, V3}, Q3} ->
			{V3, Q3};
		false ->
			{[], Query2}
	end,
	{Enabled, Query4} = case lists:keytake("enabled", 1, Query3) of
		{value, {_, V4}, Q4} ->
			{V4, Q4};
		false ->
			{[], Query3}
	end,
	{Multi, Query5} = case lists:keytake("multisession", 1, Query4) of
		{value, {_, V5}, Q5} ->
			{V5, Q5};
		false ->
			{[], Query4}
	end,
	get_subscribers2(Subscribers, Id, Password, Balance, Enabled, Multi, Query5, Filters).
%% @hidden
get_subscribers2(Subscribers, Id, Password, Balance, Enabled, Multi, [] = _Query, Filters) ->
	F = fun(#subscriber{name = Na, password = Pa, attributes = Attributes, 
			buckets = Bu, enabled = Ena, multisession = Mul}) ->
		Nalist = binary_to_list(Na),
		T1 = lists:prefix(Id, Nalist),
		Palist = binary_to_list(Pa),
		T2 = lists:prefix(Password, Palist),
		Att = radius_to_json(Attributes),
		Att1 = {array, Att},
		TotAmount = get_balance(Bu),
		Balist = integer_to_list(TotAmount),
		T3 = lists:prefix(Balance, Balist),
		T4 = lists:prefix(Enabled, [Ena]),
		T5 = lists:prefix(Multi, [Mul]),
		if
			T1 and T2 and T3 and T4 and T5->
				RespObj1 = [{"id", Nalist}, {"href", "/ocs/v1/subscriber/" ++ Nalist}],
				RespObj2 = [{"attributes", Att1}],
				RespObj3 = case Filters == []
						orelse lists:keymember("password", 1, Filters) of
					true ->
						[{"password", Palist}];
					false ->
						[]
				end,
				RespObj4 = case Filters == []
						orelse lists:keymember("totalBalance", 1, Filters) of
					true ->
						[{"totalBalance", TotAmount}];
					false ->
						[]
				end,
				RespObj5 = case Filters == []
						orelse lists:keymember("enabled", 1, Filters) of
					true ->
						[{"enabled", Ena}];
					false ->
						[]
				end,
				RespObj6 = case Filters == []
						orelse lists:keymember("multisession", 1, Filters) of
					true ->
						[{"multisession", Mul}];
					false ->
						[]
				end,
				{true, {struct, RespObj1 ++ RespObj2 ++ RespObj3
							++ RespObj4 ++ RespObj5 ++ RespObj6}};
			true ->
				false
		end
	end,
	try
		JsonObj = lists:filtermap(F, Subscribers),
		Size = integer_to_list(length(JsonObj)),
		ContentRange = "item 1-" ++ Size ++ "/" ++ Size,
		Body  = mochijson:encode({array, lists:reverse(JsonObj)}),
		{ok, [{content_type, "application/json"},
				{content_range, ContentRange}], Body}
	catch
		_:_Reason ->
			{error, 500}
	end;
get_subscribers2(_, _, _, _, _, _, _, _) ->
	{error, 400}.

-spec post_subscriber(RequestBody) -> Result 
	when 
		RequestBody :: list(),
		Result :: {ok, Headers :: [tuple()], Body :: iolist()}
				| {error, ErrorCode :: integer()}.
%% @doc Respond to `POST /ocs/v1/subscriber' and add a new `subscriber'
%% resource.
post_subscriber(RequestBody) ->
	try 
		{struct, Object} = mochijson:decode(RequestBody),
		IdIn = case lists:keyfind("id", 1, Object) of
			{"id", ID} ->
				ID;
			false ->
				undefined
		end,
		PasswordIn = case lists:keyfind("password", 1, Object) of
			{"password", Pass} ->
				Pass;
			false ->
				undefined
		end,
		Attributes = case lists:keyfind("attributes", 1, Object) of
			{_, {array, JsonObjList}} ->
				json_to_radius(JsonObjList);
			false ->
				[]
		end,
		{Buckets, BucketRef} = case lists:keyfind("buckets", 1, Object) of
			{"buckets", {array, BktStruct}} ->
				F = fun({struct, Bucket}, AccIn) ->
					Amount = proplists:get_value("amount", Bucket, 0),
					Unit = proplists:get_value("unit", Bucket, "octets"),
					_Product = proplists:get_value("product", Bucket, ""),
					BR = #bucket{remain_amount =
						#remain_amount{unit = Unit, amount = Amount}},
					[BR | AccIn]
				end,
				{lists:reverse(lists:foldl(F, [], BktStruct)), {array, BktStruct}};
			false ->
				undefined
		end,
		Enabled = case lists:keyfind("enabled", 1, Object) of
			{_, En} ->
				En;
			false ->
				undefined
		end,
		Multi = case lists:keyfind("multisession", 1, Object) of
			{_, Mu} ->
				Mu;
			false ->
				undefined
		end,
		case ocs:add_subscriber(IdIn, PasswordIn, Attributes, Buckets, Enabled, Multi) of
			{ok, #subscriber{name = IdOut, last_modified = LM} = S} ->
				Id = binary_to_list(IdOut),
				Location = "/ocs/v1/subscriber/" ++ Id,
				JAttributes = {array, radius_to_json(S#subscriber.attributes)},
				RespObj = [{id, Id}, {href, Location},
						{password, binary_to_list(S#subscriber.password)},
						{attributes, JAttributes}, {buckets, BucketRef},
						{enabled, S#subscriber.enabled},
						{multisession, S#subscriber.multisession}],
				JsonObj  = {struct, RespObj},
				Body = mochijson:encode(JsonObj),
				Headers = [{location, Location}, {etag, etag(LM)}],
				{ok, Headers, Body};
			{error, _} ->
				{error, 400}
		end
	catch
		_:_ ->
			{error, 400}
	end.

-spec patch_subscriber(Id, Etag, ContenType, ReqBody) -> Result
	when
		Id :: string(),
		Etag :: undefined | list(),
		ContenType :: string(),
		ReqBody :: list(),
		Result :: {ok, Headers :: [tuple()], Body :: iolist()}
				| {error, ErrorCode :: integer()} .
%% @doc	Respond to `PATCH /ocs/v1/subscriber/{id}' request and
%% Updates a existing `subscriber''s password or attributes. 
patch_subscriber(Id, undefined, CType, ReqBody) ->
	patch_subscriber1(Id, undefined, CType, ReqBody);
patch_subscriber(Id, Etag, CType, ReqBody) ->
	try
		Etag1 = etag(Etag),
		patch_subscriber1(Id, Etag1, CType, ReqBody)
	catch
		_:_ ->
			{error, 400}
	end.
%% @hidden
patch_subscriber1(Id, Etag, CType, ReqBody) ->
	case ocs:find_subscriber(Id) of
		{ok, #subscriber{password = CurrPassword, attributes = CurrAttr,
				buckets = Bal, enabled = Enabled,
				multisession = Multi, last_modified = CurrentEtag}}
				when Etag == CurrentEtag; Etag == undefined ->
			patch_subscriber2(Id, Etag, CType, ReqBody, CurrPassword, CurrAttr,
					Bal, Enabled, Multi);
		{ok,  _} ->
			{error, 412};
		{error, _} ->
			{error, 404}
	end.
%% @hidden
patch_subscriber2(Id, Etag, "application/json", ReqBody, CurrPassword,
		CurrAttr, Bal, Enabled, Multi) ->
	try
		{struct, Object} = mochijson:decode(ReqBody),
		{_, Type} = lists:keyfind("update", 1, Object),
		{Password, RadAttr, NewEnabled, NewMulti} = case Type of
			"attributes" ->
				{_, {array, AttrJs}} = lists:keyfind("attributes", 1, Object),
				NewAttributes = json_to_radius(AttrJs),
				{_, Balance} = lists:keyfind("balance", 1, Object),
				{_, EnabledStatus} = lists:keyfind("enabled", 1, Object),
				{_, MultiSession} = lists:keyfind("multisession", 1, Object),
				ocs:update_attributes(Id, Balance, NewAttributes, EnabledStatus, MultiSession),
				{CurrPassword, NewAttributes, EnabledStatus, MultiSession};
			"password" ->
				{_, NewPassword } = lists:keyfind("newpassword", 1, Object),
				ocs:update_password(Id, NewPassword),
				{NewPassword, CurrAttr, Enabled, Multi}
		end,
		patch_subscriber3(Id, Etag, Password, RadAttr, Bal, NewEnabled, NewMulti)
	catch
		_:_ ->
			{error, 400}
	end;
patch_subscriber2(Id, Etag, "application/json-patch+json", ReqBody,
		CurrPassword, CurrAttr, Bal, Enabled, Multi) ->
	try
		{array, OpList} = mochijson:decode(ReqBody),
		CurrentValues = [{"password", CurrPassword}, {"balance", Bal},
				{"attributes", CurrAttr}, {"enabled", Enabled}, {"multisession", Multi}],
		ValidOpList = validated_operations(OpList),
		case execute_json_patch_operations(ValidOpList, Id, CurrentValues) of
			{NPwd, NBal, NAttr, NEnabled, NMulti} ->
				patch_subscriber3(Id, Etag, NPwd, NAttr, NBal, NEnabled, NMulti);
			{error, Status} ->
				{error, Status}
		end
	catch
		_:_ ->
			{error, 400}
	end.
%% @hidden
patch_subscriber3(Id, Etag, Password, RadAttr, Balance, Enabled, Multi) ->
	Attributes = {array, radius_to_json(RadAttr)},
	RespObj =[{id, Id}, {href, "/ocs/v1/subscriber/" ++ Id},
		{password, Password}, {attributes, Attributes}, {balance, Balance},
		{enabled, Enabled}, {multisession, Multi}],
	JsonObj  = {struct, RespObj},
	RespBody = mochijson:encode(JsonObj),
	Headers = case Etag of
		undefined ->
			[];
		_ ->
			[{etag, etag(Etag)}]
	end,
	{ok, Headers, RespBody}.

-spec delete_subscriber(Id) -> Result
	when
		Id :: string(),
		Result :: {ok, Headers :: [tuple()], Body :: iolist()}
				| {error, ErrorCode :: integer()} .
%% @doc Respond to `DELETE /ocs/v1/subscriber/{id}' request and deletes
%% a `subscriber' resource. If the deletion is succeeded return true.
delete_subscriber(Id) ->
	ok = ocs:delete_subscriber(Id),
	{ok, [], []}.

%%----------------------------------------------------------------------
%%  internal functions
%%----------------------------------------------------------------------

%% @hidden
json_to_radius(JsonObjList) ->
	json_to_radius(JsonObjList, []).
%% @hidden
json_to_radius([{struct, [{"name", "ascendDataRate"}, {"value", V}]} | T], Acc) when V == null; V == "" ->
	json_to_radius(T,Acc);
json_to_radius([{struct, [{"name", "ascendDataRate"}, {"value", V}]} | T], Acc) ->
	Attribute = {?VendorSpecific, {?Ascend, {?AscendDataRate, V}}},
	json_to_radius(T, [Attribute | Acc]);
json_to_radius([{struct, [{"name", "ascendXmitRate"}, {"value", V}]} | T], Acc) when V == null; V == "" ->
	json_to_radius(T,Acc);
json_to_radius([{struct, [{"name", "ascendXmitRate"}, {"value", V}]} | T], Acc) ->
	Attribute = {?VendorSpecific, {?Ascend, {?AscendXmitRate, V}}},
	json_to_radius(T, [Attribute | Acc]);
json_to_radius([{struct,[{"name","sessionTimeout"}, {"value", V}]} | T], Acc) when V == null; V == "" ->
	json_to_radius(T, Acc);
json_to_radius([{struct,[{"name","sessionTimeout"}, {"value", V}]} | T], Acc) ->
	Attribute = {?SessionTimeout, V},
	json_to_radius(T, [Attribute | Acc]);
json_to_radius([{struct,[{"name","acctInterimInterval"}, {"value", V}]} | T], Acc) when V == null; V == ""->
	json_to_radius(T,Acc);
json_to_radius([{struct,[{"name","acctInterimInterval"}, {"value", V}]} | T], Acc) ->
	Attribute = {?AcctInterimInterval, V},
	json_to_radius(T, [Attribute | Acc]);
json_to_radius([{struct,[{"name","class"}, {"value", V}]} | T], Acc) when V == null; V == "" ->
	json_to_radius(T, Acc);
json_to_radius([{struct,[{"name","class"}, {"value", V}]} | T], Acc) ->
	Attribute = {?Class, V},
	json_to_radius(T, [Attribute | Acc]);
json_to_radius([{struct, [{"name", "vendorSpecific"} | VendorSpecific]} | T], Acc) ->
	case vendor_specific(VendorSpecific) of
		[] ->
			json_to_radius(T, Acc);
		Attribute ->
			json_to_radius(T, [Attribute | Acc])
	end;
json_to_radius([], Acc) ->
	Acc.

%% @hidden
radius_to_json(RadiusAttributes) ->
	radius_to_json(RadiusAttributes, []).
%% @hidden
radius_to_json([{?SessionTimeout, V} | T], Acc) ->
	Attribute = {struct, [{"name", "sessionTimeout"}, {"value",  V}]},
	radius_to_json(T, [Attribute | Acc]);
radius_to_json([{?AcctInterimInterval, V} | T], Acc) ->
	Attribute = {struct, [{"name", "acctInterimInterval"}, {"value", V}]},
	radius_to_json(T, [Attribute | Acc]);
radius_to_json([{?Class, V} | T], Acc) ->
	Attribute = {struct, [{"name", "class"}, {"value", V}]},
	radius_to_json(T, [Attribute | Acc]);
radius_to_json([{?VendorSpecific, {?Ascend, {?AscendDataRate, V}}} | T], Acc) ->
	Attribute = {struct, [{"name", "ascendDataRate"}, {"value",  V}]},
	radius_to_json(T, [Attribute | Acc]);
radius_to_json([{?VendorSpecific, {?Ascend, {?AscendXmitRate, V}}} | T], Acc) ->
	Attribute = {struct, [{"name", "ascendXmitRate"}, {"value",  V}]},
	radius_to_json(T, [Attribute | Acc]);
radius_to_json([{?VendorSpecific, _} = H | T], Acc) ->
	Attribute = {struct, vendor_specific(H)},
	radius_to_json(T, [Attribute | Acc]);
radius_to_json([_| T], Acc) ->
	radius_to_json(T, Acc);
radius_to_json([], Acc) ->
	Acc.

%% @hidden
vendor_specific(AttrJson) when is_list(AttrJson) ->
	{_, Type} = lists:keyfind("type", 1, AttrJson),
	{_, VendorID} = lists:keyfind("vendorId", 1, AttrJson),
	{_, Key} = lists:keyfind("vendorType", 1, AttrJson),
	case lists:keyfind("value", 1, AttrJson) of
		{_, null} ->
			[];
		{_, Value} ->
			{Type, {VendorID, {Key, Value}}}
	end;
vendor_specific({?VendorSpecific, {VendorID, {VendorType, Value}}}) ->
	AttrObj = [{"name", vendorSpecific},
				{"vendorId", VendorID},
				{"vendorType", VendorType},
				{"value", Value}],
	{struct, AttrObj}.

-spec etag(V1) -> V2
	when
		V1 :: string() | {N1, N2},
		V2 :: {N1, N2} | string(),
		N1 :: integer(),
		N2 :: integer().
%% @doc Generate a tuple with 2 integers from Etag string
%% value or vice versa.
%% @hidden
etag(V) when is_list(V) ->
	[TS, N] = string:tokens(V, "-"),
	{list_to_integer(TS), list_to_integer(N)};
etag(V) when is_tuple(V) ->
	{TS, N} = V,
	integer_to_list(TS) ++ "-" ++ integer_to_list(N).

%% @hidden
-spec validated_operations(UnOrderAttributes) -> OrderedAtttibutes
	when
		UnOrderAttributes :: [{struct, [tuple()]}],
		OrderedAtttibutes :: [tuple()].
%% @doc Processes scrambled json attributes (with regard to
%% https://tools.ietf.org/html/rfc6902#section-3) and return
%% a list of key, value tuples.
validated_operations(UAttr) ->
	F = fun(F, [{struct, Op} | T],  Acc) ->
			{_, "replace"} = lists:keyfind("op", 1, Op),
			{_, P} = lists:keyfind("path", 1, Op),
			{_, V} = lists:keyfind("value", 1, Op),
			[P1] = string:tokens(P, "/"),
			F(F, T, [{P1, V} | Acc]);
		(_, [], Acc) ->
			lists:reverse(Acc)
	end,
	F(F, UAttr, []).

%% @doc Execute json-patch opearations and return resulting object's
%% attributes.
%% @hidden
execute_json_patch_operations(OpList, ID, CValues) ->
	F = fun(_, [{"password", V} | _], Acc) ->
			{password, lists:keyreplace("password", 1, Acc, {"password", V})};
		(F, [{"attributes", {array, V}} | T], Acc) ->
			NV = json_to_radius(V),
			NewAcc = lists:keyreplace("attributes", 1, Acc, {"attributes", NV}),
			F(F, T, NewAcc);
		(F, [{Path, V} | T], Acc) ->
			NewAcc = lists:keyreplace(Path, 1, Acc, {Path, V}),
			F(F, T, NewAcc);
		(_, [], Acc) ->
			{attributes, Acc}
	end,
	{Update, NValues} = F(F, OpList, CValues),
	{_, NPwd} = lists:keyfind("password", 1, NValues),
	{_, NAttr} = lists:keyfind("attributes", 1, NValues),
	{_, NBal} = lists:keyfind("balance", 1, NValues),
	{_, NEnabled} = lists:keyfind("enabled", 1, NValues),
	{_, NMulti} = lists:keyfind("multisession", 1, NValues),
	case Update of
		password ->
			case ocs:update_password(ID, NPwd) of
				ok ->
					{NPwd, NBal, NAttr, NEnabled, NMulti};
				{error, not_found} ->
					{error, 404};
				{error, _Reason} ->
					{error, 500}
			end;
		attributes ->
<<<<<<< HEAD
			ocs:update_attributes(ID, NBal, NAttr, NEnabled, NMulti)
	end,
	{NPwd, NBal, NAttr, NEnabled, NMulti}.

-spec get_balance(Buckets) ->
		Balance when
	Buckets :: [#bucket{}],
	Balance :: integer().
%% get the availabel balance form buckets
get_balance([]) ->
	0;
get_balance(Buckets) ->
	get_balance1(Buckets, 0).
%% @hidden
get_balance1([], Balance) ->
	Balance;
get_balance1([#bucket{remain_amount = #remain_amount{amount = RemAmnt}}
		| Tail], Balance) ->
	get_balance1(Tail, RemAmnt + Balance).
=======
			case ocs:update_attributes(ID, NBal, NAttr, NEnabled) of
				ok ->
					{NPwd, NBal, NAttr, NEnabled, NMulti};
				{error, not_found} ->
					{error, 404};
				{error, _Reason} ->
					{error, 500}
			end
	end.
>>>>>>> b9ac384d
<|MERGE_RESOLUTION|>--- conflicted
+++ resolved
@@ -65,12 +65,8 @@
 get_subscriber1(Id, Filters) ->
 	case ocs:find_subscriber(Id) of
 		{ok, #subscriber{password = PWBin, attributes = Attributes,
-<<<<<<< HEAD
 				buckets = Buckets, enabled = Enabled,
 				multisession = Multi, last_modified = LM}} ->
-=======
-				balance = Balance, enabled = Enabled, last_modified = LM}} ->
->>>>>>> b9ac384d
 			Etag = etag(LM),
 			Att = radius_to_json(Attributes),
 			Att1 = {array, Att},
@@ -84,13 +80,8 @@
 					false ->
 						[]
 				end,
-<<<<<<< HEAD
-			RespObj5 = case Filters == []
+			RespObj4 = case Filters == []
 				orelse lists:keymember("totalBalance", 1, Filters) of
-=======
-			RespObj4 = case Filters == []
-				orelse lists:keymember("balance", 1, Filters) of
->>>>>>> b9ac384d
 					true ->
 						Amount = {"amount", get_balance(Buckets)},
 						Unit = {"units", "octets"},
@@ -606,10 +597,15 @@
 					{error, 500}
 			end;
 		attributes ->
-<<<<<<< HEAD
-			ocs:update_attributes(ID, NBal, NAttr, NEnabled, NMulti)
-	end,
-	{NPwd, NBal, NAttr, NEnabled, NMulti}.
+			case ocs:update_attributes(ID, NBal, NAttr, NEnabled) of
+				ok ->
+					{NPwd, NBal, NAttr, NEnabled, NMulti};
+				{error, not_found} ->
+					{error, 404};
+				{error, _Reason} ->
+					{error, 500}
+			end
+	end.
 
 -spec get_balance(Buckets) ->
 		Balance when
@@ -626,14 +622,3 @@
 get_balance1([#bucket{remain_amount = #remain_amount{amount = RemAmnt}}
 		| Tail], Balance) ->
 	get_balance1(Tail, RemAmnt + Balance).
-=======
-			case ocs:update_attributes(ID, NBal, NAttr, NEnabled) of
-				ok ->
-					{NPwd, NBal, NAttr, NEnabled, NMulti};
-				{error, not_found} ->
-					{error, 404};
-				{error, _Reason} ->
-					{error, 500}
-			end
-	end.
->>>>>>> b9ac384d
