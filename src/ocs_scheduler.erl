%%% ocs_scheduler.erl
%%% vim: ts=3
%%%%%%%%%%%%%%%%%%%%%%%%%%%%%%%%%%%%%%%%%%%%%%%%%%%%%%%%%%%%%%%%%%%%%%%%%%%%%
%%% @copyright 2016 - 2017 SigScale Global Inc.
%%% @end
%%% Licensed under the Apache License, Version 2.0 (the "License");
%%% you may not use this file except in compliance with the License.
%%% You may obtain a copy of the License at
%%%
%%%     http://www.apache.org/licenses/LICENSE-2.0
%%%
%%% Unless required by applicable law or agreed to in writing, software
%%% distributed under the License is distributed on an "AS IS" BASIS,
%%% WITHOUT WARRANTIES OR CONDITIONS OF ANY KIND, either express or implied.
%%% See the License for the specific language governing permissions and
%%% limitations under the License.
%%%%%%%%%%%%%%%%%%%%%%%%%%%%%%%%%%%%%%%%%%%%%%%%%%%%%%%%%%%%%%%%%%%%%%%%%%%%%
%%%
-module(ocs_scheduler).
-copyright('Copyright (c) 2016 - 2017 SigScale Global Inc.').

%% private API
-export([start/0, start/2]).
-export([product_charge/0]).
%% private API
-export([run_recurring/0]).

-include("ocs.hrl").

-define(CHUNKSIZE, 100).
%% support deprecated_time_unit()
-define(MILLISECOND, milli_seconds).
%-define(MILLISECOND, millisecond).

-spec start() -> Result
	when
		Result :: ok | {error, Reason},
		Reason :: term().
%% @equiv start(Interval)
start() ->
	{ok, ScheduledTime} = application:get_env(charging_scheduler_time),
	{ok, Interval} = application:get_env(charging_interval),
	start(ScheduledTime, Interval).

-spec start(ScheduledTime, Interval) -> Result
	when
		ScheduledTime :: tuple(),
		Interval :: pos_integer(),
		Result :: ok | {error, Reason},
		Reason :: term().
%% @doc Starts the schedule of recurring charges.
start(ScheduledTime, Interval) ->
	StartDelay = start_delay(ScheduledTime, Interval),
	case timer:apply_after(StartDelay, ?MODULE, run_recurring, []) of
		{ok, _TRef} ->
			ok;
		{error, Reason} ->
			error_logger:error_report(["Scheduler Failed",
					{module, ?MODULE}, {delay, StartDelay},
					{interval, Interval}, {error, Reason}]),
			{error, Reason}
	end.

-spec product_charge() -> Result
	when
		Result :: ok | {error, Reason},
		Reason :: term().
%% @doc Apply recurring charges to all subscriptions.
product_charge() ->
	Now = erlang:system_time(?MILLISECOND),
	product_charge1(get_product(start), Now).
%% @hidden
product_charge1('$end_of_table', _Now) ->
	ok;
product_charge1(ProdRef, Now) ->
	F = fun() ->
			case mnesia:read(product, ProdRef, write) of
				[#product{product = OfferId,
						payment = Payments,
						balance = BucketRefs} = Product] ->
					case mnesia:read(offer, OfferId, read) of
						[#offer{name = OfferId, price = Prices} = Offer] ->
							case if_recur(Prices) of
								true ->
<<<<<<< HEAD
									Buckets1 = lists:flatten([mnesia:select(bucket,
											[{'$1',
											[
												{'==', Id, {element, #bucket.id, '$1'}}
											],
											['$1']}]) || Id <- BucketRefs]),
									{NewProduct1, Buckets3} = ocs:subscription(Product, Offer,
											Buckets1, false),
									BucketAdjustments = bucket_adjustment(ProdRef,
											BucketRefs, Buckets1, Buckets3),
									NewBRefs = update_buckets(BucketRefs, Buckets1, Buckets3),
									NewProduct2 = NewProduct1#product{balance = NewBRefs},
									{mnesia:write(NewProduct2), BucketAdjustments};
=======
									case if_dues(Payments, Now) of
										true ->
											Buckets1 = lists:flatten([mnesia:select(bucket,
													[{'$1',
													[
														{'==', Id, {element, #bucket.id, '$1'}}
													],
													['$1']}]) || Id <- BucketRefs]),
											{NewProduct1, Buckets3} = ocs:subscription(Product, Offer,
													Buckets1, false),
											NewBRefs = update_buckets(BucketRefs, Buckets1, Buckets3),
											NewProduct2 = NewProduct1#product{balance = NewBRefs},
											ok = mnesia:write(NewProduct2);
										false ->
											ok
									end;
>>>>>>> 53d1626f
								false ->
									ok
							end;
						[] ->
							throw(offer_not_found)
					end;
				[] ->
					throw(product_ref_not_found)
			end
	end,
	case mnesia:transaction(F) of
		{atomic, ok} ->
<<<<<<< HEAD
			product_charge1(get_product(ProdRef), Now, Offers);
		{atomic, {ok, Adjustments}} ->
			ocs_event:notify(charge, Adjustments, adjustment),
			product_charge1(get_product(ProdRef), Now, Offers);
=======
			product_charge1(get_product(ProdRef), Now);
>>>>>>> 53d1626f
		{aborted, Reason} ->
			error_logger:error_report("Scheduler Update Failed",
					[{module, ?MODULE}, {product_id, ProdRef},
					{time, erlang:system_time(?MILLISECOND)},
					{reason, Reason}]),
			product_charge1(get_product(ProdRef), Now)
	end.

%%----------------------------------------------------------------------
%%  private functions
%%----------------------------------------------------------------------

-spec run_recurring() -> ok.
%% @doc Scheduled function runs recurring charging and reschedules itself.
%% @private
run_recurring() ->
	ok = product_charge(),
	{ok, ScheduledTime} = application:get_env(ocs, charging_scheduler_time),
	{ok, Interval} = application:get_env(ocs, charging_interval),
	StartDelay = start_delay(ScheduledTime, Interval),
	case timer:apply_after(StartDelay, ?MODULE, run_recurring, []) of
		{ok, _TRef} ->
			ok;
		{error, Reason} ->
			error_logger:error_report(["Scheduler Failed",
					{module, ?MODULE}, {delay, StartDelay},
					{interval, Interval}, {error, Reason}])
	end.

%%----------------------------------------------------------------------
%%  internal functions
%%----------------------------------------------------------------------

%% @private
bucket_adjustment(ProductRef, OldBucketRefs, OldBuckets, NewBuckets) ->
	NewBucketRefs = [B#bucket.id || B <- NewBuckets],
	Fdel = fun F([BucketId | T], Acc) ->
				#bucket{remain_amount = Amount, units = Units}
						= lists:keyfind(BucketId, #bucket.id, OldBuckets),
				F(T, [#adjustment{type = "recurring",
						reason = "scheduled", amount = -Amount,
						units = Units, product = ProductRef} | Acc]);
			F([], Acc) ->
				Acc
	end,
	DelBucketAdj = Fdel(OldBucketRefs -- NewBucketRefs, []),
	Fupdate = fun F([#bucket{id = Id, remain_amount = Amount,
			units = cents} | T], Acc) ->
				#bucket{remain_amount = PrevAmount}
						= lists:keyfind(Id, #bucket.id, OldBuckets),
				F(T, [#adjustment{type = "recurring",
						reason = "scheduled", amount = Amount - PrevAmount,
						units = cents, product = ProductRef} | Acc]);
			F([#bucket{remain_amount = Amount, units = Units} | T], Acc) ->
				F(T, [#adjustment{type = "recurring",
						reason = "scheduled", amount = Amount,
						units = Units, product = ProductRef} | Acc]);
			F([], Acc) ->
				Acc
	end,
	UpdatedBucketAdj = Fupdate(NewBuckets -- OldBuckets, []),
	DelBucketAdj ++ UpdatedBucketAdj.

%% @private
if_dues([{_, DueDate} | _], Now) when DueDate < Now ->
	true;
if_dues([_ | T], Now) ->
	if_dues(T, Now);
if_dues([], _Now)  ->
	false.

-spec if_recur(Prices) -> Result
	when
		Prices :: [#price{}],
		Result :: boolean().
%% @private
if_recur(Prices) ->
	F = fun(#price{type = Bundle}) when Bundle /= [] ->
				true;
			(#price{type = recurring}) ->
				true;
			(#price{alteration
					= #alteration{type = recurring}}) ->
				true;
			(_) ->
				false
	end,
	case lists:any(F, Prices) of
		false ->
			false;
		true ->
			true
	end.

%% @private
get_product(start) ->
	ets:first(product);
get_product(SId) ->
	ets:next(product, SId).

%% @private
update_buckets(BRefs, OldB, NewB) ->
	AllNewKeys = [B#bucket.id || B <- NewB],
	UpdatedB = NewB -- OldB,
	update_b(UpdatedB),
	ok = delete_b(BRefs -- AllNewKeys),
	AllNewKeys.

%% @private
update_b([B | T]) ->
	ok = mnesia:write(B),
	update_b(T);
update_b([]) ->
	ok.

%% @private
delete_b([BRef | T]) ->
	ok = mnesia:delete(bucket, BRef, write),
	delete_b(T);
delete_b([]) ->
	ok.

%% @hidden
start_delay(ScheduledTime, Interval) when Interval < 1440 ->
	IntervalSecs = Interval * 60,
	{Date, Time} = erlang:universaltime(),
	case calendar:datetime_to_gregorian_seconds({Date, ScheduledTime})
			- calendar:datetime_to_gregorian_seconds({Date, Time}) of
		Delay when Delay < 0 ->
			(IntervalSecs - ((0 - Delay) rem IntervalSecs)) * 1000;
		0 ->
			IntervalSecs * 1000;
		Delay when Delay > 0 ->
			(Delay rem IntervalSecs) * 1000
	end;
start_delay(ScheduledTime, Interval) when Interval >= 1440 ->
	{Date, Time} = erlang:universaltime(),
	Today = calendar:date_to_gregorian_days(Date),
	Period = Interval div 1440,
	ScheduleDay = calendar:gregorian_days_to_date(Today + Period),
	Next = {ScheduleDay, ScheduledTime},
	Now = calendar:datetime_to_gregorian_seconds({Date, Time}),
	(calendar:datetime_to_gregorian_seconds(Next) - Now) * 1000.
<|MERGE_RESOLUTION|>--- conflicted
+++ resolved
@@ -82,21 +82,6 @@
 						[#offer{name = OfferId, price = Prices} = Offer] ->
 							case if_recur(Prices) of
 								true ->
-<<<<<<< HEAD
-									Buckets1 = lists:flatten([mnesia:select(bucket,
-											[{'$1',
-											[
-												{'==', Id, {element, #bucket.id, '$1'}}
-											],
-											['$1']}]) || Id <- BucketRefs]),
-									{NewProduct1, Buckets3} = ocs:subscription(Product, Offer,
-											Buckets1, false),
-									BucketAdjustments = bucket_adjustment(ProdRef,
-											BucketRefs, Buckets1, Buckets3),
-									NewBRefs = update_buckets(BucketRefs, Buckets1, Buckets3),
-									NewProduct2 = NewProduct1#product{balance = NewBRefs},
-									{mnesia:write(NewProduct2), BucketAdjustments};
-=======
 									case if_dues(Payments, Now) of
 										true ->
 											Buckets1 = lists:flatten([mnesia:select(bucket,
@@ -107,13 +92,14 @@
 													['$1']}]) || Id <- BucketRefs]),
 											{NewProduct1, Buckets3} = ocs:subscription(Product, Offer,
 													Buckets1, false),
+											BucketAdjustments = bucket_adjustment(ProdRef,
+													BucketRefs, Buckets1, Buckets3),
 											NewBRefs = update_buckets(BucketRefs, Buckets1, Buckets3),
 											NewProduct2 = NewProduct1#product{balance = NewBRefs},
-											ok = mnesia:write(NewProduct2);
+											{mnesia:write(NewProduct2), BucketAdjustments};
 										false ->
 											ok
 									end;
->>>>>>> 53d1626f
 								false ->
 									ok
 							end;
@@ -126,14 +112,10 @@
 	end,
 	case mnesia:transaction(F) of
 		{atomic, ok} ->
-<<<<<<< HEAD
-			product_charge1(get_product(ProdRef), Now, Offers);
+			product_charge1(get_product(ProdRef), Now);
 		{atomic, {ok, Adjustments}} ->
 			ocs_event:notify(charge, Adjustments, adjustment),
-			product_charge1(get_product(ProdRef), Now, Offers);
-=======
 			product_charge1(get_product(ProdRef), Now);
->>>>>>> 53d1626f
 		{aborted, Reason} ->
 			error_logger:error_report("Scheduler Update Failed",
 					[{module, ?MODULE}, {product_id, ProdRef},
