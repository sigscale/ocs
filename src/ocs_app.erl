--- conflicted
+++ resolved
@@ -19,11 +19,7 @@
 %%% 	module starts and stops the {@link //ocs. ocs} application.
 %%%
 -module(ocs_app).
-<<<<<<< HEAD
--copyright('Copyright (c) 2016 - 2020 SigScale Global Inc.').
-=======
 -copyright('Copyright (c) 2016 - 2021 SigScale Global Inc.').
->>>>>>> 611410ad
 
 -behaviour(application).
 
