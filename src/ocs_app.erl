--- conflicted
+++ resolved
@@ -194,21 +194,18 @@
 			end
 	end.
 %% @hidden
-<<<<<<< HEAD
 start9() ->
-=======
-start6() ->
 	Options = [set, public, named_table, {write_concurrency, true}],
 	ets:new(nrf_session, Options),
    ets:new(counters, Options),
    case catch ets:insert(counters, {nrf_seq, 0}) of
 		true ->
-			start7();
+			start10();
 		{'EXIT', Reason} ->
 			{error, Reason}
 	end.
-start7() ->
->>>>>>> 036b5c27
+%% @hidden
+start10() ->
 	{ok, RadiusConfig} = application:get_env(radius),
 	{ok, DiameterConfig} = application:get_env(diameter),
 	{ok, RotateInterval} = application:get_env(acct_log_rotate),
