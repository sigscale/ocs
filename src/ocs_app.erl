--- conflicted
+++ resolved
@@ -55,11 +55,7 @@
 %% @see //kernel/application:start/2
 %%
 start(normal = _StartType, _Args) ->
-<<<<<<< HEAD
-	Tables = [client, subscriber, product, pla],
-=======
 	Tables = [client, service, offer, product, pla],
->>>>>>> ab1808b4
 	case mnesia:wait_for_tables(Tables, 60000) of
 		ok ->
 			start1();
