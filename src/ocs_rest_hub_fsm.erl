--- conflicted
+++ resolved
@@ -423,15 +423,9 @@
 		#resource{id = Id} ->
 			Id;
 		{_, #gtt{num = Num}} ->
-<<<<<<< HEAD
-			Num
-=======
 			Num;
-		#pla{name = Name} ->
-			Name;
 		_ ->
 			[]
->>>>>>> 2b74478b
 	end.
 
 %% @hidden
