--- conflicted
+++ resolved
@@ -59,16 +59,12 @@
 	try
 		Radius = radius:codec(Packet),
 		#radius{code = ?AccessRequest, attributes = AttributeData} = Radius,
-		Attributes - radius_attributes:codec(Attributes),
+		Attributes = radius_attributes:codec(Attributes),
 		MessageAuthenticator = radius_attributes:fetch(?MessageAuthenticator,
-<<<<<<< HEAD
 				Attributes),
 		Attributes1 = radius_attributes:store(?MessageAuthenticator,
 				lists:duplicate(16, 0)),
 		Packet1 = radius:codec(Radius#radius{attributes = Attributes1}),
-=======
-				radius_attributes:codec(Attributes)),
->>>>>>> dd924800
 		{ok, SharedSecret} = ocs:find_client(Address),
 		MessageAuthenticator = crypto:hmac(md5, SharedSecret, Packet1),
 		{SharedSecret, Radius}
