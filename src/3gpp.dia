
@name   diameter_gen_3gpp
@prefix 3gpp
@vendor 10415 3GPP
@inherits diameter_gen_base_rfc6733

@avp_types

   ;; 3GPP TS 29.299 Table 7.2.0.1: 3GPP Specific AVPs
   ; 3GPP-Charging-Characteristics                            13
   ; 3GPP-Charging-Id                                          2
   ; 3GPP-GGSN-MCC-MNC                                         9
   ; 3GPP-IMSI                                                 1 
   ; 3GPP-IMSI-MCC-MNC                                         8
   ; 3GPP-MS-TimeZone                                         23
   ; 3GPP-NSAPI                                               10
   ; 3GPP-PDP-Type                                             3
   ; 3GPP-PS-Data-Off-Status                                4406  Enumerated       V
   ; 3GPP-RAT-Type                                            21
   ; 3GPP-Selection-Mode                                      12
   ; 3GPP-Session-Stop-Indicator                              11
   ; 3GPP-SGSN-MCC-MNC                                        18
   ; 3GPP-User-Location-Info                                  22
   ; Access-Availability-Change-Reason                      2833
   ; Access-Network-Charging-Identifier-Value                503
   ; Access-Network-Info-Change                             4401  Grouped          V
   Access-Network-Information                             1263  OctetString      V
   ; Access-Transfer-Information                            2709  Grouped          V
   ; Access-Transfer-Type                                   2710  Enumerated       V
   Account-Expiration                                     2309  Time             V
   ; Accumulated-Cost                                       2052  Grouped          V
   ; Accuracy                                               3137
   ; Adaptations                                            1217  Enumerated       V
   ; ADC-Rule-Base-Name                                     1095
   ; Additional-Content-Information                         1207  Grouped          V
   ; Additional-Exception-Reports                           3936  Enumerated       V
   Additional-Type-Information                            1205  UTF8String       V
   Address-Data                                            897  UTF8String       V
   ; Address-Domain                                          898  Grouped          V
   ; Addressee-Type                                         1208  Enumerated       V
   ; Address-Type                                            899  Enumerated       V
   ; AF-Charging-Identifier                                  505
   ; AF-Correlation-Information                             1276  Grouped          V
   ; Allocation-Retention-Priority                          1034
   Alternate-Charged-Party-Address                        1280  UTF8String       VM
   Announcement-Identifier                                3905  Unsigned32       V
   ; Announcement-Information                               3904  Grouped          V
   Announcement-Order                                     3906  Unsigned32       V
   Announcing-PLMN-ID                                     4408  UTF8String       V
   Announcing-UE-HPLMN-Identifier                         3426  UTF8String       VM
   Announcing-UE-VPLMN-Identifier                         3427  UTF8String       VM
   ; AoC-Cost-Information                                   2053  Grouped          V
   ; AoC-Format                                             2310  Enumerated       V
   ; AoC-Information                                        2054  Grouped          VM
   ; AoC-Request-Type                                       2055  Enumerated       VM
   ; AoC-Service                                            2311  Grouped          V
   ; AoC-Service-Obligatory-Type                            2312  Enumerated       V
   ; AoC-Service-Type                                       2313  Enumerated       V
   ; AoC-Subscription-Information                           2314  Grouped          V
   ; APN-Rate-Control                                       3933  Grouped          V
   ; APN-Rate-Control-Downlink                              3934  Grouped          V
   ; APN-Rate-Control-Uplink                                3935  Grouped          V
   Applic-ID                                              1218  UTF8String       V
   ; Application-Port-Identifer                             3010  
   Application-Provided-Called-Party-Address               837  UTF8String       V
   Application-Server                                      836  UTF8String       V
   ; Application-Server-ID                                  2101
   ; Application-Service-Provider-Identity                   532
   ; Application-Server-Information                          850  Grouped          V
   ; Application-Service-Type                               2102
   ; Application-Session-ID                                 2103
   Application-Specific-Data                              3458  OctetString      V
   Associated-Party-Address                               2035  UTF8String       V
   Associated-URI                                          856  UTF8String       V
   Authorised-QoS                                          849  UTF8String       V
   Aux-Applic-Info                                        1219  UTF8String       V
   Base-Time-Interval                                     1265  Unsigned32       V
   ; Basic-Service-Code                                     3411  Grouped          V
   Bearer-Capability                                      3412  OctetString      V
   Bearer-Service                                          854  OctetString      V
   BSSID                                                  2716  UTF8String       V
   Called-Asserted-Identity                               1250  UTF8String       V
   Called-Identity                                        3916  UTF8String       V
   ; Called-Identity-Change                                 3917  Grouped          V
   Called-Party-Address                                    832  UTF8String       V
   Calling-Party-Address                                   831  UTF8String       V
   Carrier-Select-Routing-Information                     2023  UTF8String       V
   Cause-Code                                              861  Integer32        V
   Cellular-Network-Information                           3924  OctetString      V
   CG-Address                                              846  Address          V
   Change-Condition                                       2037  Integer32        V
   Change-Time                                            2038  Time             V
   ; Charge-Reason-Code                                     2118  Enumerated       V
   Charged-Party                                           857  UTF8String       V
   ; Charging-Characteristics-Selection-Mode                2066  Enumerated       V
   ; Charging-Per-IP-CAN-Session-Indicator                  4400  Enumerated       V
   ; Charging-Rule-Base-Name                                1004  
   ; Class-Identifier                                       1214  Enumerated       V
   Client-Address                                         2018  Address          V
   ; CN-IP-Multicast-Distribution                            921  
   ; CN-Operator-Selection-Entity                           3421  Enumerated       V
   ; Communication-Failure-Information                      4300  
   ; Content-Class                                          1220  Enumerated       V
   Content-Disposition                                     828  UTF8String       V
   ; Content-ID                                             2116  
   ; Content-Provider-ID                                    2117  
   Content-Lenth                                           827  Unsigned32       V
   Content-Size                                           1206  Unsigned32       V
   Content-Type                                            826  UTF8String       V
   ; Coverage-Info                                          3459  Grouped          V
   ; Coverage-Status                                        3428  Enumerated       V
   ; CP-CIoT-EPS-Optimisation-Indicator                     3930  Enumerated       V
   ; CPDT-Information                                       3927  Grouped          V
   ; CSG-Access-Mode                                        2317  Enumerated       V
   ; CSG-Id                                                 1437  
   ; CSG-Membership-Indication                              2318  Enumerated       V
   CUG-Information                                        2304  OctetString      V
   ; Current-Tariff                                         2056  Grouped          V
   Data-Coding-Scheme                                     2001  Integer32        V
   ; DCD-Information                                        2115  
   Deferred-Location-Event-Type                           1230  UTF8String       V
   ; Delivery-Report-Requested                              1216  Enumerated       V
   ; Delivery-Status                                        2104  
   ; Destination-Interface                                  2002  Grouped          V
   Diagnostics                                            2039  Integer32        V
   Discoveree-UE-HPLMN-Identifier                         4402  UTF8String       VM
   Discoveree-UE-VPLMN-Identifier                         4403  UTF8String       VM
   Discoverer-UE-HPLMN-Identifier                         4404  UTF8String       VM
   Discoverer-UE-VPLMN-Identifier                         4405  UTF8String       VM
   Domain-Name                                            1200  UTF8String       V
   ; DRM-Content                                            1221  Enumerated       V
   ; Dynamic-Address-Flag                                   2051  Enumerated       V
   ; Dynamic-Address-Flag-Extension                         2068  Enumerated       V
   ; Early-Media-Description                                1272  Grouped          V
   ; Enhanced-Diagnostics                                   3901  Grouped          V
   ; Envelope                                               1266  Grouped          V
   Envelope-End-Time                                      1267  Time             V
   ; Envelope-Reporting                                     1268  Enumerated       V
   Envelope-Start-Time                                    1269  Time             V
   EPDG-Address                                           3425  Address          V
   ; EPS-Location-Information                               1496  
   Event                                                   825  UTF8String       V
   Event-Charging-TimeStamp                               1258  Time             V
   Event-Type                                              823  Grouped          V
   Expires                                                 888  Unsigned32       V
   ; External-Identifier                                    3111  
   FE-Identifier-List                                     4413  UTF8String       V
   ; File-Repair-Supported                                  1224  Enumerated       V
   ; Fixed-User-Location-Info                               2825  
   ; Flows                                                   510  
   ; Forwarding-Pending                                     3415  Enumerated       V
   From-Address                                           2708  UTF8String       V
   GGSN-Address                                            847  Address          V
   ; Guaranteed-Bitrate-UL                                  1026  
   ; IM-Information                                         2110  
   IMS-Application-Reference-Identifier                   2601  UTF8String       V
   IMS-Charging-Identifier                                 841  UTF8String       V
   IMS-Communication-Service-Identifier                   1281  UTF8String       V
   ; IMS-Emerency-Indicator                                 2322  Enumerated       V
   IMS-Information                                         876  Grouped          V
   IMS-Visited-Network-Identifier                         2713  UTF8String       V
   ; IMSI-Unauthenticated-Flag                              2308  Enumerated       V
   Incoming-Trunk-Group-Id                                 852  UTF8String       V
   ; Incremental-Cost                                       2062  Grouped          V
   Initial-IMS-Charging-Identifier                        2321  UTF8String       V
   Instance-Id                                            3402  UTF8String       V
   Interface-Id                                           2003  UTF8String       V
   Interface-Port                                         2004  UTF8String       V
   Interface-Text                                         2005  UTF8String       V
   ; Interface-Type                                         2006  Enumerated       V
   ; Inter-Operator-Identifier                               838  Grouped          V
   ; Inter-UE-Transfer                                      3902  Enumerated       V
   ; IP-Realm-Default-Indication                            2603  Enumerated       V
   ; ISUP-Cause                                             3416  Grouped          V
   ISUP-Cause-Diagnostics                                 3422  OctetString      V
   ISUP-Cause-Location                                    3423  Unsigned32       V
   ISUP-Cause-Value                                       3424  Unsigned32       V
   ISUP-Location-Number                                   3414  OctetString      V
   Language                                               3914  UTF8String       V
   Layer-2-Group-ID                                       3429  OctetString      V
   LCS-APN                                                1231  UTF8String       V
   LCS-Client-Dialed-By-MS                                1233  UTF8String       V
   LCS-Client-External-ID                                 1234  UTF8String       V
   ; LCS-Client-Id                                          1232  Grouped          V
   ; LCS-Client-Name                                        1235  Grouped          V
   ; LCS-Client-Type                                        1241  Enumerated       V
   LCS-Data-Coding-Scheme                                 1236  UTF8String       V
   ; LCS-Format-Indicator                                   1237  Enumerated       V
   ; LCS-Information                                         878  Grouped          V
   LCS-Name-String                                        1238  UTF8String       V
   ; LCS-Requestor-ID                                       1239  Grouped          V
   LCS-Requestor-ID-String                                1240  UTF8String       V
   ; Local-GW-Inserted-Indication                           2604  Enumerated       V
   Local-Sequence-Number                                  2063  Unsigned32       V
   Location-Estimate                                      1242  OctetString      V
   ; Location-Estimate-Type                                 1243  Enumerated       V
   ; Location-Info                                          3460  Grouped          V
   ; Location-Type                                          1244  Grouped          V
   ; Low-Balance-Indication                                 2020  Enumerated       V
   ; Low-Priority-Indicator                                 2602  Enumerated       V
   ; Mandatory-Capability                                    604  
   ; Max-Requested-Bandwidth-DL                              515  
   ; Max-Requested-Bandwidth-UL                              516  
   ; Maximum-Detection-Time                                 3131  
   ; Maximum-Number-of-Reports                              3128  
   ; MBMS-2G-3G-Indicator                                    907  
   ; MBMS-Charged-Party                                     2323  Enumerated       V
   ; MBMS-Data-Transfer-Start                                929  
   ; MBMS-Data-Transfer-Stop                                 930  
   MBMS-GW-Address                                        2307  Address          V
   ; MBMS-Information                                        880  Grouped          V
   ; MBMS-Service-Area                                       903  
   ; MBMS-Service-Type                                       906  
   ; MBMS-Session-Identity                                   908  
   ; MBMS-User-Service-Type                                 1225  Enumerated       V
   ; Media-Initiator-Flag                                    882  Enumerated       V
   Media-Initiator-Party                                  1288  UTF8String       V
   ; Message-Body                                            889  Grouped          V
   ; Message-Class                                          1213  Grouped          V
   Message-ID                                             1210  UTF8String       V
   Message-Size                                           1212  Unsigned32       V
   ; Message-Type                                           1211  Enumerated       V
   ; MMBox-Storage-Requested                                1248  Enumerated       V
   ; MM-Content-Type                                        1203  Grouped          V
   ; MME-Name                                               2402  
   ; MME-Number-for-MT-SMS                                  1645  
   ; MME-Realm                                              2408  
   ; MMS-Information                                         877  Grouped          V
   ; MMTel-Information                                      2030  Grouped          V
   MMTel-SService-Type                                    2031  Unsigned32       V
   Monitored-PLMN-Identifier                              3430  UTF8String       V
   ; Monitoring-Duration                                    3130  
   ; Monitoring-Event-Config-Status                         3142  
   Monitoring-Event-Configuration-Activity                3919  Integer32        V
   Monitoring-Event-Functionality                         3922  Integer32        V
   ; Monitoring-Event-Information                           3921  Grouped          V
   ; Monitoring-Event-Report-Data                           3920  Grouped          V
   Monitoring-Event-Report-Number                         3923  Unsigned32       V
   ; Monitoring-Type                                        3127  
   Monitoring-UE-HPLMN-Identifier                         3431  UTF8String       V
   Monitoring-UE-Identifier                               3432  UTF8String       V
   Monitoring-UE-VPLMN-Identifier                         3433  UTF8String       V
   ; MONTE-Location-Type                                    3136  
   MSC-Address                                            3417  OctetString      V
   ; MSISDN                                                  701  
   MTC-IWF-Address                                        3406  Address          V
   ; NBIFOM-Mode                                            2830  
   ; NBIFOM-Support                                         2831  
   Neighbour-Node-Address                                 2705  Address          V
   Network-Call-Reference-Number                          3418  OctetString      V
   ; Next-Tariff                                            2057  Grouped          VM
   ; NIDD-Submission                                        3928  Grouped          VM
   ; NNI-Information                                        2703  Grouped          V
   ; NNI-Type                                               2704  Enumerated       V
   Node-Functionality                                      862  Enumerated       V
   Node-Id                                                2064  UTF8String       V
   Number-Of-Diversions                                   2034  Unsigned32       V
   Number-Of-Messages-Sent                                2019  Unsigned32       V
   ; Number-Of-Messages-Successfully-Exploded               2111  
   ; Number-Of-Messages-Successfully-Sent                   2112  
   Number-Of-Participants                                  885  Unsigned32       V
   Number-Of-Received-Talk-Bursts                         1282  Unsigned32       V
   Number-Of-Talk-Bursts                                  1283  Unsigned32       V
   ; Number-Of-UE-Per-Location-Configuration                4306  
   ; Number-Of-UE-Per-Location-Report                       4307  
   Number-Portability-Routing-Information                 2024  UTF8String       V
   ; Offline-Charging                                       1278  Grouped          V
   ; Online-Charging-Flag                                   2303  Enumerated       V
   ; Optional-Capability                                     605  
   ; Origin-App-Layer-User-Id                               3600  
   Originating-IOI                                         839  UTF8String       V
   ; Originator                                              864  Enumerated       V
   ; Originator-Address                                      886  Grouped          V
   ; Originator-Interface                                   2009  Grouped          V
   ; Originator-Received-Address                            2027  Grouped          V
   Originator-SCCP-Address                                2008  Address          V
   Outgoing-Session-Id                                    2320  UTF8String       V
   Outgoing-Trunk-Group-Id                                 853  UTF8String       V
   ; Participant-Access-Priority                            1259  Enumerated       V
   ; Participant-Action-Type                                2049  Enumerated       V
   ; Participant-Group                                      1260  Grouped          V
   Participants-Involved                                   887  UTF8String       V
   PC3-Control-Protocol-Cause                             3434  Integer32        V
   PC3-EPC-Control-Protocol-Cause                         3435  Integer32        V
   PDN-Connection-Charging-ID                             2050  Unsigned32       V
   PDP-Address                                            1227  Address          V
   PDP-Address-Prefix-Lenth                               2606  Unsigned32       V
   ; PDP-Context-Type                                       1247  Enumerated       V
   ; Play-Alternative                                       3913  Enumerated       V
   ; PoC-Change-Condition                                   1261  Enumerated       V
   PoC-Change-Time                                        1262  Time             V
   PoC-Controlling-Address                                 858  UTF8String       V
   ; PoC-Event-Type                                         2025  Enumerated       V
   PoC-Group-Name                                          859  UTF8String       V
   ; PoC-Information                                         879  Grouped          V
   ; PoC-Server-Role                                         883  Enumerated       V
   PoC-Session-Id                                         1229  UTF8String       V
   ; PoC-Session-Initiation-Type                            1277  Enumerated       V
   ; PoC-Session-Type                                        884  Enumerated       V
   ; PoC-User-Role                                          1252  Grouped          V
   PoC-User-Role-IDs                                      1253  UTF8String       V
   ; PoC-User-Role-Info-Units                               1254  Enumerated       V
   Positioning-Data                                       1245  UTF8String       V
   Preferred-AoC-Currency                                 2315  Unsigned32       V
   ; Presence-Reporting-Area-Identifier                     2821  
   ; Presence-Reporting-Area-Information                    2822  
   ; Presence-Reporting-Area-Elements-List                  2820  
   ; Presence-Reporting-Area-Status                         2823  
   ; Priority                                               1209  Enumerated       V
   ; Priority-Indication                                    3006  
   ; Priority-Level                                         1046  
   ; Privacy-Indicator                                      3915  Enumerated       V
   ProSe-3rd-Party-Application-ID                         3440  UTF8String       V
   ; ProSe-App-Id                                           3811  
   ; ProSe-Direct-Communication-Reception-Data-Container    3461  Grouped          V
   ; ProSe-Direct-Communication-Transmission-Data-Container 3441  Grouped          V
   ; ProSe-Direct-Discovery-Model                           3442  Enumerated       V
   ; ProSe-Event-Type                                       3443  Enumerated       V
   ; ProSe-Function-ID                                      3602  
   ; ProSe-Function-IP-Address                              3444  Address          V
   ProSe-Function-PLMN-Identifier                         3457  UTF8String       V
   ; ProSe-Functionality                                    3445  Enumerated       V
   ProSe-Group-IP-Multicast-Address                       3446  Address          V
   ; ProSe-Information                                      3447  Grouped          V
   ; ProSe-Range-Class                                      3448  Enumerated       V
   ; ProSe-Reason-For-Cancellation                          3449  Enumerated       V
   ProSe-Request-Timestamp                                3450  Time             V
   ; ProSe-Role-Of-UE                                       3451  Enumerated       V
   ProSe-Source-IP-Address                                3452  Address          V
   ProSe-Target-Layer-2-ID                                4410  OctetString      V
   ProSe-UE-ID                                            3453  OctetString      V
   ProSe-UE-to-Network-Relay-UE-ID                        4409  OctetString      V
   ; ProSe-Validity-Timer                                   3815  
   ; Proximity-Alert-Indication                             3454  Enumerated       V
   Proximity-Alert-Timestamp                              3455  Time             V
   Proximity-Cancellation-Timestamp                       3456  Time             V
   ; PS-Append-Free-Format-Data                              867  Enumerated       V
   PS-Free-Format-Data                                     866  OctetString      V
   ; PS-Furnish-Charging-Information                         865  Grouped          V
   ; PS-Information                                          874  Grouped          V
   ; QoS-Information                                        1016  
   ; QoS-Class-Identifier                                   1028  
   Quota-Consumption-Time                                  881  Unsigned32       V
   Quota-Holding-Time                                      871  Unsigned32       V
   ; Quota-Indicator                                        3912  Enumerated       V
   Radio-Frequency                                        3462  OctetString      V
   ; Radio-Parameter-Set-Info                               3463  Grouped          VM
   Radio-Parameter-Set-Values                             3464  OctetString      V
   Radio-Resources-Indicator                              3465  Integer32        V
   ; RAI                                                     909  
   ; RAN-NAS-Release-Cause                                  2819  
   Rate-Control-Max-Message-Size                          3937  Unsigned32       V
   Rate-Control-Max-Rate                                  3938  Unsigned32       V
   Rate-Control-Time-Unit                                 3939  Unsigned32       V
   ; Rate-Element                                           2058  Grouped          V
   ; Reachability-Information                               3140  
   ; Read-Reply-Report-Requested                            1222  Enumerated       V
   ; Real-Time-Tariff-Information                           2305  Grouped          V
   Reason-Header                                          3401  UTF8String       V
   Received-Talk-Burst-Time                               1284  Unsigned32       V
   Received-Talk-Burst-Volume                             1285  Unsigned32       V
   ; Recipient-Address                                      1201  Grouped          V
   ; Recipient-Info                                         2026  Grouped          V
   ; Recipient-Received-Address                             2028  Grouped          V
   ; Recipient-SCCP-Address                                 2010  Address          V
   ; Reference-Number                                       3007  
   Refund-Information                                     2022  OctetString      V
   ; Related-Change-Condition-Information                   3925  Grouped          V
   ; Related-Trigger                                        3926  Grouped          V
   Related-IMS-Charging-Identifier                        2711  UTF8String       V
   Related-IMS-Charging-Identifier-Node                   2712  Address          V
   ; Relationship-Mode                                      2706  Enumerated       V
   Relay-IP-Address                                       4411  Address          V
   ; Remaining-Balance                                      2021  Grouped          V
   Reply-Applic-ID                                        1223  UTF8String       V
   ; Reply-Path-Requested                                   2011  Enumerated       V
   ; Reporting-Reason                                        872  Enumerated       V
   Requested-Party-Address                                1251  UTF8String       V
   Requested-PLMN-Identifier                              3436  UTF8String       V
   ; Requesting-EPUID                                       3816  
   Requestor-PLMN-Identifier                              3437  UTF8String       V
   ; Required-MBMS-Bearer-Capabilities                       901  
   ; Role-Of-Node                                            829  Enumerated       V
   ; Role-Of-ProSe-Function                                 3438  Enumerated       V
   Route-Header-Received                                  3403  UTF8String       V
   Route-Header-Transmitted                               3404  UTF8String       V
   ; RRC-Cause-Counter                                      4318  
   ; Scale-Factor                                           2059  Grouped          V
   ; SCEF-ID                                                3125  
   ; SCEF-Reference-ID                                      3124  
   SCS-Address                                            3941  Address          V
   ; SCS-AS-Address                                         3940  Grouped          V
   SCS-Realm                                              3942  DiameterIdentity V
   SDP-Answer-Timestamp                                   1275  Time             V
   ; SDP-Media-Component                                     843  Grouped          V
   SDP-Media-Description                                   845  UTF8String       V
   SDP-Media-Name                                          844  UTF8String       V
   SDP-Offer-Timestamp                                    1274  Time             V
   SDP-Session-Description                                 842  UTF8String       V
   ; SDP-TimeStamps                                         1273  Grouped          V
   ; SDP-Type                                               2036  Enumerated       V
   ; Serving-Node                                           2401  
   Serving-Node-Identity                                  3929  DiameterIdentity V
   Served-Party-IP-Address                                 848  Address          V
   ; Server-Capabilities                                     603  
   ; Server-Name                                             602  
   ; Service-Data-Container                                 2040  Grouped          V
   ; Service-Generic-Information                            1256  
   Service-Id                                              855  UTF8String       V
   Service-Information                                     873  Grouped          V
   Service-Mode                                           2032  Unsigned32       V
   Service-Specific-Data                                   863  UTF8String       V
   ; Service-Specific-Info                                  1249  Grouped          V
   Service-Specific-Type                                  1257  Unsigned32       V
   ; Serving-Node-Type                                      2047  Enumerated       V
   ; Serving-PLMN-Rate-Control                              4310  
   ; Session-Direction                                      2707  Enumerated       V
   ; Session-Priority                                        650  
   ; SGi-PtP-Tunnelling-Method                              3931  Enumerated       V
   SGSN-Address                                           1228  Address          V
   SGW-Address                                            2067  Address          V
   ; SGW-Change                                             2065  Enumerated       V
   SIP-Method                                              824  UTF8String       V
   SIP-Request-Timestamp                                   834  Time             V
   SIP-Request-Timestamp-Fraction                         2301  Unsigned32       V
   SIP-Response-Timestamp                                  835  Time             V
   SIP-Response-Timestamp-Fraction                        2302  Unsigned32       V
   ; SM-Device-Trigger-Indicator                            3407  Enumerated       V
   ; SM-Device-Trigger-Information                          3405  Grouped          V
   SM-Discharge-Time                                      2012  Time             V
   ; SM-Message-Type                                        2007  Enumerated       V
   SM-Protocol-ID                                         2013  OctetString      V
   SM-Sequence-Number                                     3408  Unsigned32       V
   ; SM-Service-Type                                        2029  Enumerated       V
   SM-Status                                              2014  OctetString      V
   SM-User-Data-Header                                    2015  OctetString      V
   ; SMS-Information                                        2000  Grouped          V
   ; SMS-Node                                               2016  Enumerated       V
   SMS-Result                                             3409  Unsigned32       V
   SMSC-Address                                           2017  Address          V
   ; Sponsor-Identity                                        531  
   ; SSID                                                   1524  
   Start-of-Charging                                      3419  Time             V
   Start-Time                                             2041  Time             V
   ; Status-AS-Code                                         2702  Enumerated       V
   Stop-Time                                              2042  Time             V
   Submission-Time                                        1202  Time             V
   ; Subscriber-Role                                        2033  Enumerated       V
   ; Supplementary-Service                                  2048  Grouped          V
   ; TAD-Identifier                                         2717  Enumerated       V
   ; Talk-Burst-Exchange                                    1255  Grouped          V
   Talk-Burst-Time                                        1286  Unsigned32       V
   Talk-Burst-Volume                                      1287  Unsigned32       V
   ; Target-App-Layer-User-Id                               3601  
   Target-IP-Address                                      4412  Address          VM
   ; Tariff-Information                                     2060  Grouped          V
   Tariff-XML                                             2306  UTF8String       V
   ; TDF-IP-Address                                         1091  
   Teleservice                                            3413  OctetString      V
   ; Terminal-Information                                   1401  
   Terminating-IOI                                         840  UTF8String       V
   Time-First-Reception                                   3466  Time             V
   Time-First-Transmission                                3467  Time             V
   Time-First-Usae                                        2043  Time             V
   Time-Indicator                                         3911  Unsigned32       V
   Time-Last-Usae                                         2044  Time             V
   ; Time-Quota-Mechanism                                   1270  Grouped          V
   Time-Quota-Threshold                                    868  Unsigned32       V
   ; Time-Quota-Type                                        1271  Enumerated       V
   Time-Stamps                                             833  Grouped          V
   Time-Usage                                             2045  Unsigned32       V
   ; Time-Window                                            3818  
   ; TMGI                                                    900  
   ; Token-Text                                             1215  UTF8String       V
   ; Total-Number-Of-Messages-Exploded                      2113  
   ; Total-Number-Of-Messages-Sent                          2114  
   ; Traffic-Data-Volumes                                   2046  Grouped          V
   ; Transcoder-Inserted-Indication                         2605  Enumerated       V
   Transit-IOI-List                                       2701  UTF8String       V
   ; Transmitter-Info                                       3468  Grouped          V
   ; Trigger                                                1264  Grouped          V
   ; Trigger-Type                                            870  Enumerated       V
   ; Trunk-Group-Id                                          851  Grouped          V
   TWAG-Address                                           3903  Address          V
   ; TWAN-User-Location-Info                                2714  Grouped          V
   ; Type-Number                                            1204  Enumerated       V
   ; UDP-Source-Port                                        2806  
   ; UE-Local-IP-Address                                    2805  
   ; UE-Reachability-Configuration                          3129  
   ; UNI-PDU-CP-Only-Flag                                   3932  Enumerated       V
   ; Unit-Cost                                              2061  Grouped          V
   Unit-Quota-Threshold                                   1226  Unsigned32       V
   Unused-Quota-Timer                                      407  Unsigned32       V
   Usage-Information-Report-Sequence-Number               3439  Integer32        V
   ; User-CSG-Information                                   2319  Grouped          V
   ; User-Data                                               606  
   ; User-Location-Info-Time                                2812  
   ; User-Participating-Type                                1279  Enumerated       V
   User-Session-Id                                         830  UTF8String       V
   ; UWAN-User-Location-Info                                3918  Grouped          V
   ; VAS-Id                                                 1102  
   ; Variable-Part                                          3907  Grouped          V
   Variable-Part-Order                                    3908  Unsigned32       V
   Variable-Part-Type                                     3909  Unsigned32       V
   Variable-Part-Value                                    3910  UTF8String       V
   ; VASP-Id                                                1101  
   ; VCS-Information                                        3410  Grouped          V
   ; Visited-PLMN-Id                                        1407  
   VLR-Number                                             3420  OctetString      V
   Volume-Quota-Threshold                                  869  Unsigned32       V
   ; WLAN-Link-Layer-Id                                     3821  

@grouped
<<<<<<< HEAD
   Service-Information ::= < AVP Header: 873 >
;       * [ Subscription-Id ]
;         [ AoC-Information ]
;         [ PS-Information ]
          [ IMS-Information ]
;         [ MMS-Information ]
;         [ LCS-Information ]
;         [ PoC-Information ]
;         [ MBMS-Information ]
;         [ SMS-Information ]
;         [ VCS-Information ]
;         [ MMTel-Information ]
;         [ ProSe-Information ]
;         [ Service-Generic-Information ]
;         [ IM-Information ]
;         [ DCD-Information ]
;         [ M2M-Information ]
;         [ CPDT-Information ]

@grouped
IMS-Information ::= < AVP Header: 876 >
          { Node-Functionality }
          [ Event-Type ]
          [ Role-Of-Node ]
          [ User-Session-Id ]
;         [ Outgoing-Session-Id ]
;         [ Session-Priority ]
          * [ Calling-Party-Address ]
          [ Called-Party-Address ]
;         * [ Called-Asserted-Identity ]
;         [ Called-Identity-Change ]
;         [ Number-Portability-Routing-Information ]
;         [ Carrier-Select-Routing-Information ]
;         [ Alternate-Charged-Party-Address ]
;         * [ Requested-Party-Address ]
;         * [ Associated-URI ]
          [ Time-Stamps ]
;         * [ Application-Server-Information ]
          * [ Inter-Operator-Identifier ]
;         * [ Transit-IOI-List ]
          [ IMS-Charging-Identifier ]
;         * [ SDP-Session-Description ]
;         * [ SDP-Media-Component ]
;         [ Served-Party-IP-Address ]
;         [ Server-Capabilities ]
;         [ Trunk-Group-ID ]
;         [ Bearer-Service ]
;         [ Service-Id ]
;         * [ Service-Specific-Info ]
;         * [ Message-Body ]
;         [ Cause-Code ]
;         * [ Reason-Header ]
;         * [ Access-Network-Information ]
;         [ Cellular-Network-Information ]
;         * [ Early-Media-Description ]
;         [ IMS-Communication-Service-Identifier ]
;         [ IMS-Application-Reference-Identifier ]
;         [ Online-Charging-Flag ]
;         [ Real-Time-Tariff-Information ]
;         [ Account-Expiration ]
;         [ Initial-IMS-Charging-Identifier ]
;         * [ NNI-Information ]
;         [ From-Address ]
;         [ IMS-Emergency-Indicator ]
;         [ IMS-Visited-Network-Identifier ]
;         * [ Access-Network-Info-Change ]
;         * [ Access-Transfer-Information ]
;         [ Related-IMS-Charging-Identifier ]
;         [ Related-IMS-Charging-Identifier-Node ]
;         [ Route-Header-Received ]
;         [ Route-Header-Transmitted ]
;         [ Instance-Id ]
;         [TAD-Identifier]
;         [FE-Identifier-List] 
=======

   Event-Type :: = <AVP Header: 823 >
      [ SIP-Method ]
      [ Event ]
      [ Expires ] 

   Time-Stamps ::= < AVP Header: 833 >
      [ SIP-Request-Timestamp ]
      [ SIP-Response-Timestamp ]
      [ SIP-Request-Timestamp-Fraction ]
      [ SIP-Response-Timestamp-Fraction ] 

   Inter-Operator-Identifier :: = < AVP Header: 838 >
      [ Originating-IOI ]
      [ Terminating-IOI ] 

@enum Role-Of-Node
   ORIGINATING_ROLE  0
   TERMINATING_ROLE  1
   FORWARDING_ROLE   2

@enum Node-Functionality
	S-CSCF          0
   P-CSCF          1
   I-CSCF          2
   MRFC            3
   MGCF            4
   BGCF            5
   AS              6
   IBCF            7
   S-GW            8
   P-GW            9
   HSGW           10
   E-CSCF         11
   MME            12
   TRF            13
   TF             14
   ATCF           15
   Proxy-Function 16
   ePDG           17
   TDF            18
   TWAG           19
   SCEF           20
   IWK-SCEF       21
>>>>>>> ab855acb
<|MERGE_RESOLUTION|>--- conflicted
+++ resolved
@@ -511,7 +511,6 @@
    ; WLAN-Link-Layer-Id                                     3821  
 
 @grouped
-<<<<<<< HEAD
    Service-Information ::= < AVP Header: 873 >
 ;       * [ Subscription-Id ]
 ;         [ AoC-Information ]
@@ -586,7 +585,6 @@
 ;         [ Instance-Id ]
 ;         [TAD-Identifier]
 ;         [FE-Identifier-List] 
-=======
 
    Event-Type :: = <AVP Header: 823 >
       [ SIP-Method ]
@@ -631,4 +629,3 @@
    TWAG           19
    SCEF           20
    IWK-SCEF       21
->>>>>>> ab855acb
