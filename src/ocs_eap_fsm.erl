--- conflicted
+++ resolved
@@ -106,18 +106,12 @@
 	EAPData = ocs_eap_codec:eap_pwd(Header),
 	Packet = #eap_packet{code = ?Request, identifier = Identifier, data = EAPData},
 	EAPPacketData = ocs_eap_codec:eap_packet(Packet),
-<<<<<<< HEAD
-	radius:response(RadiusFsm, EAPPacketData),
-	NewStateData = StateData#statedata{token = Token, prep = <<PwdPrep>>},
-=======
 	AttributeList0 = radius_attributes:new(),
 	AttributeList1 = radius_attributes:store(?EAPMessage, EAPPacketData, AttributeList0),
 	Response = #radius{code = ?AccessChallenge, id = Identifier, authenticator = Authenticator, attributes = AttributeList1},
 	ResponsePacket = radius:codec(Response),
 	radius:response(RadiusFsm, ResponsePacket),
-	NewStateData = StateData#statedata{group_desc = <<GrpDesc>>, random_func = <<RandFunc>>,
-		prf = <<Prf>>, token = Token, prep = <<PwdPrep>>},
->>>>>>> d0b0fe28
+	NewStateData = StateData#statedata{token = Token, prep = <<PwdPrep>>},
 	{next_state, wait_for_id, NewStateData}.
 
 -spec wait_for_id(Event :: timeout | term(), StateData :: #statedata{}) ->
