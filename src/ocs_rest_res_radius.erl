--- conflicted
+++ resolved
@@ -68,7 +68,6 @@
 %%  internal functions
 %%----------------------------------------------------------------------
 
-<<<<<<< HEAD
 %% @hidden
 read_auth_log(Log, Cont, MaxItems, Count, Acc) ->
 	case disk_log:chunk(Log, Cont) of
@@ -98,8 +97,6 @@
 			{content_range, ContentRange}],
 	{ok, Headers, Body}.
 
-=======
->>>>>>> e3bee875
 % @hidden
 radius_auth_json(Events) ->
 	F = fun({Milliseconds, Node, Client, Server, Type, ReqAttrs, _RespAttrs},  Acc) ->
