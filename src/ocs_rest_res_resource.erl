--- conflicted
+++ resolved
@@ -384,183 +384,6 @@
 			{error, 400}
 	end.
 
-<<<<<<< HEAD
-=======
--spec add_pla(ReqData) -> Result when
-	ReqData :: [tuple()],
-	Result   :: {ok, Headers, Body} | {error, Status},
-	Headers  :: [tuple()],
-	Body     :: iolist(),
-	Status   :: 400 | 500 .
-%% @doc Respond to `POST /resourceInventoryManagement/v2/pla'.
-%%    Add a new Pricing Logic Algorithm (PLA).
-add_pla(ReqData) ->
-	try
-		case ocs:add_pla(ocs_rest_res_resource:pla(mochijson:decode(ReqData))) of
-			{ok, PricingLogic} ->
-				PricingLogic;
-			{error, Reason} ->
-				throw(Reason)
-		end
-	of
-		PriceAlgo ->
-			Body = mochijson:encode(ocs_rest_res_resource:pla(PriceAlgo)),
-			Etag = ocs_rest:etag(PriceAlgo#pla.last_modified),
-			Href = ?plaPath ++ PriceAlgo#pla.name,
-			Headers = [{location, Href}, {etag, Etag}],
-			{ok, Headers, Body}
-	catch
-		throw:validation_failed ->
-			{error, 400};
-		throw:_Reason1 ->
-			{error, 500};
-		_:_ ->
-			{error, 400}
-	end.
-
--spec patch_pla(Id, Etag, ReqData) -> Result
-	when
-		Id	:: string(),
-		Etag		:: undefined | list(),
-		ReqData	:: [tuple()],
-		Result	:: {ok, Headers, Body} | {error, Status},
-		Headers	:: [tuple()],
-		Body		:: iolist(),
-		Status	:: 400 | 404 | 412 | 500 .
-%% @doc Respond to `PATCH /resourceInventoryManagement/v2/pla/{id}'.
-%% 	Update a Pricing Logic Algorithm (PLA) using JSON patch method.
-patch_pla(Id, Etag, ReqData) ->
-	try
-		Etag1 = case Etag of
-			undefined ->
-				undefined;
-			Etag ->
-				ocs_rest:etag(Etag)
-		end,
-		{Etag1, mochijson:decode(ReqData)}
-	of
-		{Etag2, {array, _} = Operations} ->
-			F = fun() ->
-					case mnesia:read(pla, Id, write) of
-						[Pla1] when
-								Pla1#pla.last_modified == Etag2;
-								Etag2 == undefined ->
-							case catch ocs_rest:patch(Operations, ocs_rest_res_resource:pla(Pla1)) of
-								{struct, _} = Pla2  ->
-									Pla3 = ocs_rest_res_resource:pla(Pla2),
-									TS = erlang:system_time(?MILLISECOND),
-									N = erlang:unique_integer([positive]),
-									LM = {TS, N},
-									Pla4 = Pla3#pla{last_modified = LM},
-									ok = mnesia:write(Pla4),
-									{Pla2, LM};
-								_ ->
-									throw(bad_request)
-							end;
-						[#pla{}] ->
-							throw(precondition_failed);
-						[] ->
-							throw(not_found)
-					end
-			end,
-			case mnesia:transaction(F) of
-				{atomic, {Pla, Etag3}} ->
-					Location = ?plaPath ++ Id,
-					Headers = [{location, Location}, {etag, ocs_rest:etag(Etag3)}],
-					Body = mochijson:encode(Pla),
-					{ok, Headers, Body};
-				{aborted, {throw, bad_request}} ->
-					{error, 400};
-				{aborted, {throw, not_found}} ->
-					{error, 404};
-				{aborted, {throw, precondition_failed}} ->
-					{error, 412};
-				{aborted, _Reason} ->
-					{error, 500}
-			end
-	catch
-		_:_ ->
-			{error, 400}
-	end.
-
--spec delete_pla(Id) -> Result
-	when
-		Id :: string(),
-		Result :: {ok, Headers :: [tuple()], Body :: iolist()}
-				| {error, ErrorCode :: integer()} .
-%% @doc Respond to `DELETE /resourceInventoryManagement/v2/pla/{id}'
-%%    request to remove a Pricing Logic Algorithm (PLA).
-delete_pla(Id) when is_list(Id) ->
-	case catch list_to_existing_atom(Id) of
-		{'EXIT', _Reason} ->
-			{error, 404};
-		TableName when is_atom(TableName) ->
-			ok = ocs:delete_pla(Id),
-			{ok, [], []}
-	end.
-
--spec get_pla(ID) -> Result when
-	ID	:: string(),
-	Result :: {ok, Headers, Body} | {error, Status},
-	Headers :: [tuple()],
-	Body :: iolist(),
-	Status :: 400 | 404 | 500.
-%% @doc Respond to `GET /resourceInventoryManagement/v2/pla/{id}'.
-%%    Retrieve a Pricing Logic Algorothm (PLA).
-get_pla(ID) ->
-	try
-		case ocs:find_pla(ID) of
-			{ok, PricingLogicAlgorithm} ->
-				PricingLogicAlgorithm;
-			{error, not_found} ->
-				{throw, 404};
-			{error, _Reason} ->
-				{throw, 500}
-		end
-	of
-		LogicAlgo ->
-			Body = mochijson:encode(ocs_rest_res_resource:pla(LogicAlgo)),
-			Headers = [{content_type, "application/json"}],
-			{ok, Headers, Body}
-	catch
-		throw:_Reason1 ->
-			{error, 500};
-		_:_ ->
-			{error, 400}
-	end.
-
--spec get_plas(Query, Headers) ->Result when
-	Query :: [{Key :: string(), Value :: string()}],
-	Result :: {ok, Headers, Body} | {error, Status},
-	Headers :: [tuple()],
-	Body :: iolist(),
-	Status :: 400 | 404 | 412 | 500 .
-%% @doc Respond to `GET /resourceInventoryManagement/v2/pla'.
-%%    Retrieve all Pricing Logic Algorithms (PLA).
-get_plas(_Query, _Headers) ->
-	try
-		case ocs:get_plas() of
-			PricingLogicAlgorithms
-				when is_list(PricingLogicAlgorithms) ->
-				PricingLogicAlgorithms;
-			{error, not_found} ->
-				throw(404);
-			{error, _Reason} ->
-				throw(500)
-		end
-	of
-		Logic ->
-			Body = mochijson:encode({array, [pla(P) || P <- Logic]}),
-			Headers = [{content_type, "application/json"}],
-			{ok, Headers, Body}
-	catch
-		throw:_Reason1 ->
-			{error, 500};
-		_:_ ->
-			{error, 400}
-	end.
-
->>>>>>> 611410ad
 -spec get_pla_specs(Query) -> Result when
 	Query :: [{Key :: string(), Value :: string()}],
 	Result	:: {ok, Headers, Body} | {error, Status},
