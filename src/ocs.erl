%%% ocs.erl
%%% vim: ts=3
%%%%%%%%%%%%%%%%%%%%%%%%%%%%%%%%%%%%%%%%%%%%%%%%%%%%%%%%%%%%%%%%%%%%%%%%%%%%%
%%% @copyright 2016 - 2017 SigScale Global Inc.
%%% @end
%%% Licensed under the Apache License, Version 2.0 (the "License");
%%% you may not use this file except in compliance with the License.
%%% You may obtain a copy of the License at
%%%
%%%     http://www.apache.org/licenses/LICENSE-2.0
%%%
%%% Unless required by applicable law or agreed to in writing, software
%%% distributed under the License is distributed on an "AS IS" BASIS,
%%% WITHOUT WARRANTIES OR CONDITIONS OF ANY KIND, either express or implied.
%%% See the License for the specific language governing permissions and
%%% limitations under the License.
%%%%%%%%%%%%%%%%%%%%%%%%%%%%%%%%%%%%%%%%%%%%%%%%%%%%%%%%%%%%%%%%%%%%%%%%%%%%%
%%% @doc This library module implements the public API for the
%%% 	{@link //ocs. ocs} application.
%%%
-module(ocs).
-copyright('Copyright (c) 2016 - 2017 SigScale Global Inc.').

%% export the ocs public API
-export([add_client/2, add_client/3, add_client/5, add_client/6,
		find_client/1, update_client/2, update_client/3,
		get_clients/0, delete_client/1, query_clients/6]).
-export([add_service/2, add_service/3, add_service/4, add_service/5,
		add_service/8, add_product/2, add_product/3, add_product/5,
		delete_product/1, get_products/0, query_product/4]).
-export([find_service/1, delete_service/1, get_services/0, query_service/3,
		find_product/1]).
-export([add_bucket/2, find_bucket/1, get_buckets/0, get_buckets/1,
		delete_bucket/1, query_bucket/3, adjustment/1]).
-export([add_user/3, list_users/0, get_user/1, delete_user/1,
		query_users/3, update_user/3]).
-export([add_offer/1, find_offer/1, get_offers/0, delete_offer/1,
		query_offer/7]).
-export([add_pla/1, add_pla/2, find_pla/1, get_plas/0, delete_pla/1, query_table/6]).
-export([generate_password/0, generate_identity/0]).
-export([start/4, start/5]).
%% export the ocs private API
-export([normalize/1, subscription/4, end_period/2]).
-export([import/2, find_sn_network/2]).

-export_type([eap_method/0, match/0]).

-include("ocs.hrl").
-include_lib("inets/include/mod_auth.hrl").

-define(LOGNAME, radius_acct).
-define(CHUNKSIZE, 100).

%% support deprecated_time_unit()
-define(MILLISECOND, milli_seconds).
%-define(MILLISECOND, millisecond).

% calendar:datetime_to_gregorian_seconds({{1970,1,1},{0,0,0}})
-define(EPOCH, 62167219200).

%%----------------------------------------------------------------------
%%  The ocs public API
%%----------------------------------------------------------------------

-spec add_client(Address, Secret) -> Result
	when
		Address :: inet:ip_address(),
		Secret :: string() | binary(),
		Result :: {ok, #client{}}.
%% @equiv add_client(Address, 3799, radius, Secret, true)
%% @doc Create an entry in the client table.
%%
add_client(Address, Secret) ->
	add_client(Address, 3799, radius, Secret, true).

-spec add_client(Address, Secret, PasswordRequired) -> Result
	when
		Address :: inet:ip_address(),
		Secret :: string() | binary(),
		PasswordRequired :: boolean(),
		Result :: {ok, #client{}}.
%% @equiv add_client(Address, 3799, radius, Secret, PasswordRequired)
add_client(Address, Secret, PasswordRequired) ->
	add_client(Address, 3799, radius, Secret, PasswordRequired).

-spec add_client(Address, Port, Protocol, Secret, PasswordRequired) -> Result
	when
		Address :: inet:ip_address(),
		Port :: inet:port_number() | undefined,
		Protocol :: atom() | undefined,
		Secret :: string() | binary() | undefined,
		PasswordRequired :: boolean(),
		Result :: {ok, # client{}}.
%% @equiv add_client(Address, Port, Protocol, Secret, PasswordRequired, true)
add_client(Address, Port, Protocol, Secret, PasswordRequired) ->
	add_client(Address, Port, Protocol, Secret, PasswordRequired, true).

-spec add_client(Address, Port, Protocol, Secret, PasswordRequired, Trusted) -> Result
	when
		Address :: inet:ip_address(),
		Port :: inet:port_number() | undefined,
		Protocol :: atom() | undefined,
		Secret :: string() | binary() | undefined,
		PasswordRequired :: boolean(),
		Trusted :: boolean(),
		Result :: {ok, # client{}}.
%% @doc Create an entry in the client table.
add_client(Address, Port, Protocol, Secret, PasswordRequired, Trusted)
		when is_list(Address) ->
	{ok, AddressTuple} = inet_parse:address(Address),
	add_client(AddressTuple, Port, Protocol, Secret, PasswordRequired, Trusted);
add_client(Address, Port, Protocol, Secret, undefined, Trusted) ->
	add_client(Address, Port, Protocol, Secret, true, Trusted);
add_client({A, B, C, D} = Address,
		undefined, diameter, undefined, PasswordRequired, Trusted)
		when A >= 1, A =< 255, B >= 0, C =< 255, C >= 0, D =< 255, D >= 1, A < 255,
		is_boolean(PasswordRequired), is_boolean(Trusted) ->
	F = fun() ->
				TS = erlang:system_time(?MILLISECOND),
				N = erlang:unique_integer([positive]),
				R = #client{address = Address, protocol = diameter,
						last_modified = {TS, N},
						password_required = PasswordRequired, trusted = Trusted},
				mnesia:write(R),
				R
	end,
	case mnesia:transaction(F) of
		{atomic, Client} ->
			{ok, Client};
		{aborted, Reason} ->
			exit(Reason)
	end;
add_client(Address, Port, Protocol, undefined, PasswordRequired, Trusted) ->
	add_client(Address, Port, Protocol,
		generate_password(), PasswordRequired, Trusted);
add_client(Address, Port, undefined, Secret, PasswordRequired, Trusted) ->
	add_client(Address, Port, radius, Secret, PasswordRequired, Trusted);
add_client(Address, undefined, Protocol, Secret, PasswordRequired, Trusted) ->
	add_client(Address, 3799, Protocol, Secret, PasswordRequired, Trusted);
add_client(Address, Port, Protocol,
		Secret, PasswordRequired, Trusted) when is_list(Secret) ->
	add_client(Address, Port, Protocol,
		list_to_binary(Secret), PasswordRequired, Trusted);
add_client({A, B, C, D} = Address,
		Port, radius, Secret, PasswordRequired, Trusted)
		when A >= 1, A =< 255, B >= 0, C =< 255,
		C >= 0, D =< 255, D >= 1, A < 255,
		is_binary(Secret), is_boolean(PasswordRequired) ->
	F = fun() ->
				TS = erlang:system_time(?MILLISECOND),
				N = erlang:unique_integer([positive]),
				LM = {TS, N},
				R = #client{address = Address, port = Port, protocol = radius,
						secret = Secret, password_required = PasswordRequired,
						trusted = Trusted, last_modified = LM},
				ok = mnesia:write(R),
				R
	end,
	case mnesia:transaction(F) of
		{atomic, Client} ->
			{ok, Client};
		{aborted, Reason} ->
			exit(Reason)
	end.

-spec find_client(Address) -> Result
	when
		Address :: inet:ip_address(),
		Result :: {ok, #client{}} | {error, Reason},
		Reason :: not_found | term().
%% @doc Find a client by IP address.
%%
find_client(Address) when is_list(Address) ->
	{ok, AddressTuple} = inet_parse:address(Address),
	find_client(AddressTuple);
find_client(Address) when is_tuple(Address) ->
	F = fun() ->
				mnesia:read(client, Address, read)
	end,
	case mnesia:transaction(F) of
		{atomic, [#client{} = Client]} ->
			{ok, Client};
		{atomic, []} ->
			{error, not_found};
		{aborted, Reason} ->
			{error, Reason}
	end.

-spec update_client(Address, Password)-> Result
	when
		Address :: string() | inet:ip_address(),
		Password :: string() | binary(),
		Result :: ok | {error, Reason},
		Reason :: not_found | term().
%% @doc Update a client password.
update_client(Address, Password) when is_list(Address) ->
	{ok, AddressTuple} = inet_parse:address(Address),
	update_client(AddressTuple, Password);
update_client(Address, Password) when is_list(Password) ->
	update_client(Address, list_to_binary(Password));
update_client(Address, Password) ->
	F = fun() ->
				case mnesia:read(client, Address, write) of
					[Entry] ->
						TS = erlang:system_time(?MILLISECOND),
						N = erlang:unique_integer([positive]),
						NewEntry = Entry#client{secret = Password, last_modified = {TS,N}},
						mnesia:write(client, NewEntry, write);
					[] ->
						throw(not_found)
				end
	end,
	case mnesia:transaction(F) of
		{atomic, ok} ->
			ok;
		{aborted, {throw, Reason}} ->
			{error, Reason};
		{aborted, Reason} ->
			{error, Reason}
	end.

-spec update_client(Address, Port, Protocol)-> Result
	when
		Address :: string() | inet:ip_address(),
		Port :: inet:port_number() | undefined,
		Protocol :: radius | diameter,
		Result :: ok | {error, Reason},
		Reason :: not_found | term().
%% @doc Update client port and protocol.
update_client(Address, Port, Protocol) when is_list(Address) ->
	{ok, AddressTuple} = inet_parse:address(Address),
	update_client(AddressTuple, Port, Protocol);
update_client(Address, Port, Protocol) when is_tuple(Address),
		(((Protocol == radius) and is_integer(Port))
		or ((Protocol == diameter) and (Port == undefined))) ->
	F = fun() ->
				case mnesia:read(client, Address, write) of
					[Entry] ->
						TS = erlang:system_time(?MILLISECOND),
						N = erlang:unique_integer([positive]),
						NewEntry = Entry#client{port = Port, protocol = Protocol,
								last_modified = {TS, N}},
						mnesia:write(client, NewEntry, write);
					[] ->
						throw(not_found)
				end
	end,
	case mnesia:transaction(F) of
		{atomic, ok} ->
			ok;
		{aborted, {throw, Reason}} ->
			{error, Reason};
		{aborted, Reason} ->
			{error, Reason}
	end.

-spec get_clients() -> Result
	when
		Result :: [#client{}] | {error, Reason},
		Reason :: term().
%% @doc Get all clients.
get_clients()->
	MatchSpec = [{'_', [], ['$_']}],
	F = fun(F, start, Acc) ->
				F(F, mnesia:select(client, MatchSpec,
						?CHUNKSIZE, read), Acc);
			(_F, '$end_of_table', Acc) ->
				lists:flatten(lists:reverse(Acc));
			(_F, {error, Reason}, _Acc) ->
				{error, Reason};
			(F,{Clients, Cont}, Acc) ->
				F(F, mnesia:select(Cont), [Clients | Acc])
	end,
	case mnesia:transaction(F, [F, start, []]) of
		{aborted, Reason} ->
			{error, Reason};
		{atomic, Result} ->
			Result
	end.

-spec delete_client(Client) -> ok
	when
		Client :: string() | inet:ip_address().
%% @doc Delete an entry from the  client table.
delete_client(Client) when is_list(Client) ->
	{ok, ClientT} = inet:parse_address(Client),
	delete_client(ClientT);
delete_client(Client) when is_tuple(Client) ->
	F = fun() ->
		mnesia:delete(client, Client, write)
	end,
	case mnesia:transaction(F) of
		{atomic, _} ->
			ok;
		{aborted, Reason} ->
			exit(Reason)
	end.

-spec query_clients(Cont, Address, Identifier, Port, Protocol, Secret) -> Result
	when
		Cont :: start | any(),
		Address :: Match,
		Identifier :: Match,
		Port :: Match,
		Protocol :: Match,
		Secret :: Match,
		Match :: {exact, string()} | {like, string()} | '_',
		Result :: {Cont1, [#client{}]} | {error, Reason},
		Cont1 :: eof | any(),
		Reason :: term().
%% @hidden
query_clients(start, {Op, String}, Identifier, Port, Protocol, Secret)
		when is_list(String), ((Op == exact) orelse (Op == like)) ->
	{MatchHead, MatchConditions}  = case lists:last(String) of
		$% when Op == like ->
			{AddressMatch, Conditions} = match_address(lists:droplast(String)),
			{#client{address = AddressMatch, _ = '_'}, Conditions};
		_ ->
			{ok, Address} = inet:parse_address(String),
			{#client{address = Address, _  = '_'}, []}
	end,
	query_clients1(start, MatchHead, MatchConditions,
			Identifier, Port, Protocol, Secret);
query_clients(start, '_', Identifier, Port, Protocol, Secret) ->
	MatchHead = #client{_ = '_'},
	query_clients1(start, MatchHead, [], Identifier, Port, Protocol, Secret);
query_clients(Cont, _Address, Identifier, Port, _Protocol, Secret) ->
	query_clients2(Cont, [], [], Identifier, Port, Secret).
%% @hidden
query_clients1(start, MatchHead, MatchConditions,
		Identifier, Port, {Op, String}, Secret)
		when is_list(String), ((Op == exact) orelse (Op == like)) ->
	try
		case lists:last(String) of
			$% when Op == like ->
				match_protocol(lists:droplast(String));
			_ ->
				case String of
					"diameter" ->
						diameter;
					"DIAMETER" ->
						diameter;
					"radius" ->
						radius;
					"RADIUS" ->
						radius;
					_ ->
						throw(badarg)
				end
		end
	of
		Protocol ->
			query_clients2(start, MatchHead#client{protocol = Protocol},
					MatchConditions, Identifier, Port, Secret)
	catch
		throw:badarg ->
			{eof, []}
	end;
query_clients1(start, MatchHead, MatchConditions, Identifier, Port, '_', Secret) ->
	query_clients2(start, MatchHead, MatchConditions, Identifier, Port, Secret).
%% @hidden
query_clients2(start, MatchHead, MatchConditions, Identifier, Port, Secret) ->
	MatchSpec = [{MatchHead, MatchConditions, ['$_']}],
	F = fun() ->
			mnesia:select(client, MatchSpec, ?CHUNKSIZE, read)
	end,
	query_clients3(mnesia:ets(F), Identifier, Port, Secret);
query_clients2(Cont, _MatchHead, _MatchConditions, Identifier, Port, Secret) ->
	F = fun() ->
			mnesia:select(Cont)
	end,
	query_clients3(mnesia:ets(F), Identifier, Port, Secret).
%% @hidden
query_clients3({Clients, Cont}, '_', Port, Secret) ->
	query_clients4({Clients, Cont}, Port, Secret);
query_clients3({Clients, Cont}, {Op, String}, Port, Secret)
		when is_list(String), ((Op == exact) orelse (Op == like)) ->
	F = case lists:last(String) of
		$% when Op == like ->
			Prefix = list_to_binary(lists:droplast(String)),
			Size = size(Prefix),
			fun(#client{identifier = Identifier}) ->
				case binary:part(Identifier, 0, Size) of
					Prefix ->
						true;
					_ ->
						false
				end
			end;
		_ ->
			ExactMatch = list_to_binary(String),
			fun(#client{identifier = Identifier}) when Identifier == ExactMatch ->
					true;
				(_) ->
					false
			end
	end,
	query_clients4({lists:filter(F, Clients), Cont}, Port, Secret);
query_clients3('$end_of_table', _Identifier, _Port, _Secret) ->
      {eof, []}.
%% @hidden
query_clients4({Clients, Cont}, '_', Secret) ->
	query_clients5({Clients, Cont}, Secret);
query_clients4({Clients, Cont}, {Op, String}, Secret)
		when is_list(String), ((Op == exact) orelse (Op == like)) ->
	F = case lists:last(String) of
		$% when Op == like ->
			Prefix = lists:droplast(String),
			fun(#client{port = Port}) ->
					lists:prefix(Prefix, integer_to_list(Port))
			end;
		_ ->
			fun(#client{port = Port}) ->
					String == integer_to_list(Port)
			end
	end,
	query_clients5({lists:filter(F, Clients), Cont}, Secret).
%% @hidden
query_clients5({Clients, Cont}, '_') ->
	{Cont, Clients};
query_clients5({Clients, Cont}, {Op, String})
		when is_list(String), ((Op == exact) orelse (Op == like)) ->
	F = case lists:last(String) of
		$% when Op == like ->
			Prefix = list_to_binary(lists:droplast(String)),
			Size = size(Prefix),
			fun(#client{secret = Secret}) ->
				case binary:part(Secret, 0, Size) of
					Prefix ->
						true;
					_ ->
						false
				end
			end;
		_ ->
			ExactMatch = list_to_binary(String),
			fun(#client{secret = Secret}) when Secret == ExactMatch ->
					true;
				(_) ->
					false
			end
	end,
	{Cont, lists:filter(F, Clients)}.

get_products()->
	MatchSpec = [{'_', [], ['$_']}],
	F = fun(F, start, Acc) ->
		F(F, mnesia:select(product, MatchSpec,
				?CHUNKSIZE, read), Acc);
		(_F, '$end_of_table', Acc) ->
				lists:flatten(lists:reverse(Acc));
		(_F, {error, Reason}, _Acc) ->
				{error, Reason};
		(F,{Products, Cont}, Acc) ->
				F(F, mnesia:select(Cont), [Products | Acc])
	end,
	case mnesia:transaction(F, [F, start, []]) of
		{aborted, Reason} ->
			{error, Reason};
		{atomic, Result} ->
			Result
	end.

-spec query_product(Cont, MatchId, MatchOffer, MatchService) -> Result
	when
		Cont :: start | any(),
		MatchId ::  Match,
		MatchOffer ::  Match,
		MatchService ::  Match,
		Match :: {exact, string()} | {like, string()} | '_',
		Result :: {Cont1, [#product{}]} | {error, Reason},
		Cont1 :: eof | any(),
		Reason :: term().
%% @doc Query product
query_product(Cont, '_' = _MatchId, MatchOffer, MatchService) ->
	 MatchHead = #product{_ = '_'},
	query_product1(Cont, MatchHead, MatchOffer, MatchService);
query_product(Cont, {Op, String}, MatchOffer, MatchService)
		when is_list(String), ((Op == exact) orelse (Op == like)) ->
	MatchHead = case lists:last(String) of
		$% when Op == like ->
			Prefix = lists:droplast(String),
			#product{id = Prefix ++ '_', _ = '_'};
		_ ->
			#product{id = String, _ = '_'}
	end,
	query_product1(Cont, MatchHead, MatchOffer, MatchService).
%% @hidden
query_product1(Cont, MatchHead, '_', MatchService) ->
	MatchSpec = [{MatchHead, [], ['$_']}],
	query_product2(Cont, MatchSpec, MatchService);
query_product1(Cont, MatchHead, {Op, String} = _MatchOffer, MatchService)
		when is_list(String), ((Op == exact) orelse (Op == like)) ->
	MatchHead1 = case lists:last(String) of
		$% when Op == like ->
			Prefix = lists:droplast(String),
			MatchHead#product{product = Prefix ++ '_'};
		_ ->
			MatchHead#product{product = String}
	end,
	MatchSpec = [{MatchHead1, [], ['$_']}],
	query_product2(Cont, MatchSpec, MatchService).
%% @hidden
query_product2(start, MatchSpec, MatchService) ->
	F = fun() ->
		mnesia:select(product, MatchSpec, ?CHUNKSIZE, read)
	end,
	query_product3(mnesia:ets(F), MatchService);
query_product2(Cont, _MatchSpec, MatchService) ->
	F = fun() ->
		mnesia:select(Cont)
	end,
	query_product3(mnesia:ets(F), MatchService).
%% @hidden
query_product3({Products, Cont}, '_') ->
	{Cont, Products};
query_product3({Products, Cont}, {Op, String})
		when is_list(String), ((Op == exact) orelse (Op == like)) ->
	F1 = case lists:last(String) of
		$% when Op == like ->
			Prefix = list_to_binary(lists:droplast(String)),
			Size = size(Prefix),
			F2 = fun(<<P:Size/binary, _/binary>>) when P == Prefix ->
						true;
					(_) ->
						false
			end,
			fun(#product{service = Services}) ->
						lists:any(F2, Services)
			end;
		_ ->
			Service = list_to_binary(String),
			fun(#product{service = Services}) ->
						lists:member(Service, Services)
			end
	end,
	{Cont, lists:filter(F1, Products)};
query_product3('$end_of_table', _MatchService) ->
	{eof, []}.

-spec add_product(Offer, ServiceRefs) -> Result
	when
		Offer :: string(),
		ServiceRefs :: [ServiceRef],
		Result :: {ok, #product{}} | {error, Reason},
		ServiceRef :: binary(),
		Reason :: term().
%% @equiv add_product(Offer, undefined, undefined, Characteristics)
add_product(Offer, ServiceRefs) ->
	add_product(Offer, ServiceRefs, undefined, undefined, []).

-spec add_product(Offer, ServiceRefs, Characteristics) -> Result
	when
		Offer :: string(),
		ServiceRefs :: [ServiceRef],
		Characteristics :: [tuple()],
		ServiceRef :: binary(),
		Result :: {ok, #product{}} | {error, Reason},
		Reason :: term().
%% @equiv add_product(Offer, undefined, undefined, Characteristics)
add_product(Offer, ServiceRefs, Characteristics) ->
	add_product(Offer, ServiceRefs, undefined, undefined, Characteristics).

-spec add_product(OfferId, ServiceRefs, StartDate, EndDate, Characteristics) -> Result
	when
		OfferId :: string(),
		ServiceRefs :: [ServiceRef],
		StartDate :: undefined | pos_integer(),
		EndDate :: undefined | pos_integer(),
		Characteristics :: [tuple()],
		ServiceRef :: binary(),
		Result :: {ok, #product{}} | {error, Reason},
		Reason :: term().
%% @doc Add a product inventory subscription instance.
add_product(OfferId, ServiceRefs, StartDate, EndDate, Characteristics)
		when (is_integer(StartDate) orelse (StartDate == undefined)),
		(is_integer(EndDate) orelse (EndDate == undefined)),
		is_list(Characteristics), is_list(OfferId), is_list(ServiceRefs) ->
	F = fun() ->
			case mnesia:read(offer, OfferId, read) of
				[#offer{char_value_use = CharValueUse} = Offer] ->
					TS = erlang:system_time(?MILLISECOND),
					N1 = erlang:unique_integer([positive]),
					N2 = erlang:unique_integer([positive]),
					LM = {TS, N2},
					Id = ocs_rest:etag({TS, N1}),
					F2 = fun(ServiceRef) ->
								case mnesia:read(service, ServiceRef, write) of
									[Service] ->
										ok = mnesia:write(Service#service{product = Id,
												last_modified = LM});
									_ ->
										exit(service_not_found)
								end
					end,
					ok = lists:foreach(F2, ServiceRefs),
					NewChars = default_chars(CharValueUse, Characteristics),
					Product1 = #product{id = Id, product = OfferId, start_date = StartDate,
							end_date = EndDate, characteristics = NewChars,
							service = ServiceRefs, last_modified = LM},
					{Product2, Buckets} = subscription(Product1, Offer, [], true),
					F3 = fun(#bucket{} = B) -> ok = mnesia:write(bucket, B, write) end,
					ok = lists:foreach(F3, Buckets),
					ok = mnesia:write(Product2),
					Product2;
				[] ->
					throw(offer_not_found)
			end
	end,
	case mnesia:transaction(F) of
		{atomic, Product} ->
			ocs_event:notify(create_product, Product, product),
			{ok, Product};
		{aborted, {throw, Reason}} ->
			{error, Reason};
		{aborted, Reason} ->
			{error, Reason}
	end.

-spec find_product(ProductRef) -> Result
	when
		ProductRef :: string(),
		Result :: {ok, Product} | {error, Reason},
		Product :: #product{},
		Reason :: not_found | term().
%% @doc Look up entry in product table
find_product(ProductRef) when is_list(ProductRef) ->
	F = fun() -> mnesia:read(product, ProductRef, read) end,
	case mnesia:transaction(F) of
		{atomic, []} ->
			{error, not_found};
		{atomic, [#product{} = Product]} ->
			{ok, Product};
		{aborted, Reason} ->
			{error, Reason}
	end.

-spec delete_product(ProductRef) -> Result
	when
		ProductRef :: string(),
		Result :: ok.
%% @doc Delete an entry from product table
delete_product(ProductRef) when is_list(ProductRef) ->
	F1 = fun() ->
			case mnesia:read(product, ProductRef, write) of
				[#product{service = Services}] when length(Services) > 0 ->
					mnesia:abort(service_exists);
				[#product{balance = Buckets} = Product] ->
					F2 = fun(B) ->
							mnesia:delete(bucket, B, write)
					end,
					mnesia:delete(product, ProductRef, write),
					{lists:foreach(F2, Buckets), Product};
				[] ->
					mnesia:abort(not_found)
			end
	end,
	case mnesia:transaction(F1) of
<<<<<<< HEAD
		{atomic, {ok, Product}} ->
			ocs_event:notify(delete_product, Product, product),
=======
		{atomic, {ok, _DeletedBuckets}} ->
>>>>>>> b35ea8b3
			ok;
		{aborted, Reason} ->
			exit(Reason)
	end.

-spec add_service(Identity, Password) -> Result
	when
		Identity :: string() | binary() | undefined,
		Password :: string() | binary() | aka_cred() | undefined,
		Result :: {ok, #service{}} | {error, Reason},
		Reason :: term().
%% @equiv add_service(Identity, Password, undefined, [], true, false)
add_service(Identity, Password) ->
	add_service(Identity, Password, active, undefined, [], [], true, false).

-spec add_service(Identity, Password, ProductRef) -> Result
	when
		Identity :: string() | binary() | undefined,
		Password :: string() | binary() | aka_cred() | undefined,
		ProductRef :: string() | undefined,
		Result :: {ok, #service{}} | {error, Reason},
		Reason :: term().
%% @equiv add_service(Identity, Password, ProductRef, [], true, false)
add_service(Identity, Password, ProductRef) ->
	add_service(Identity, Password, active, ProductRef, [], [], true, false).

-spec add_service(Identity, Password, ProductRef, Chars) -> Result
	when
		Identity :: string() | binary() | undefined,
		Password :: string() | binary() | aka_cred() | undefined,
		ProductRef :: string() | undefined,
		Chars :: [tuple()],
		Result :: {ok, #service{}} | {error, Reason},
		Reason :: term().
%% @equiv add_service(Identity, Password, ProductRef, Chars, [], true, false)
add_service(Identity, Password, ProductRef, Chars) ->
	add_service(Identity, Password, active, ProductRef, Chars, [], true, false).

-spec add_service(Identity, Password, ProductRef, Chars, Attributes) -> Result
	when
		Identity :: string() | binary() | undefined,
		Password :: string() | binary() | aka_cred() | undefined,
		ProductRef :: string() | undefined,
		Chars :: [tuple()],
		Attributes :: radius_attributes:attributes() | binary(),
		Result :: {ok, #service{}} | {error, Reason},
		Reason :: term().
%% @equiv add_service(Identity, Password, ProductRef, Chars, Attributes, true, false)
add_service(Identity, Password, ProductRef, Chars, Attributes) ->
	add_service(Identity, Password, active, ProductRef, Chars, Attributes, true, false).

-spec add_service(Identity, Password, State, ProductRef, Chars,
		Attributes, EnabledStatus, MultiSessions) -> Result
	when
		Identity :: string() | binary() | undefined,
		Password :: string() | binary() | aka_cred() | undefined,
		State :: atom() | string() | undefined,
		ProductRef :: string() | undefined,
		Chars :: [tuple()] | undefined,
		Attributes :: radius_attributes:attributes() | binary(),
		EnabledStatus :: boolean() | undefined,
		MultiSessions :: boolean() | undefined,
		Result :: {ok, #service{}} | {error, Reason},
		Reason :: term().
%% @doc Create an entry in the service table.
%%
%% 	Authentication will be done using `Password'. An optional list of
%% 	RADIUS `Attributes', to be returned in an `AccessRequest' response,
%% 	may be provided.  These attributes will overide any default values.
%%
%% 	`ProductRef' key for product inventory reference,
%%		`Enabled' status and `MultiSessions' status may be provided.
%%
add_service(Identity, Password, State, ProductRef,
		Chars, Attributes, EnabledStatus, undefined) ->
	add_service(Identity, Password, State, ProductRef,
			Chars, Attributes, EnabledStatus, false);
add_service(Identity, Password, State, ProductRef,
		Chars, Attributes, undefined, MultiSession) ->
	add_service(Identity, Password, State, ProductRef,
			Chars, Attributes, true, MultiSession);
add_service(Identity, Password, State, ProductRef,
		Chars, undefined, EnabledStatus, MultiSession) ->
	add_service(Identity, Password, State, ProductRef,
			Chars, [], EnabledStatus, MultiSession);
add_service(Identity, Password, State, ProductRef,
		undefined, Attributes, EnabledStatus, MultiSession) ->
	add_service(Identity, Password, State, ProductRef,
			[], Attributes, EnabledStatus, MultiSession);
add_service(Identity, Password, undefined, ProductRef,
		Chars, Attributes, EnabledStatus, MultiSession) ->
	add_service(Identity, Password, active, ProductRef,
			Chars, Attributes, EnabledStatus, MultiSession);
add_service(Identity, undefined, State, ProductRef,
		Chars, Attributes, EnabledStatus, MultiSession) ->
	add_service(Identity, ocs:generate_password(), State,
			ProductRef, Chars, Attributes, EnabledStatus, MultiSession);
add_service(Identity, Password, State, ProductRef, Chars,
		Attributes, EnabledStatus, MultiSession) when is_list(Identity) ->
	add_service(list_to_binary(Identity), Password, State,
			ProductRef, Chars, Attributes, EnabledStatus, MultiSession);
add_service(Identity, Password, State, ProductRef, Chars,
		Attributes, EnabledStatus, MultiSession) when is_list(Password) ->
	add_service(Identity, list_to_binary(Password), State,
			ProductRef, Chars, Attributes, EnabledStatus, MultiSession);
add_service(undefined, Password, State, ProductRef, Chars,
		Attributes, EnabledStatus, MultiSession)
		when (is_binary(Password) or is_record(Password, aka_cred)),
		is_list(Attributes), is_boolean(EnabledStatus),
		is_boolean(MultiSession) ->
	F1 = fun() ->
			F2 = fun F2(_, 0) ->
							mnesia:abort(retries);
						F2(Identity1, I) ->
							case mnesia:read(service, Identity1, write) of
								[] ->
									Identity1;
								[_] ->
									F2(list_to_binary(generate_identity()), I - 1)
							end
			end,
			Identity = F2(list_to_binary(generate_identity()), 5),
			add_service1(Identity, Password, State, ProductRef,
					Chars, Attributes, EnabledStatus, MultiSession)
	end,
	case mnesia:transaction(F1) of
		{atomic, Service} ->
			ocs_event:notify(create_service, Service, service),
			{ok, Service};
		{aborted, Reason} ->
			{error, Reason}
	end;
add_service(Identity, Password, State, ProductRef, Chars, Attributes,
		EnabledStatus, MultiSession) when is_binary(Identity), size(Identity) > 0,
		(is_binary(Password) or is_record(Password, aka_cred)),
		is_list(Attributes), is_boolean(EnabledStatus),
		is_boolean(MultiSession) ->
	F1 =  fun() ->
			add_service1(Identity, Password, State, ProductRef,
					Chars, Attributes, EnabledStatus, MultiSession)
	end,
	case mnesia:transaction(F1) of
		{atomic, Service} ->
			ocs_event:notify(create_service, Service, service),
			{ok, Service};
		{aborted, {throw, Reason}} ->
			{error, Reason};
		{aborted, Reason} ->
			{error, Reason}
	end.
%% @hidden
add_service1(Identity, Password, State, undefined,
		Chars, Attributes, EnabledStatus, MultiSession) ->
	Now = erlang:system_time(?MILLISECOND),
	N = erlang:unique_integer([positive]),
	LM = {Now, N},
	S1 = #service{name = Identity,
					password = Password,
					state = State,
					attributes = Attributes,
					enabled = EnabledStatus,
					multisession = MultiSession,
					characteristics = Chars,
					last_modified = LM},
	ok = mnesia:write(service, S1, write),
	S1;
add_service1(Identity, Password, State, ProductRef,
		Chars, Attributes, EnabledStatus, MultiSession) ->
	case mnesia:read(product, ProductRef, read) of
		[#product{service = ServiceRefs} = P1] ->
			Now = erlang:system_time(?MILLISECOND),
			N = erlang:unique_integer([positive]),
			LM = {Now, N},
			P2 = P1#product{service = [Identity | ServiceRefs],
					last_modified = LM},
			ok = mnesia:write(P2),
			S1 = #service{name = Identity,
							password = Password,
							state = State,
							product = ProductRef,
							attributes = Attributes,
							enabled = EnabledStatus,
							multisession = MultiSession,
							characteristics = Chars,
							last_modified = LM},
			ok = mnesia:write(service, S1, write),
			S1;
		[] ->
			throw(product_not_found)
	end.

-spec add_bucket(ProductRef, Bucket) -> Result
	when
		ProductRef :: string(),
		Bucket :: #bucket{},
		Result :: {ok, BucketBefore, BucketAfter} | {error, Reason},
		BucketBefore :: #bucket{},
		BucketAfter :: #bucket{},
		Reason :: term().
%% @doc Add a new bucket to bucket table or update exsiting bucket
add_bucket(ProductRef, #bucket{id = undefined} = Bucket) when is_list(ProductRef) ->
	F = fun() ->
		case mnesia:read(product, ProductRef, write) of
			[#product{balance = B} = P] ->
				BId = generate_bucket_id(),
				Bucket1  = Bucket#bucket{id = BId, product = [ProductRef]},
				ok = mnesia:write(bucket, Bucket1, write),
				Product = P#product{balance = lists:reverse([BId | B])},
				ok = mnesia:write(product, Product, write),
				{ok, undefined, Bucket1};
			[] ->
				throw(product_not_found)
		end
	end,
	case mnesia:transaction(F) of
		{atomic, {ok, OldBucket, NewBucket}} ->
			[ProdRef | _] = NewBucket#bucket.product,
			ocs_log:abmf_log(topup, undefined, NewBucket#bucket.id, cents,
					ProdRef, 0, 0, NewBucket#bucket.remain_amount, undefined,
					undefined, undefined, undefined, undefined, undefined,
					NewBucket#bucket.status),
			ocs_event:notify(create_bucket, NewBucket, balance),
			{ok, OldBucket, NewBucket};
		{aborted, Reason} ->
			{error, Reason}
	end.

-spec find_bucket(BucketId) -> Result
	when
		BucketId :: term(),
		Result :: {ok, Bucket} | {error, Reason},
		Bucket :: #bucket{},
		Reason :: not_found | term().
%% @doc Look up an entry in the bucket table.
find_bucket(BucketId) ->
	F = fun() -> mnesia:read(bucket, BucketId, read) end,
	case mnesia:transaction(F) of
		{atomic, [#bucket{} = B]} ->
			{ok, B};
		{atomic, []} ->
			{error, not_found};
		{aborted, Reason} ->
			{error, Reason}
	end.

-spec get_buckets() -> Result
	when
		Result :: Buckets | {error, Reason},
		Buckets :: [#bucket{}],
		Reason :: term().
%% @doc Get the all buckets product reference
get_buckets() ->
	MatchSpec = [{'_', [], ['$_']}],
	F = fun F(start, Acc) ->
		F(mnesia:select(bucket, MatchSpec,
				?CHUNKSIZE, read), Acc);
		F('$end_of_table', Acc) ->
				lists:flatten(lists:reverse(Acc));
		F({error, Reason}, _Acc) ->
				{error, Reason};
		F({Buckets, Cont}, Acc) ->
				F(mnesia:select(Cont), [Buckets | Acc])
	end,
	case mnesia:transaction(F, [start, []]) of
		{aborted, Reason} ->
			{error, Reason};
		{atomic, Result} ->
			Result
	end.

-spec get_buckets(ProdRef) -> Result
	when
		ProdRef :: string(),
		Result :: [#bucket{}] | {error, Reason},
		Reason :: term().
%% @doc Get the all buckets for given product reference
get_buckets(ProdRef) when is_list(ProdRef) ->
	F = fun() ->
		case mnesia:read(product, ProdRef) of
			[#product{balance = []}] ->
				[];
			[#product{balance = BucketRefs}] ->
				MatchHead = #bucket{id = '$1', _ = '_'},
				MatchIds = [{'==', Id, '$1'} || Id <- BucketRefs],
				MatchConditions = [list_to_tuple(['or' | MatchIds])],
				mnesia:select(bucket, [{MatchHead, MatchConditions, ['$_']}]);
			[] ->
				throw(product_not_found)
		end
	end,
	case mnesia:transaction(F) of
		{atomic, Buckets} ->
			Buckets;
		{aborted, {throw, Reason}} ->
			{error, Reason};
		{aborted, Reason} ->
			{error, Reason}
	end.

-spec query_bucket(Cont, MatchId, MatchProduct) -> Result
	when
		Cont :: start | any(),
		MatchId :: Match,
		MatchProduct :: Match,
		Match :: {exact, string()} | {like, string()} | '_',
		Result :: {Cont1, [#bucket{}]} | {error, Reason},
		Cont1 :: eof | any(),
		Reason :: term().
%% @doc Query bucket
query_bucket(Cont, '_' = _MatchId, MatchProduct) ->
	MatchSpec = [{'_', [], ['$_']}],
	query_bucket1(Cont, MatchSpec, MatchProduct);
query_bucket(Cont, {Op, Id}, MatchProduct)
		when is_list(Id), ((Op == exact) orelse (Op == like)) ->
	MatchSpec = case lists:last(Id) of
		$% when Op == like ->
			Prefix = lists:droplast(Id),
			MatchHead = #bucket{id = Prefix ++ '_', _ = '_'},
			[{MatchHead, [], ['$_']}];
		_ ->
			MatchHead = #bucket{id = Id, _ = '_'},
			[{MatchHead, [], ['$_']}]
	end,
	query_bucket1(Cont, MatchSpec, MatchProduct).
%% @hidden
query_bucket1(start, MatchSpec, MatchProduct) ->
	F = fun() ->
		mnesia:select(bucket, MatchSpec, ?CHUNKSIZE, read)
	end,
	query_bucket2(mnesia:ets(F), MatchProduct);
query_bucket1(Cont, _MatchSpec, MatchProduct) ->
	F = fun() ->
		mnesia:select(Cont)
	end,
	query_bucket2(mnesia:ets(F), MatchProduct).
%% @hidden
query_bucket2({Buckets, Cont}, '_') ->
	{Cont, Buckets};
query_bucket2({Buckets, Cont}, {Op, String})
		when is_list(String), ((Op == exact) orelse (Op == like)) ->
	F1 = case lists:last(String) of
		$% when Op == like ->
			Prefix = lists:droplast(String),
			fun(#bucket{product = Products}) ->
					F2 = fun(P) ->
							lists:prefix(Prefix, P)
					end,
					lists:any(F2, Products)
			end;
		_ ->
			fun(#bucket{product = Products}) ->
					lists:member(Products, String)
			end
	end,
	{Cont, lists:filter(F1, Buckets)};
query_bucket2('$end_of_table', _MatchProduct) ->
      {eof, []}.

-spec delete_bucket(BucketId) -> ok
	when
		BucketId :: term().
%% @doc Delete entry in the bucket table.
delete_bucket(BucketId) ->
	F1 = fun(ProdRef) ->
			case mnesia:read(product, ProdRef, write) of
				[#product{balance = Buckets1} = Product1] ->
					Buckets2 = lists:delete(BucketId, Buckets1),
					Product2 = Product1#product{balance = Buckets2},
					mnesia:write(Product2);
				[] ->
					ok
			end
	end,
	F2 = fun() ->
		case mnesia:read(bucket, BucketId, write) of
			[#bucket{product = ProdRefs} = Bucket] ->
				lists:foreach(F1, ProdRefs),
				{mnesia:delete(bucket, BucketId, write), Bucket};
			[] ->
				mnesia:abort(not_found)
		end
	end,
	case mnesia:transaction(F2) of
		{atomic, {ok, Bucket}} ->
			ocs_event:notify(delete_bucket, Bucket, balance),
			ok;
		{aborted, Reason} ->
			exit(Reason)
	end.

-spec adjustment(Adjustment) -> Result
	when
		Adjustment :: #adjustment{},
		Result :: ok | {error, Reason},
		Reason :: term().
%% @doc Applying balance adjustment.
adjustment(#adjustment{amount = Amount, product = ProductRef, units = Units,
		start_date = StartDate, end_date = EndDate})
		when is_list(ProductRef), is_integer(Amount), Amount >= 0 ->
	F1 = fun() ->
		case mnesia:read(product, ProductRef, write) of
			[#product{balance = BucketRefs1} = P1] ->
				Buckets1 = lists:flatten([mnesia:read(bucket, B1, write)
						|| B1 <- BucketRefs1]),
				F2 = fun(B2) -> mnesia:delete(bucket, B2, write) end,
				F3 = fun(B3) -> mnesia:write(bucket, B3, write) end,
				case credit(Units, Amount, Buckets1) of
					{0, DeleteRefs, Buckets2} ->
						lists:foreach(F2, DeleteRefs),
						lists:foreach(F3, Buckets2),
						BucketRefs2 = [B5 || #bucket{id = B5} <- Buckets2],
						P2 = P1#product{balance = BucketRefs2},
						mnesia:write(product, P2, write),
						{0, BucketRefs2, DeleteRefs};
					{RemainAmount, DeleteRefs, Buckets2} ->
						B4 = #bucket{id = generate_bucket_id(),
								start_date = StartDate, end_date = EndDate,
								remain_amount = RemainAmount, units = Units,
								product = [ProductRef],
								last_modified = calendar:local_time()},
						mnesia:write(B4),
						lists:foreach(F2, DeleteRefs),
						lists:foreach(F3, Buckets2),
						BucketRefs2 = [B5 || #bucket{id = B5} <- Buckets2],
						P2 = P1#product{balance = [B4#bucket.id | BucketRefs2]},
						mnesia:write(product, P2, write),
						{RemainAmount, DeleteRefs, [B4#bucket.id | BucketRefs2]}
				end;
			[] ->
				mnesia:abort(not_found)
		end
	end,
	case mnesia:transaction(F1) of
		{atomic, {AmountAfter, DeleteBucketRefs2, BucketRefs}} ->
			log_adjustment(AmountAfter, DeleteBucketRefs2, BucketRefs,
					Units, ProductRef, Amount, AmountAfter - Amount);
		{aborted, Reason} ->
			{error, Reason}
	end;
adjustment(#adjustment{amount = Amount1, product = ProductRef, units = Units,
		start_date = StartDate, end_date = EndDate})
		when is_list(ProductRef), is_integer(Amount1), Amount1 < 0 ->
	F1 = fun() ->
		case mnesia:read(product, ProductRef, write) of
			[#product{balance = []} = P] ->
				BId = generate_bucket_id(),
				NewBucket = #bucket{id = BId, start_date = StartDate, end_date = EndDate,
						remain_amount = Amount1, units = Units, product = [ProductRef],
						last_modified = calendar:local_time()},
				mnesia:write(bucket, NewBucket, write),
				NewProduct = P#product{balance = [BId]},
				ok = mnesia:write(product, NewProduct, write),
				{[BId], [BId], []};
			[#product{balance = BucketRefs} = P] ->
				F2 = fun F([H | T], Amount2, Acc, WrittenRefs, DeletedRefs) ->
						case mnesia:read(bucket, H, write) of
							[#bucket{id = Id, remain_amount = Remain, units = Units} = B]
									when Remain > Amount2 ->
								NewBucket = B#bucket{remain_amount = Remain - Amount2},
								ok = mnesia:write(bucket, NewBucket, write),
								{[Id | Acc] ++ T, [NewBucket#bucket.id | WrittenRefs], DeletedRefs};
							[#bucket{id = Id, remain_amount = Amount2, units = Units}] ->
								ok = mnesia:delete(bucket, Id, write),
								{Acc ++ T, WrittenRefs, [Id | DeletedRefs]};
							[#bucket{id = Id, remain_amount = Remain, units = Units}] ->
								ok = mnesia:delete(bucket, Id, write),
								F(T, Amount2 - Remain, Acc, WrittenRefs, [Id | DeletedRefs]);
							[#bucket{}] ->
								F(T, Amount2, [H | Acc], WrittenRefs, DeletedRefs)
						end;
					F([], Amount2, Acc, WrittenRefs, DeletedRefs) ->
						BId = generate_bucket_id(),
						NewBucket = #bucket{id = BId, start_date = StartDate, end_date = EndDate,
								remain_amount = -Amount2, units = Units, product = [ProductRef],
								last_modified = calendar:local_time()},
						ok = mnesia:write(bucket, NewBucket, write),
						{[BId |Acc], [BId | WrittenRefs], DeletedRefs}
				end,
				{NewBucketRefs, WrittenRefs, DeletedRefs} = F2(BucketRefs, abs(Amount1), [], [], []),
				NewProduct = P#product{balance = NewBucketRefs},
				ok = mnesia:write(product, NewProduct, write),
				{NewBucketRefs, WrittenRefs, DeletedRefs};
			[] ->
				mnesia:abort(badarg)
		end
	end,
	case mnesia:transaction(F1) of
		{atomic, {_BucketRefs, WrittenRefs, DeletedRefs}} ->
			log_adjustment(undefined, DeletedRefs ,WrittenRefs,
					Units, ProductRef, Amount1, undefined);
		{aborted, Reason} ->
			{error, Reason}
	end.

-spec log_adjustment(AmountAfter, DeleteRefs, BucketRefs, Units,
		ProductRef, Amount, AmountBefore) -> Result
	when
		AmountAfter :: integer() | undefined,
		DeleteRefs :: list(),
		BucketRefs :: list(),
		Units ::	cents | seconds | octets | messages,
		ProductRef :: [string()],
		Amount :: integer(),
		AmountBefore :: integer() | undefined,
		Result :: ok | {error, Reason},
		Reason :: term().
%% @doc Log an adjustment in the ABMF log.
log_adjustment(AmountAfter, [], [H | T], Units,
		ProductRef, Amount, AmountBefore) ->
	case ocs_log:abmf_log(adjustment, undefined, H, Units,
			ProductRef, Amount, AmountBefore, AmountAfter,
			undefined, undefined, undefined, undefined, undefined,
			undefined, undefined) of
		ok ->
			log_adjustment(AmountAfter, [], T, Units, ProductRef,
				Amount, AmountBefore);
		{error, Reason} ->
			{error, Reason}
	end;
log_adjustment(AmountAfter, [H | T], [], Units,
		ProductRef, Amount, AmountBefore) ->
	case ocs_log:abmf_log(adjustment, undefined, H, Units,
			ProductRef, Amount, AmountBefore, AmountAfter,
			undefined, undefined, undefined, undefined, undefined,
			undefined, undefined) of
		ok ->
			log_adjustment(AmountAfter, [], T, Units, ProductRef,
					Amount, AmountBefore);
		{error, Reason} ->
			{error, Reason}
	end;
log_adjustment(AmountAfter, [H1 | T1], [H2 | T2], Units,
		ProductRef, Amount, AmountBefore) ->
	case ocs_log:abmf_log(adjustment, undefined, H1, Units,
			ProductRef, Amount, AmountBefore, AmountAfter,
			undefined, undefined, undefined, undefined, undefined,
			undefined, undefined) of
		ok ->
			case ocs_log:abmf_log(adjustment, undefined, H2, Units,
					ProductRef, Amount, AmountBefore, AmountAfter,
					undefined, undefined, undefined, undefined, undefined,
					undefined, undefined) of
				ok ->
					log_adjustment(AmountAfter, T1, T2, Units, ProductRef,
							Amount, AmountBefore);
				{error, Reason} ->
					{error, Reason}
			end;
		{error, Reason} ->
			{error, Reason}
	end;
log_adjustment(_AmountAfter, [], [], _Units,
		_ProductRef, _Amount, _AmountBefore) ->
	ok.

-spec find_service(Identity) -> Result
	when
		Identity :: string() | binary(),
		Result :: {ok, #service{}} | {error, Reason},
		Reason :: not_found | term().
%% @doc Look up an entry in the service table.
find_service(Identity) when is_list(Identity) ->
	find_service(list_to_binary(Identity));
find_service(Identity) when is_binary(Identity) ->
	F = fun() ->
				mnesia:read(service, Identity, read)
	end,
	case mnesia:transaction(F) of
		{atomic, [#service{} = Service]} ->
			{ok, Service};
		{atomic, []} ->
			{error, not_found};
		{aborted, Reason} ->
			{error, Reason}
	end.

-spec get_services() -> Result
	when
		Result :: [#service{}] | {error, Reason},
		Reason :: term().
%% @doc Get all entries in the service table.
get_services()->
	MatchSpec = [{'_', [], ['$_']}],
	F = fun(F, start, Acc) ->
				F(F, mnesia:select(service, MatchSpec,
						?CHUNKSIZE, read), Acc);
			(_F, '$end_of_table', Acc) ->
				lists:flatten(lists:reverse(Acc));
			(_F, {error, Reason}, _Acc) ->
				{error, Reason};
			(F,{Services, Cont}, Acc) ->
				F(F, mnesia:select(Cont), [Services | Acc])
	end,
	case mnesia:transaction(F, [F, start, []]) of
		{aborted, Reason} ->
			{error, Reason};
		{atomic, Result} ->
			Result
	end.

-spec query_service(Cont, MatchId, MatchProduct) -> Result
	when
		Cont :: start | any(),
		MatchId :: Match,
		MatchProduct :: Match,
		Match :: {exact, string()} | {like, string()} | '_',
		Result :: {Cont1, [#service{}]} | {error, Reason},
		Cont1 :: eof | any(),
		Reason :: term().
%% @doc Query services
query_service(Cont, MatchId, '_') ->
	MatchSpec = [{'_', [], ['$_']}],
	query_service1(Cont, MatchSpec, MatchId);
query_service(Cont, MatchId, {Op, String} = _MatchProduct)
		when is_list(String), ((Op == exact) orelse (Op == like)) ->
	Product = case lists:last(String) of
		$% when Op == like ->
			lists:droplast(String) ++ '_';
		_ ->
         String
	end,
	MatchHead = #service{product = Product, _ = '_'},
	MatchSpec = [{MatchHead, [], ['$_']}],
   query_service1(Cont, MatchSpec, MatchId).
%% @hidden
query_service1(start, MatchSpec, MatchId) ->
	F = fun() ->
			mnesia:select(service, MatchSpec, ?CHUNKSIZE, read)
	end,
	query_service2(mnesia:ets(F), MatchId);
query_service1(Cont, _MatchSpec, MatchId) ->
	F = fun() ->
         mnesia:select(Cont)
   end,
	query_service2(mnesia:ets(F), MatchId).
%% @hidden
query_service2({Services, Cont}, '_') ->
	{Cont, Services};
query_service2({Services, Cont}, {Op, String})
		when is_list(String), ((Op == exact) orelse (Op == like)) ->
	F = case lists:last(String) of
		$% when Op == like ->
			Prefix = list_to_binary(lists:droplast(String)),
			Size = size(Prefix),
			fun
				(#service{name = Name}) when size(Name) >= Size ->
					case binary:part(Name, 0, Size) of
						Prefix ->
							true;
						_ ->
							false
					end;
				(_) ->
					false
			end;
		_ ->
			ExactMatch = list_to_binary(String),
			fun(#service{name = Name}) when Name == ExactMatch ->
					true;
				(_) ->
					false
			end
	end,
	{Cont, lists:filter(F, Services)};
query_service2('$end_of_table', _MatchId) ->
		{eof, []}.

-spec delete_service(Identity) -> ok
	when
		Identity :: string() | binary().
%% @doc Delete an entry in the service table.
delete_service(Identity) when is_list(Identity) ->
	delete_service(list_to_binary(Identity));
delete_service(Identity) when is_binary(Identity) ->
	F = fun() ->
			case mnesia:read(service, Identity, write) of
				[#service{product = undefined} = Service] ->
					{mnesia:delete(service, Identity, write), Service};
				[#service{product = ProdRef} = Service] ->
					case mnesia:read(product, ProdRef, write) of
						[#product{service = ServiceRefs} = P] ->
							P1 = P#product{service = ServiceRefs -- [Identity]},
							ok = mnesia:write(P1),
							{mnesia:delete(service, Identity, write), Service};
						[] ->
							{mnesia:delete(service, Identity, write), Service}
					end;
				[] ->
					mnesia:abort(not_found)
			end
	end,
	case mnesia:transaction(F) of
		{atomic, {ok, Service}} ->
			ocs_event:notify(delete_service, Service, service),
			ok;
		{aborted, Reason} ->
			exit(Reason)
	end.

-spec add_offer(Offer) -> Result
	when
		Offer :: #offer{},
		Result :: {ok, #offer{}} | {error, Reason},
		Reason :: validation_failed | term().
%% @doc Add a new entry in offer table.
add_offer(#offer{price = Prices} = Offer) when length(Prices) > 0 ->
	Fvala = fun(#alteration{name = Name, type = one_time, period = undefined,
					units = Units, size = Size, amount = Amount})
					when length(Name) > 0, ((Units == octets)
					or (Units == seconds) or (Units == messages)),
					is_integer(Size), Size > 0, is_integer(Amount) ->
				true;
			(#alteration{name = Name, type = recurring, period = Period,
					units = Units, size = Size, amount = Amount})
					when length(Name) > 0, ((Period == hourly)
					or (Period == daily) or (Period == weekly)
					or (Period == monthly) or (Period == yearly)),
					((Units == octets) or (Units == seconds) or (Units == messages)),
					is_integer(Size), Size > 0, is_integer(Amount) ->
				true;
			(#alteration{name = Name, type = usage, period = undefined,
					units = Units, size = Size, amount = Amount})
					when length(Name) > 0,
					((Units == octets) or (Units == seconds) or (Units == messages)),
					is_integer(Size), Size > 0, is_integer(Amount) ->
				true;
			(#alteration{}) ->
				false
	end,
	Fvalp = fun(#price{name = Name, type = one_time, period = undefined,
					units = undefined, size = undefined, amount = Amount,
					alteration = undefined})
					when length(Name) > 0, is_integer(Amount), Amount > 0 ->
				true;
			(#price{name = Name, type = one_time, period = undefined,
					units = undefined, size = undefined, amount = Amount,
					alteration = #alteration{type = Type} = Alteration})
					when length(Name) > 0, is_integer(Amount) ->
				Fvala(Alteration);
			(#price{name = Name, type = recurring, period = Period,
					units = undefined, size = undefined, amount = Amount,
					alteration = undefined})
					when length(Name) > 0, ((Period == hourly)
					or (Period == daily) or (Period == weekly)
					or (Period == monthly) or (Period == yearly)),
					is_integer(Amount), Amount > 0 ->
				true;
			(#price{name = Name, type = recurring, period = Period,
					units = undefined, size = undefined, amount = Amount,
					alteration = #alteration{} = Alteration})
					when length(Name) > 0, ((Period == hourly)
					or (Period == daily) or (Period == weekly)
					or (Period == monthly) or (Period == yearly)),
					is_integer(Amount)  ->
				Fvala(Alteration);
			(#price{name = Name, type = usage, period = undefined,
					units = Units, size = Size, amount = Amount,
					alteration = undefined})
					when length(Name) > 0, ((Units == octets)
					or (Units == seconds) or (Units == messages)),
					is_integer(Size), Size > 0, is_integer(Amount),
					Amount > 0 ->
				true;
			(#price{name = Name, type = usage, period = undefined,
					units = Units, size = Size, amount = Amount,
					alteration = #alteration{type = AltType} = Alteration})
					when length(Name) > 0, ((Units == octets)
					or (Units == seconds) or (Units == messages)),
					is_integer(Size), Size > 0, is_integer(Amount),
					AltType /= usage ->
				Fvala(Alteration);
			(#price{type = tariff, period = undefined,
					units = Units, size = Size, amount = Amount,
					alteration = undefined})
					when is_integer(Size), Size > 0, ((Units == octets)
					or (Units == seconds) or (Units == messages)),
					((Amount == undefined) or (Amount == 0)) ->
				true;
			(#price{type = tariff, period = undefined,
					units = Units, size = Size, amount = Amount,
					alteration = #alteration{type = AltType} = Alteration})
					when is_integer(Size), Size > 0, ((Units == octets)
					or (Units == seconds) or (Units == messages)),
					((Amount == undefined) or (Amount == 0)),
					AltType /= usage  ->
				Fvala(Alteration);
			(#price{}) ->
				false
	end,
	case lists:all(Fvalp, Prices) of
		true ->
			add_offer1(Offer);
		false ->
			{error, validation_failed}
	end;
add_offer(#offer{specification = undefined, bundle = L} = Offer)
		when length(L) > 0 ->
	add_offer1(Offer);
add_offer(#offer{specification = L, bundle = []} = Offer)
		when length(L) > 0 ->
	add_offer1(Offer).
%% @hidden
add_offer1(Offer) ->
	Fadd = fun() ->
		TS = erlang:system_time(?MILLISECOND),
		N = erlang:unique_integer([positive]),
		Offer1 = Offer#offer{last_modified = {TS, N}},
		{mnesia:write(offer, Offer1, write), Offer1}
	end,
	case mnesia:transaction(Fadd) of
		{atomic, {ok, Offer2}} ->
			ocs_event:notify(create_offer, Offer2, product),
			{ok, Offer2};
		{aborted, Reason} ->
			{error, Reason}
	end.

-spec add_pla(Pla) -> Result
	when
		Pla :: #pla{},
		Result :: {ok, #pla{}} | {error, Reason},
		Reason :: validation_failed | term().
%% @doc Add a new entry in pricing logic algorithm table.
add_pla(#pla{} = Pla) ->
	F = fun() ->
		TS = erlang:system_time(?MILLISECOND),
		N = erlang:unique_integer([positive]),
		R = Pla#pla{last_modified = {TS, N}},
		ok = mnesia:write(pla, R, write),
		R
	end,
	case mnesia:transaction(F) of
		{atomic, #pla{name = Name} = Pla1} ->
			case catch list_to_existing_atom(Name) of
				{'EXIT', _Reason} ->
					ok = ocs_gtt:new(list_to_atom(Name), []),
					{ok, Pla1};
				_ ->
					{ok, Pla1}
			end;
		{aborted, Reason} ->
			{error, Reason}
	end.

-spec add_pla(Pla, File) -> Result
	when
		Pla :: #pla{},
		File :: file:filename(),
		Result :: {ok, #pla{}} | {error, Reason},
		Reason :: validation_failed | term().
%% @doc Add a new entry in pricing logic algorithm table.
%% 	Import table rows from CSV file.
add_pla(#pla{} = Pla, File) when is_list(File) ->
	case catch ocs_gtt:import(File) of
		ok ->
			Basename = filename:basename(File),
			Name = string:sub_string(Basename, 1, string:rchr(Basename, $.) - 1),
			add_pla(Pla#pla{name = Name});
		{'EXIT', Reason} ->
			{error, Reason}
	end.

-spec find_offer(OfferID) -> Result
	when
		OfferID :: string(),
		Result :: {ok, Offer} | {error, Reason},
		Offer :: #offer{},
		Reason :: term().
%% @doc Find offer by product id
find_offer(OfferID) ->
	F = fun() -> mnesia:read(offer, OfferID) end,
	case mnesia:transaction(F) of
		{atomic, [#offer{} = Offer]} ->
			{ok, Offer};
		{atomic, []} ->
			{error, not_found};
		{aborted, Reason} ->
			{error, Reason}
	end.

-spec get_offers() -> Result
	when
		Result :: [#offer{}] | {error, Reason},
		Reason :: term().
%% @doc Get all entries in the offer table.
get_offers() ->
	MatchSpec = [{'_', [], ['$_']}],
	F = fun(F, start, Acc) ->
				F(F, mnesia:select(offer, MatchSpec,
						?CHUNKSIZE, read), Acc);
			(_F, '$end_of_table', Acc) ->
				lists:flatten(lists:reverse(Acc));
			(_F, {error, Reason}, _Acc) ->
				{error, Reason};
			(F,{Offer, Cont}, Acc) ->
				F(F, mnesia:select(Cont), [Offer | Acc])
	end,
	case mnesia:transaction(F, [F, start, []]) of
		{aborted, Reason} ->
			{error, Reason};
		{atomic, Result} ->
			Result
	end.

-spec delete_offer(OfferID) -> Result
	when
		OfferID :: string(),
		Result :: ok.
%% @doc Delete an entry from the offer table.
delete_offer(OfferID) ->
	F = fun() ->
			case mnesia:read(offer, OfferID) of
				[#offer{} = Offer] ->
					MatchSpec = [{'$1', [{'==', OfferID,
							{element, #product.product, '$1'}}], ['$1']}],
					case mnesia:select(product, MatchSpec) of
						[] ->
							{mnesia:delete(offer, OfferID, write), Offer};
						_ ->
							throw(unable_to_delete)
					end;
				[] ->
					mnesia:abort(not_found)
			end
	end,
	case mnesia:transaction(F) of
		{atomic, {ok, Offer}} ->
			ocs_event:notify(delete_offer, Offer, product),
			ok;
		{aborted, {throw, Reason}} ->
			exit(Reason);
		{aborted, Reason} ->
			exit(Reason)
	end.

-spec query_offer(Cont, Name, Description, Status, SDT, EDT, Price) -> Result
	when
		Cont :: start | any(),
		Name :: Match,
		Description :: Match,
		Status :: Match,
		SDT :: Match,
		EDT:: Match,
		Price :: Match,
		Match :: {exact, string()} | {notexact, string()} | {like, string()} | '_',
		Result :: {Cont1, [#offer{}]} | {error, Reason},
		Cont1 :: eof | any(),
		Reason :: term().
%% @doc Query offer entires
query_offer(Cont, '_' = _Name, Description, Status, STD, EDT, Price) ->
	MatchSpec = [{'_', [], ['$_']}],
	query_offer1(Cont, MatchSpec, Description, Status, STD, EDT, Price);
query_offer(Cont, {Op, String}, Description, Status, STD, EDT, Price)
		when is_list(String), ((Op == exact) orelse (Op == like)) ->
	 MatchSpec = case lists:last(String) of
		$% when Op == like ->
			Prefix = lists:droplast(String),
			MatchHead = #offer{name = Prefix ++ '_', _ = '_'},
			[{MatchHead, [], ['$_']}];
		_ ->
			MatchHead = #offer{name = String, _ = '_'},
			[{MatchHead, [], ['$_']}]
	end,
	query_offer1(Cont, MatchSpec, Description, Status, STD, EDT, Price).
%% @hidden
query_offer1(start, MatchSpec, Description, Status, STD, EDT, Price) ->
	F = fun() ->
		mnesia:select(offer, MatchSpec, ?CHUNKSIZE, read)
	end,
	query_offer2(mnesia:ets(F), Description, Status, STD, EDT, Price);
query_offer1(Cont, _MatchSpec, Description, Status, STD, EDT, Price) ->
	F = fun() ->
		mnesia:select(Cont)
	end,
	query_offer2(mnesia:ets(F), Description, Status, STD, EDT, Price).
%% @hidden
query_offer2({Offers, Cont}, '_', '_', '_', '_', '_') ->
	{Cont, Offers};
query_offer2('$end_of_table', _Description, _Status, _STD, _EDT, _Price) ->
	{eof, []}.

-spec query_table(Cont, Name, Prefix, Description, Rate, LM) -> Result
	when
		Cont :: start | any(),
		Name :: undefined | '_' | atom(),
		Prefix :: undefined | '_' | string(),
		Description :: undefined | '_' | string(),
		Rate :: undefined | '_' | string(),
		LM :: undefined | '_' | tuple(),
		Result :: {Cont1, [#gtt{}]} | {error, Reason},
		Cont1 :: eof | any(),
		Reason :: term().
%% @doc Query pricing logic algorithm entires
query_table(Cont, Name, Prefix, Description, Rate, undefined) ->
	query_table(Cont, Name, Prefix, Description, Rate, '_');
query_table(Cont, Name, Prefix, Description, undefined, LM) ->
	query_table(Cont, Name, Prefix, Description, '_', LM);
query_table(Cont, Name, Prefix, undefined, Rate, LM) ->
	query_table(Cont, Name, Prefix, '_', Rate, LM);
query_table(Cont, Name, undefined, Description, Rate, LM) ->
	query_table(Cont, Name, '_', Description, Rate, LM);
query_table(start, Name, Prefix, Description, Rate, LM) ->
	MatchHead = #gtt{num = Prefix, value = {Description, Rate, LM}},
	MatchSpec = MatchSpec = [{MatchHead, [], ['$_']}],
	F = fun() ->
		mnesia:select(Name, MatchSpec, read)
	end,
	case mnesia:transaction(F) of
		{atomic, Pla} ->
			query_table1(Pla, []);
		{aborted, Reason} ->
			{error, Reason}
	end;
query_table(eof, _Name, _Prefix, _Description, _Rate, _LM) ->
	{eof, []}.
%% @hidden
query_table1([], Acc) ->
	{eof, lists:reverse(Acc)};
query_table1(Pla, _Acc) ->
	{eof, Pla}.

-spec get_plas() -> Result
	when
		Result :: [#pla{}] | {error, Reason},
		Reason :: term().
%% @doc Get all entries in the pla table.
get_plas() ->
	MatchSpec = [{'_', [], ['$_']}],
	F = fun(F, start, Acc) ->
				F(F, mnesia:select(pla, MatchSpec,
						?CHUNKSIZE, read), Acc);
			(_F, '$end_of_table', Acc) ->
				lists:flatten(lists:reverse(Acc));
			(_F, {error, Reason}, _Acc) ->
				{error, Reason};
			(F,{Pla, Cont}, Acc) ->
				F(F, mnesia:select(Cont), [Pla | Acc])
	end,
	case mnesia:transaction(F, [F, start, []]) of
		{aborted, Reason} ->
			{error, Reason};
		{atomic, Result} ->
			Result
	end.

-spec find_pla(ID) -> Result
	when
		ID :: string(),
		Result :: {ok, Pla} | {error, Reason},
		Pla :: #pla{},
		Reason :: term().
%% @doc Find pricing logic algorithm by id.
find_pla(ID) ->
	F = fun() -> mnesia:read(pla, ID) end,
	case mnesia:transaction(F) of
		{atomic, [#pla{} = Pla]} ->
			{ok, Pla};
		{atomic, []} ->
			{error, not_found};
		{aborted, Reason} ->
			{error, Reason}
	end.

-spec delete_pla(ID) -> Result
	when
		ID :: string(),
		Result :: ok.
%% @doc Delete an entry from the pla table.
delete_pla(ID) ->
	F = fun() ->
		mnesia:delete(pla, ID, write)
	end,
	case mnesia:transaction(F) of
		{atomic, ok} ->
			{atomic, ok} = mnesia:delete_table(list_to_existing_atom(ID)),
			ok;
		{aborted, Reason} ->
			exit(Reason)
	end.

-type password() :: [50..57 | 97..104 | 106..107 | 109..110 | 112..116 | 119..122].
-spec generate_password() -> password().
%% @equiv generate_password(12)
generate_password() ->
	generate_password(12).

-spec generate_identity() -> string().
%% @equiv generate_identity(7)
generate_identity() ->
	generate_identity(7).

-spec start(Protocol, Type, Address, Port) -> Result
	when
		Protocol :: radius | diameter,
		Type :: auth | acct,
		Address :: inet:ip_address(),
		Port :: pos_integer(),
		Result :: {ok, Pid} | {error, Reason},
		Pid :: pid(),
		Reason :: term().
%% @equiv start(Type, Address, Port, [])
start(Protocol, Type, Address, Port) when is_tuple(Address), is_integer(Port) ->
	start(Protocol, Type, Address, Port, []).

-type eap_method() :: pwd | ttls | aka | akap.
-spec start(Protocol, Type, Address, Port, Options) -> Result
	when
		Protocol :: radius | diameter,
		Type :: auth | acct,
		Address :: inet:ip_address(),
		Port :: pos_integer(),
		Options :: [{eap_method_prefer, EapType} | {eap_method_order, EapTypes}],
		EapType :: eap_method(),
		EapTypes :: [eap_method()],
		Result :: {ok, Pid} | {error, Reason},
		Pid :: pid(),
		Reason :: term().
%% @doc Start a RADIUS/DIAMETER request handler.
start(Protocol, Type, Address, Port, Options) when is_tuple(Address),
		is_integer(Port), is_list(Options) ->
		gen_server:call(ocs, {start, Protocol, Type, Address, Port, Options}).

-spec add_user(Username, Password, Locale) -> Result
	when
		Username :: string(),
		Password :: string(),
		Locale :: string(),
		Result :: {ok, LastModified} | {error, Reason},
		LastModified :: {integer(), integer()},
		Reason :: user_exists | term().
%% @doc Add an HTTP user.
%% 	HTTP Basic authentication (RFC7617) is required with
%% 	`Username' and  `Password' used to construct the
%% 	`Authorization' header in requests.
%%
%% 	`Locale' is used to set the language for text in the web UI.
%% 	For English use `"en"', for Spanish use `"es'"..
%%
add_user(Username, Password, Locale) when is_list(Username),
		is_list(Password), is_list(Locale) ->
	add_user1(Username, Password, Locale, get_params()).
%% @hidden
add_user1(Username, Password, Locale, {Port, Address, Dir, Group}) ->
	add_user2(Username, Password, Locale,
			Address, Port, Dir, Group, ocs:get_user(Username));
add_user1(_, _, _, {error, Reason}) ->
	{error, Reason}.
%% @hidden
add_user2(Username, Password, Locale,
		Address, Port, Dir, Group, {error, no_such_user}) ->
	LM = {erlang:system_time(?MILLISECOND), erlang:unique_integer([positive])},
	NewUserData = [{last_modified, LM}, {locale, Locale}],
	add_user3(Username, Address, Port, Dir, Group, LM,
			mod_auth:add_user(Username, Password, NewUserData, Address, Port, Dir));
add_user2(_, _, _, _, _, _, _, {error, Reason}) ->
	{error, Reason};
add_user2(_, _, _, _, _, _, _, {ok, _}) ->
	{error, user_exists}.
%% @hidden
add_user3(Username, Address, Port, Dir, Group, LM, true) ->
	add_user4(LM, mod_auth:add_group_member(Group, Username, Address, Port, Dir));
add_user3(_, _, _, _, _, _, {error, Reason}) ->
	{error, Reason}.
%% @hidden
add_user4(LM, true) ->
	{ok, LM};
add_user4(_, {error, Reason}) ->
	{error, Reason}.

-spec list_users() -> Result
	when
		Result :: {ok, Users} | {error, Reason},
		Users :: [Username],
		Username :: string(),
		Reason :: term().
%% @doc List HTTP users.
%% @equiv  mod_auth:list_users(Address, Port, Dir)
list_users() ->
	list_users1(get_params()).
%% @hidden
list_users1({Port, Address, Dir, _}) ->
	mod_auth:list_users(Address, Port, Dir);
list_users1({error, Reason}) ->
	{error, Reason}.

-spec get_user(Username) -> Result
	when
		Username :: string(),
		Result :: {ok, User} | {error, Reason},
		User :: #httpd_user{},
		Reason :: term().
%% @doc Get an HTTP user record.
%% @equiv mod_auth:get_user(Username, Address, Port, Dir)
get_user(Username) ->
	get_user(Username, get_params()).
%% @hidden
get_user(Username, {Port, Address, Dir, _}) ->
	mod_auth:get_user(Username, Address, Port, Dir);
get_user(_, {error, Reason}) ->
	{error, Reason}.

-spec delete_user(Username) -> Result
	when
		Username :: string(),
		Result :: ok | {error, Reason},
		Reason :: term().
%% @doc Delete an existing HTTP user.
delete_user(Username) ->
	delete_user1(Username, get_params()).
%% @hidden
delete_user1(Username, {Port, Address, Dir, GroupName}) ->
	delete_user2(GroupName, Username, Address, Port, Dir,
			mod_auth:delete_user(Username, Address, Port, Dir));
delete_user1(_, {error, Reason}) ->
	{error, Reason}.
%% @hidden
delete_user2(GroupName, Username, Address, Port, Dir, true) ->
	delete_user3(mod_auth:delete_group_member(GroupName,
			Username, Address, Port, Dir));
delete_user2(_, _, _, _, _, {error, Reason}) ->
	{error, Reason}.
%% @hidden
delete_user3(true) ->
	ok;
delete_user3({error, Reason}) ->
	{error, Reason}.

-spec update_user(Username, Password, Language) -> Result
	when
		Username :: string(),
		Password :: string(),
		Language :: string(),
		Result :: {ok, LM} | {error, Reason},
		LM :: {integer(), integer()},
		Reason :: term().
%% @hidden Update user password and language
update_user(Username, Password, Language) ->
	case get_user(Username) of
		{error, Reason} ->
			{error, Reason};
		{ok, #httpd_user{}} ->
			case delete_user(Username) of
				ok ->
					case add_user(Username, Password, Language) of
						{ok, LM} ->
							{ok, LM};
						{error, Reason} ->
							{error, Reason}
					end;
				{error, Reason} ->
					{error, Reason}
			end
	end.

-spec query_users(Cont, MatchId, MatchLocale) -> Result
	when
		Cont :: start | any(),
		MatchId :: Match,
		MatchLocale ::Match,
		Match :: {exact, string()} | {notexact, string()} | {like, string()},
		Result :: {Cont1, [#httpd_user{}]} | {error, Reason},
		Cont1 :: eof | any(),
		Reason :: term().
%% @doc Query the user table.
query_users(start, '_', MatchLocale) ->
	MatchSpec = [{'_', [], ['$_']}],
	query_users1(MatchSpec, MatchLocale);
query_users(start, {Op, String} = _MatchId, MatchLocale)
		when is_list(String), ((Op == exact) orelse (Op == like)) ->
	MatchSpec = case lists:last(String) of
		$% when Op == like ->
			Prefix = lists:droplast(String),
			Username = {Prefix ++ '_', '_', '_', '_'},
			MatchHead = #httpd_user{username = Username, _ = '_'},
			[{MatchHead, [], ['$_']}];
		_ ->
			Username = {String, '_', '_', '_'},
			MatchHead = #httpd_user{username = Username, _ = '_'},
			[{MatchHead, [], ['$_']}]
	end,
	query_users1(MatchSpec, MatchLocale);
query_users(start, {notexact, String} = _MatchId, MatchLocale)
		when is_list(String) ->
	Username = {'$1', '_', '_', '_'},
	MatchHead = #httpd_user{username = Username, _ = '_'},
	MatchSpec = [{MatchHead, [{'/=', '$1', String}], ['$_']}],
	query_users1(MatchSpec, MatchLocale);
query_users(Cont, _MatchId, MatchLocale) when is_tuple(Cont) ->
	F = fun() ->
			mnesia:select(Cont)
	end,
	case mnesia:ets(F) of
		{Users, Cont1} ->
			query_users2(MatchLocale, Cont1, Users);
		'$end_of_table' ->
			{eof, []}
	end;
query_users(start, MatchId, MatchLocale) when is_tuple(MatchId) ->
	MatchCondition = [match_condition('$1', MatchId)],
	Username = {'$1', '_', '_', '_'},
	MatchHead = #httpd_user{username = Username, _ = '_'},
	MatchSpec = [{MatchHead, MatchCondition, ['$_']}],
	query_users1(MatchSpec, MatchLocale).
%% @hidden
query_users1(MatchSpec, MatchLocale) ->
	F = fun() ->
			mnesia:select(httpd_user, MatchSpec, ?CHUNKSIZE, read)
	end,
	case mnesia:ets(F) of
		{Users, Cont} ->
			query_users2(MatchLocale, Cont, Users);
		'$end_of_table' ->
			{eof, []}
	end.
%% @hidden
query_users2('_' = _MatchLocale, Cont, Users) ->
	{Cont, Users};
query_users2({exact, String} = _MatchLocale, Cont, Users)
		when is_list(String) ->
	F = fun(#httpd_user{user_data = UD}) ->
			case lists:keyfind(locale, 1, UD) of
				{_, String} ->
					true;
				_ ->
					false
			end
	end,
	{Cont, lists:filter(F, Users)};
query_users2({notexact, String} = _MatchLocale, Cont, Users)
		when is_list(String) ->
	F = fun(#httpd_user{user_data = UD}) ->
			case lists:keyfind(locale, 1, UD) of
				{_, String} ->
					false;
				_ ->
					true
			end
	end,
	{Cont, lists:filter(F, Users)};
query_users2({like, String} = _MatchLocale, Cont, Users)
		when is_list(String) ->
	F = case lists:last(String) of
		$% ->
			Prefix = lists:droplast(String),
			fun(#httpd_user{user_data = UD}) ->
					case lists:keyfind(locale, 1, UD) of
						{_, Locale} ->
							lists:prefix(Prefix, Locale);
						_ ->
							false
					end
			end;
		_ ->
			fun(#httpd_user{user_data = UD}) ->
					case lists:keyfind(locale, 1, UD) of
						{_, String} ->
							true;
						_ ->
							false
					end
			end
	end,
	{Cont, lists:filter(F, Users)}.

-record(roaming, {key, des, value}).

-spec import(File, Type) -> ok
	when
		File :: string(),
		Type :: data | voice | sms.
%% @doc Import roaming tables
import(File, Type) ->
	case file:read_file(File) of
		{ok, Binary} ->
			Basename = filename:basename(File),
			Table = list_to_atom(string:sub_string(Basename,
					1, string:rchr(Basename, $.) - 1)),
			import1(Table, Type, Binary, unicode:bom_to_encoding(Binary));
		{error, Reason} ->
			exit(file:format_error(Reason))
	end.
%% @hidden
import1(Table, Type, Binary, {latin1, 0}) ->
	import2(Table, Type, Binary);
import1(Table, Type, Binary, {utf8, Offset}) ->
	Length = size(Binary) - Offset,
	import2(Table, Type, binary:part(Binary, Offset, Length)).
%% @hidden
import2(Table, Type, Records) ->
	case mnesia:create_table(Table,
			[{disc_copies, [node() | nodes()]},
			{attributes, record_info(fields, roaming)},
			{record_name, roaming}]) of
		{atomic, ok} ->
			import3(Table, Type, Records);
		{aborted, {already_exists, Table}} ->
			case mnesia:clear_table(Table) of
				{atomic, ok} ->
					import3(Table, Type, Records);
				{aborted, Reason} ->
					exit(Reason)
			end;
		{aborted, Reason} ->
			exit(Reason)
	end.
%% @hidden
import3(Table, Type, Records) ->
	TS = erlang:system_time(?MILLISECOND),
	N = erlang:unique_integer([positive]),
	Split = binary:split(Records, [<<"\n">>, <<"\r">>, <<"\r\n">>], [global]),
	case mnesia:transaction(fun import4/5, [Table, Type, Split, {TS, N}, []]) of
		{atomic, ok} ->
			ok;
		{aborted, Reason} ->
			exit(Reason)
	end.
%%% @hidden
import4(Table, Type, [], _LM, Acc) ->
	F = fun(#roaming{} = G) -> mnesia:write(Table, G, write) end,
	lists:foreach(F, lists:flatten(Acc));
import4(Table, Type, [<<>> | T], LM, Acc) ->
	import4(Table, Type, T, LM, Acc);
import4(Table, Type, [Chunk | Rest], LM, Acc) ->
	case binary:split(Chunk, [<<"\"">>], [global]) of
		[Chunk] ->
			NewAcc = [import5(binary:split(Chunk, [<<",">>], [global]), Type, LM, []) | Acc],
			import4(Table, Type, Rest, LM, NewAcc);
		SplitChunks ->
			F = fun(<<$, , T/binary>>, AccIn) ->
						[T | AccIn];
					(<<>>, AccIn) ->
						[<<>> | AccIn];
					(C, AccIn) ->
						case binary:at(C, size(C) - 1) of
							$, ->
								[binary:part(C, 0, size(C) - 1) | AccIn];
							_ ->
								[C | AccIn]
						end
			end,
			AccOut = lists:foldl(F, [], SplitChunks),
			NewAcc = [import5(lists:reverse(AccOut), Type, LM, []) | Acc],
			import4(Table, Type, Rest, LM, NewAcc)
	end.
%%% @hidden
import5([<<>> | T], Type, LM, Acc) ->
	import5(T, Type, LM, [undefined | Acc]);
import5([H | T], Type, LM, Acc) ->
	import5(T, Type, LM, [binary_to_list(H) | Acc]);
import5([], Type, LM, Acc) when length(Acc) == 3 ->
	import6(lists:reverse(Acc), Type, LM);
import5([], _Type, _LM, _Acc) ->
	[].
%% @hidden
import6([Key, Desc, Rate], Type, LM) when Type == voice; Type == sms ->
	#roaming{key =list_to_binary(Key), des = Desc, value = Rate};
import6([Key, Desc, Rate], data, LM) ->
	#roaming{key =list_to_binary(Key), des = Desc, value = ocs_rest:millionths_in(Rate)}.

-spec find_sn_network(Table, Id) -> Roaming
	when
		Table :: atom(),
		Id :: string() | binary(),
		Roaming :: #roaming{}.
%% @doc Lookup roaming table
find_sn_network(Table, Id) when is_list(Id) ->
	find_sn_network(Table, list_to_binary(Id));
find_sn_network(Table, Id) ->
	F = fun() -> mnesia:read(Table, Id, read) end,
	case mnesia:transaction(F) of
		{atomic, [#roaming{} = R]} ->
			R;
		{atomic, []} ->
			exit(not_found);
		{aborted, Reason} ->
			exit(Reason)
	end.

%
%%----------------------------------------------------------------------
%%  internal functions
%%----------------------------------------------------------------------

-spec generate_password(Length) -> password()
	when
		Length :: pos_integer().
%% @doc Generate a random uniform password.
%% @private
generate_password(Length) when Length > 0 ->
	Charset = charset(),
	NumChars = length(Charset),
	Random = crypto:strong_rand_bytes(Length),
	generate_password(Random, Charset, NumChars,[]).
%% @hidden
generate_password(<<N, Rest/binary>>, Charset, NumChars, Acc) ->
	CharNum = (N rem NumChars) + 1,
	NewAcc = [lists:nth(CharNum, Charset) | Acc],
	generate_password(Rest, Charset, NumChars, NewAcc);
generate_password(<<>>, _Charset, _NumChars, Acc) ->
	Acc.

-spec generate_identity(Length) -> string()
	when
		Length :: pos_integer().
%% @doc Generate a random uniform numeric identity.
%% @private
generate_identity(Length) when Length > 0 ->
	Charset = lists:seq($0, $9),
	NumChars = length(Charset),
	Random = crypto:strong_rand_bytes(Length),
	generate_identity(Random, Charset, NumChars,[]).
%% @hidden
generate_identity(<<N, Rest/binary>>, Charset, NumChars, Acc) ->
	CharNum = (N rem NumChars) + 1,
	NewAcc = [lists:nth(CharNum, Charset) | Acc],
	generate_identity(Rest, Charset, NumChars, NewAcc);
generate_identity(<<>>, _Charset, _NumChars, Acc) ->
	Acc.

-spec charset() -> Charset
	when
		Charset :: password().
%% @doc Returns the table of valid characters for passwords.
%% @private
charset() ->
	C1 = lists:seq($2, $9),
	C2 = lists:seq($a, $h),
	C3 = lists:seq($j, $k),
	C4 = lists:seq($m, $n),
	C5 = lists:seq($p, $t),
	C6 = lists:seq($w, $z),
	lists:append([C1, C2, C3, C4, C5, C6]).

-spec normalize(String) -> string()
	when
		String :: string().
%% @doc Strip non hex digits and convert to lower case.
%% @private
normalize(String) ->
	normalize(String, []).
%% @hidden
normalize([Char | T], Acc) when Char >= 48, Char =< 57 ->
	normalize(T, [Char | Acc]);
normalize([Char | T], Acc) when Char >= 97, Char =< 102 ->
	normalize(T, [Char | Acc]);
normalize([$A | T], Acc) ->
	normalize(T, [$a | Acc]);
normalize([$B | T], Acc) ->
	normalize(T, [$b | Acc]);
normalize([$C | T], Acc) ->
	normalize(T, [$c | Acc]);
normalize([$D | T], Acc) ->
	normalize(T, [$d | Acc]);
normalize([$E | T], Acc) ->
	normalize(T, [$e | Acc]);
normalize([$F | T], Acc) ->
	normalize(T, [$f | Acc]);
normalize([_ | T], Acc) ->
	normalize(T, Acc);
normalize([], Acc) ->
	lists:reverse(Acc).

-spec subscription(Product, Offer, Buckets, InitialFlag) -> Result
	when
		Product :: #product{},
		Offer :: #offer{},
		Buckets :: [#bucket{}],
		InitialFlag :: boolean(),
		Result :: {Product, Buckets}.
%% @private
subscription(Product, #offer{bundle = [], price = Prices} =
		_Offer, Buckets, InitialFlag) ->
	Now = erlang:system_time(?MILLISECOND),
	subscription(Product, Now, InitialFlag, Buckets, Prices);
subscription(#product{product = OfferId} = Product,
		#offer{name = OfferId, bundle = Bundled, price = Prices} = _Offer,
		Buckets, InitialFlag) when length(Bundled) > 0 ->
	Now = erlang:system_time(?MILLISECOND),
	F = fun(#bundled_po{name = P}, {Prod, B}) ->
				case mnesia:read(offer, P, read) of
					[Offer] ->
						subscription(Prod, Offer, B, InitialFlag);
					[] ->
						throw(offer_not_found)
				end
	end,
	{Product1, Buckets1} = lists:foldl(F, {Product, Buckets}, Bundled),
	subscription(Product1, Now, InitialFlag, Buckets1, Prices).
%% @hidden
subscription(#product{id = ProdRef} = Product, Now, true, Buckets,
		[#price{type = one_time, amount = Amount,
			alteration = undefined} | T]) ->
	NewBuckets = charge(ProdRef, Amount, Buckets),
	subscription(Product, Now, true, NewBuckets, T);
subscription(#product{id = ProdRef} = Product, Now, true,
		Buckets, [#price{type = one_time, amount = PriceAmount,
			alteration = #alteration{units = Units, size = Size,
			amount = AlterAmount}} | T]) ->
	N = erlang:unique_integer([positive]),
	NewBuckets = charge(ProdRef, PriceAmount + AlterAmount,
			[#bucket{id = generate_bucket_id(), product = [ProdRef],
				units = Units, remain_amount = Size, last_modified = {Now, N}}
				| Buckets]),
	subscription(Product, Now, true, NewBuckets, T);
subscription(Product, Now, false, Buckets, [#price{type = one_time} | T]) ->
	subscription(Product, Now, false, Buckets, T);
subscription(#product{id = ProdRef} = Product, Now, true, Buckets,
		[#price{type = Type, alteration = #alteration{type = one_time,
			units = Units, size = Size, amount = AlterationAmount}} | T])
		when ((Type == usage) or (Type == tariff)) ->
	N = erlang:unique_integer([positive]),
	NewBuckets = charge(ProdRef, AlterationAmount,
		[#bucket{id = generate_bucket_id(), units = Units,
			remain_amount = Size, product = [ProdRef], last_modified = {Now, N}}
			| Buckets]),
	subscription(Product, Now, true, NewBuckets, T);
subscription(Product, Now, false, Buckets,
		[#price{type = Type, alteration = #alteration{type = one_time}} | T])
		when ((Type == usage) or (Type == tariff)) ->
	subscription(Product, Now, false, Buckets, T);
subscription(#product{id = ProdRef, payment = Payments} = Product,
		Now, true, Buckets, [#price{type = recurring, period = Period,
		amount = Amount, name = Name, alteration = undefined} | T]) when
		Period /= undefined ->
	NewBuckets = charge(ProdRef, Amount, Buckets),
	NewPayments = [{Name, end_period(Now, Period)} | Payments],
	Product1 = Product#product{payment = NewPayments},
	subscription(Product1, Now, true, NewBuckets, T);
subscription(#product{id = ProdRef, payment = Payments} = Product, Now, false, Buckets,
		[#price{type = recurring, period = Period, amount = Amount,
			name = Name, alteration = undefined} | T]) when Period /= undefined ->
	{NewPayments, NewBuckets} = dues(Payments, Now, Buckets, Name, Period, Amount, ProdRef),
	Product1 = Product#product{payment = NewPayments},
	subscription(Product1, Now, false, NewBuckets, T);
subscription(#product{id = ProdRef, payment = Payments} = Product,
		Now, true, Buckets, [#price{type = recurring, period = Period,
			amount = Amount, alteration = #alteration{units = Units,
			size = Size, amount = AllowanceAmount}, name = Name} | T]) when
			(Period /= undefined) and ((Units == octets) orelse
			(Units == seconds) orelse  (Units == messages)) ->
	N = erlang:unique_integer([positive]),
	NewBuckets = charge(ProdRef, Amount + AllowanceAmount,
			[#bucket{id = generate_bucket_id(),
			units = Units, remain_amount = Size, product = [ProdRef],
			end_date = end_period(Now, Period), last_modified = {Now, N}}
			| Buckets]),
	NewPayments = [{Name, end_period(Now, Period)} | Payments],
	Product1 = Product#product{payment = NewPayments},
	subscription(Product1, Now, true, NewBuckets, T);
subscription(#product{id = ProdRef, payment = Payments} = Product,
		Now, false, Buckets, [#price{type = recurring, period = Period,
			amount = Amount, alteration = #alteration{units = Units, size = Size,
			amount = AllowanceAmount}, name = Name} | T]) when (Period /= undefined)
			and ((Units == octets) orelse (Units == seconds) orelse (Units == messages)) ->
	{NewPayments, NewBuckets1} = dues(Payments, Now, Buckets, Name, Period, Amount, ProdRef),
	N = erlang:unique_integer([positive]),
	NewBuckets2 = charge(ProdRef, AllowanceAmount,
			[#bucket{id = generate_bucket_id(),
			units = Units, remain_amount = Size, product = [ProdRef],
			end_date = end_period(Now, Period), last_modified = {Now, N}}
			| NewBuckets1]),
	Product1 = Product#product{payment = NewPayments},
	subscription(Product1, Now, false, NewBuckets2, T);
subscription(#product{id = ProdRef, payment = Payments} = Product, Now, true,
		Buckets, [#price{type = Type, alteration = #alteration{type = recurring,
		period = Period, units = Units, size = Size, amount = Amount}, name = Name}
		| T]) when Period /= undefined, Units == octets; Units == seconds;
		Units == messages, ((Type == usage) or (Type == tariff)) ->
	N = erlang:unique_integer([positive]),
	NewBuckets = charge(ProdRef, Amount, [#bucket{id = generate_bucket_id(),
			units = Units, remain_amount = Size, product = [ProdRef],
			end_date = end_period(Now, Period), last_modified = {Now, N}}
			| Buckets]),
	NewPayments = [{Name, end_period(Now, Period)} | Payments],
	Product1 = Product#product{payment = NewPayments},
	subscription(Product1, Now, true, NewBuckets, T);
subscription(#product{id = ProdRef, payment = Payments}
		= Product, Now, false, Buckets, [#price{type = Type, name = Name,
		alteration = #alteration{type = recurring, period = Period, units = Units,
		size = Size, amount = Amount}} | T]) when Period /= undefined, Units == octets;
		Units == seconds; Units == messages, ((Type == usage) or (Type == tariff)) ->
	{NewPayments, NewBuckets1} = dues(Payments, Now, Buckets, Name, Period, Amount, ProdRef),
	N = erlang:unique_integer([positive]),
	NewBuckets2 = charge(ProdRef, Amount, [#bucket{id = generate_bucket_id(),
			units = Units, remain_amount = Size, product = [ProdRef],
			end_date = end_period(Now, Period), last_modified = {Now, N}}
			| NewBuckets1]),
	NewPayments1 = [{Name, end_period(Now, Period)} | Payments],
	Product1 = Product#product{payment = NewPayments1},
	subscription(Product1, Now, false, NewBuckets2, T);
subscription(Product, Now, InitialFlag, Buckets, [_H | T]) ->
	subscription(Product, Now, InitialFlag, Buckets, T);
subscription(Product, _Now, _, Buckets, []) ->
	NewBIds = [Id || #bucket{id = Id} <- Buckets],
	{Product#product{balance = NewBIds}, Buckets}.

%% @hidden
dues(Payments, Now, Buckets, PName, Period, Amount, ProdRef) ->
	dues(Payments, Now, Buckets, PName, Period, Amount, ProdRef, []).
%% @hidden
dues([{_, DueDate} = P | T], Now, Buckets, PName, Period, Amount, ProdRef, Acc) when DueDate > Now ->
	dues(T, Now, Buckets, PName, Period, Amount, ProdRef, [P | Acc]);
dues([{PName, DueDate} | T], Now, Buckets, PName, Period, Amount, ProdRef, Acc) ->
	NewBuckets = charge(ProdRef, Amount, Buckets),
	case end_period(DueDate, Period) of
		NextDueDate when NextDueDate < Now ->
			dues([{PName, NextDueDate} | T], Now,
					NewBuckets, PName, Period, Amount, ProdRef, Acc);
		NextDueDate ->
			dues(T, Now, NewBuckets, PName, Period,
					Amount, ProdRef, [{PName, NextDueDate} | Acc])
	end;
dues([P | T], Now, Buckets, PName, Period, Amount, ProdRef, Acc) ->
	dues(T, Now, Buckets, PName, Period, Amount, ProdRef, [P | Acc]);
dues([], _Now, Buckets, _PName, _Period, _Amount, _ProdRef, Acc) ->
	{lists:reverse(Acc), Buckets}.

-spec get_params() -> Result
	when
		Result :: {Port :: integer(), Address :: string(),
				Directory :: string(), Group :: string()}
				| {error, Reason :: term()}.
%% @doc Returns configurations details for currently running
%% {@link //inets. httpd} service.
%% @hidden
get_params() ->
	get_params(inets:services_info()).
%% @hidden
get_params({error, Reason}) ->
	{error, Reason};
get_params(ServicesInfo) ->
	get_params1(lists:keyfind(httpd, 1, ServicesInfo)).
%% @hidden
get_params1({httpd, _, HttpdInfo}) ->
	{_, Address} = lists:keyfind(bind_address, 1, HttpdInfo),
	{_, Port} = lists:keyfind(port, 1, HttpdInfo),
	get_params2(Address, Port, application:get_env(inets, services));
get_params1(false) ->
	{error, httpd_not_started}.
%% @hidden
get_params2(Address, Port, {ok, Services}) ->
	get_params3(Address, Port, lists:keyfind(httpd, 1, Services));
get_params2(_, _, undefined) ->
	{error, inet_services_undefined}.
%% @hidden
get_params3(Address, Port, {httpd, Httpd}) ->
	get_params4(Address, Port, lists:keyfind(directory, 1, Httpd));
get_params3(_, _, false) ->
	{error, httpd_service_undefined}.
%% @hidden
get_params4(Address, Port, {directory, {Directory, Auth}}) ->
	get_params5(Address, Port, Directory,
			lists:keyfind(require_group, 1, Auth));
get_params4(_, _, false) ->
	{error, httpd_directory_undefined}.
%% @hidden
get_params5(Address, Port, Directory, {require_group, [Group | _]}) ->
	{Port, Address, Directory, Group};
get_params5(_, _, _, false) ->
	{error, httpd_group_undefined}.

-spec charge(ProdRef, Amount, Buckets) -> Buckets
	when
		ProdRef :: string(),
		Amount :: non_neg_integer(),
		Buckets :: [#bucket{}].
%% @doc Charge `Amount' to `Buckets'.
%% @private
charge(ProdRef, Amount, Buckets) ->
	charge(ProdRef, Amount, sort(Buckets), []).
%% @hidden
charge(_ProdRef, 0, T, Acc) ->
	lists:reverse(Acc) ++ T;
charge(_ProdRef, Amount, [#bucket{units = cents,
		remain_amount = Remain} = B | T], Acc)
		when ((Amount < Remain) or  (Remain < 0)) ->
	lists:reverse(Acc) ++ [B#bucket{remain_amount = Remain - Amount} | T];
charge(ProdRef, Amount, [#bucket{units = cents,
		remain_amount = Remain} = B | T], Acc) when Remain > 0 ->
	charge(ProdRef, Amount - Remain, T, [B#bucket{remain_amount = 0} | Acc]);
charge(ProdRef, Amount, [H | T], Acc) ->
	charge(ProdRef, Amount, T, [H | Acc]);
charge(ProdRef, Amount, [], Acc) ->
	[#bucket{id = generate_bucket_id(), units = cents,
			remain_amount = - Amount, product = [ProdRef]}
			| lists:reverse(Acc)].

-spec credit(Units, Amount, Buckets) -> Result
	when
		Units :: cents | octets | seconds | messages,
		Amount :: pos_integer(),
		Buckets :: [#bucket{}],
		Result :: {RemainAmount, DeleteRefs, Buckets},
		RemainAmount :: non_neg_integer(),
		DeleteRefs :: [string()].
%% @doc Credit `Amount' on `Buckets'.
%% @private
credit(Units, Amount, Buckets) ->
	credit(Units, Amount, Buckets, [], []).
%% @hidden
credit(_Units, 0, Buckets, DeleteRefs, Acc) ->
	{0, DeleteRefs, lists:reverse(Acc) ++ Buckets};
credit(Units, Amount,
		[#bucket{units = Units, remain_amount = Remain} = B | T],
		DeleteRefs, Acc) when Remain < 0, (Remain + Amount) < 0 ->
	{0, DeleteRefs, lists:reverse(Acc)
			++ [B#bucket{remain_amount = Remain + Amount} | T]};
credit(Units, Amount,
		[#bucket{id = Ref, units = Units, remain_amount = Remain} | T],
		DeleteRefs, Acc) when Remain < 0, (Remain + Amount) >= 0  ->
	credit(Units, Remain + Amount, T, [Ref | DeleteRefs],  Acc);
credit(Units, Amount, [H | T], DeleteRefs, Acc) ->
	credit(Units, Amount, T, DeleteRefs, [H | Acc]);
credit(_Units, Amount, [], DeleteRefs, Acc) ->
	{Amount, DeleteRefs, lists:reverse(Acc)}.

-spec sort(Buckets) -> Buckets
	when
		Buckets :: [#bucket{}].
%% @doc Sort `Buckets' oldest first.
%% @private
sort(Buckets) ->
	F = fun(#bucket{end_date = T1},
				#bucket{end_date = T2}) when T1 =< T2 ->
			true;
		(_, _)->
			false
	end,
	lists:sort(F, Buckets).

%% @private
generate_bucket_id() ->
	TS = erlang:system_time(?MILLISECOND),
	N = erlang:unique_integer([positive]),
	integer_to_list(TS) ++ "-" ++ integer_to_list(N).

-spec date(MilliSeconds) -> DateTime
	when
		MilliSeconds :: pos_integer(),
		DateTime :: calendar:datetime().
%% @doc Convert timestamp to date and time.
%% @private
date(MilliSeconds) when is_integer(MilliSeconds) ->
	Seconds = ?EPOCH + (MilliSeconds div 1000),
	calendar:gregorian_seconds_to_datetime(Seconds).

-spec end_period(StartTime, Period) -> EndTime
	when
		StartTime :: non_neg_integer(),
		Period :: hourly | daily | weekly | monthly | yearly,
		EndTime :: non_neg_integer().
%% @doc Calculate end of period.
%% @private
end_period(StartTime, Period) when is_integer(StartTime) ->
	end_period1(date(StartTime), Period).
%% @hidden
end_period1({Date, {23, Minute, Second}}, hourly) ->
	NextDay = calendar:date_to_gregorian_days(Date) + 1,
	EndDate = calendar:gregorian_days_to_date(NextDay),
	EndTime = {0, Minute, Second},
	gregorian_datetime_to_system_time({EndDate, EndTime}) - 1;
end_period1({Date, {Hour, Minute, Second}}, hourly) ->
	EndTime = {Hour + 1, Minute, Second},
	gregorian_datetime_to_system_time({Date, EndTime}) - 1;
end_period1({Date, Time}, daily) ->
	NextDay = calendar:date_to_gregorian_days(Date) + 1,
	EndDate = calendar:gregorian_days_to_date(NextDay),
	gregorian_datetime_to_system_time({EndDate, Time}) - 1;
end_period1({Date, Time}, weekly) ->
	NextDay = calendar:date_to_gregorian_days(Date) + 7,
	EndDate = calendar:gregorian_days_to_date(NextDay),
	gregorian_datetime_to_system_time({EndDate, Time}) - 1;
end_period1({{Year, 1, Day}, Time}, monthly)
		when Day > 28 ->
	NextDay = calendar:last_day_of_the_month(Year, 2),
	EndDate = {Year, 2, NextDay},
	gregorian_datetime_to_system_time({EndDate, Time}) - 1;
end_period1({{Year, 2, Day}, Time}, monthly) when Day < 28 ->
	EndDate = {Year, 3, Day},
	gregorian_datetime_to_system_time({EndDate, Time}) - 1;
end_period1({{Year, 2, Day}, Time}, monthly) ->
	EndDate = case calendar:last_day_of_the_month(Year, 2) of
		Day ->
			{Year, 3, 31};
		_ ->
			{Year, 3, Day}
	end,
	gregorian_datetime_to_system_time({EndDate, Time}) - 1;
end_period1({{Year, 3, 31}, Time}, monthly) ->
	gregorian_datetime_to_system_time({{Year, 4, 30}, Time}) - 1;
end_period1({{Year, 4, 30}, Time}, monthly) ->
	gregorian_datetime_to_system_time({{Year, 5, 31}, Time}) - 1;
end_period1({{Year, 5, 31}, Time}, monthly) ->
	gregorian_datetime_to_system_time({{Year, 6, 30}, Time}) - 1;
end_period1({{Year, 6, 31}, Time}, monthly) ->
	gregorian_datetime_to_system_time({{Year, 7, 31}, Time}) - 1;
end_period1({{Year, 8, 31}, Time}, monthly) ->
	gregorian_datetime_to_system_time({{Year, 9, 30}, Time}) - 1;
end_period1({{Year, 9, 30}, Time}, monthly) ->
	gregorian_datetime_to_system_time({{Year, 10, 31}, Time}) - 1;
end_period1({{Year, 10, 30}, Time}, monthly) ->
	gregorian_datetime_to_system_time({{Year, 11, 30}, Time}) - 1;
end_period1({{Year, 11, 30}, Time}, monthly) ->
	gregorian_datetime_to_system_time({{Year, 12, 31}, Time}) - 1;
end_period1({{Year, 12, Day}, Time}, monthly) ->
	EndDate = {Year + 1, 1, Day},
	gregorian_datetime_to_system_time({EndDate, Time}) - 1;
end_period1({{Year, Month, Day}, Time}, monthly) ->
	EndDate = {Year, Month + 1, Day},
	gregorian_datetime_to_system_time({EndDate, Time}) - 1;
end_period1({{Year, Month, Day}, Time}, yearly) ->
	EndDate = {Year + 1, Month, Day},
	gregorian_datetime_to_system_time({EndDate, Time}) - 1.

-spec default_chars(CharValueUse, ReqChars) -> NewChars
	when
		CharValueUse:: [#char_value_use{}],
		ReqChars :: [tuple()],
		NewChars :: [tuple()].
%% @doc Add default characteristic values.
%% @hidden
default_chars([#char_value_use{name = Name, values = Values} | T], Acc) ->
	case lists:keymember(Name, 1, Acc) of
		true ->
			default_chars(T, Acc);
		false ->
			case default_chars1(Values) of
				undefined ->
					default_chars(T, Acc);
				Value ->
					default_chars(T, [{Name, Value} | Acc])
			end
	end;
default_chars([], Acc) ->
	lists:reverse(Acc).
%% @hidden
default_chars1([#char_value{default = true, value = Value} | _]) ->
	Value;
default_chars1([_ | T]) ->
	default_chars1(T);
default_chars1([]) ->
	undefined.

-spec gregorian_datetime_to_system_time(DateTime) -> MilliSeconds
	when
		DateTime :: tuple(),
		MilliSeconds :: pos_integer().
%% @doc Convert gregorian datetime to system time in milliseconds.
%% @hidden
gregorian_datetime_to_system_time(DateTime) ->
	(calendar:datetime_to_gregorian_seconds(DateTime) - ?EPOCH) * 1000.

-type match() :: {exact, term()} | {notexact, term()} | {lt, term()}
		| {lte, term()} | {gt, term()} | {gte, term()} | {regex, term()}
		| {like, [term()]} | {notlike, [term()]} | {in, [term()]}
		| {notin, [term()]} | {contains, [term()]} | {notcontain, [term()]}
		| {containsall, [term()]} | '_'.

-spec match_condition(MatchVariable, Match) -> MatchCondition
	when
		MatchVariable :: atom(), % '$<number>'
		Match :: {exact, term()} | {notexact, term()} | {lt, term()}
				| {lte, term()} | {gt, term()} | {gte, term()},
		MatchCondition :: {GuardFunction, MatchVariable, Term},
		Term :: any(),
		GuardFunction :: '=:=' | '=/=' | '<' | '=<' | '>' | '>='.
%% @doc Convert REST query patterns to Erlang match specification conditions.
%% @hidden
match_condition(Var, {exact, Term}) ->
	{'=:=', Var, Term};
match_condition(Var, {notexact, Term}) ->
	{'=/=', Var, Term};
match_condition(Var, {lt, Term}) ->
	{'<', Var, Term};
match_condition(Var, {lte, Term}) ->
	{'=<', Var, Term};
match_condition(Var, {gt, Term}) ->
	{'>', Var, Term};
match_condition(Var, {gte, Term}) ->
	{'>=', Var, Term}.

-spec match_address(String) -> Result
	when
		String :: string(),
		Result ::{MatchAddress, MatchConditions},
		MatchAddress :: tuple(),
		MatchConditions :: [tuple()].
%% @doc Construct match specification for IP address.
%% @hidden
match_address(String) ->
	Ns = [list_to_integer(N) || N <- string:tokens(String, [$.])],
	match_address1(lists:reverse(Ns)).
%% @hidden
match_address1([N | T]) when N >= 100 ->
	match_address2(T, [N], []);
match_address1([N | T]) when N >= 10 ->
	match_address2(T, ['$1'], [{'or', {'==', '$1', N},
			{'and', {'>=', '$1', N * 10}, {'<', '$1', (N + 1) * 10}}}]);
match_address1([N | T]) ->
	match_address2(T, ['$1'], [{'or', {'==', '$1', N},
			{'and', {'>=', '$1', N * 10}, {'<', '$1', (N + 1) * 10}},
			{'and', {'>=', '$1', N * 100}, {'<', '$1', (N + 1) * 100}}}]).
%% @hidden
match_address2(T, Head, Conditions) ->
	Head1 = lists:reverse(T) ++ Head,
	Head2 = Head1 ++ lists:duplicate(4 - length(Head1), '_'),
	{list_to_tuple(Head2), Conditions}.

%% @hidden
match_protocol(Prefix) ->
	case lists:prefix(Prefix, "diameter") of
		true ->
			diameter;
		false ->
			match_protocol1(Prefix)
	end.
%% @hidden
match_protocol1(Prefix) ->
	case lists:prefix(Prefix, "DIAMETER") of
		true ->
			diameter;
		false ->
			match_protocol2(Prefix)
	end.
%% @hidden
match_protocol2(Prefix) ->
	case lists:prefix(Prefix, "radius") of
		true ->
			radius;
		false ->
			match_protocol3(Prefix)
	end.
%% @hidden
match_protocol3(Prefix) ->
	case lists:prefix(Prefix, "RADIUS") of
		true ->
			radius;
		false ->
			throw(badmatch)
	end.
<|MERGE_RESOLUTION|>--- conflicted
+++ resolved
@@ -656,12 +656,8 @@
 			end
 	end,
 	case mnesia:transaction(F1) of
-<<<<<<< HEAD
 		{atomic, {ok, Product}} ->
 			ocs_event:notify(delete_product, Product, product),
-=======
-		{atomic, {ok, _DeletedBuckets}} ->
->>>>>>> b35ea8b3
 			ok;
 		{aborted, Reason} ->
 			exit(Reason)
