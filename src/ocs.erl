--- conflicted
+++ resolved
@@ -27,7 +27,7 @@
 		query_clients/6]).
 -export([add_service/3, add_service/4, add_service/6,
 		add_product/2, add_product/4, delete_product/1]).
--export([find_service/1, delete_service/1, get_services/0, query_service/1,
+-export([find_service/1, delete_service/1, get_services/0, query_subscriber/9,
 		find_product/1]).
 -export([add_bucket/2, find_bucket/1, get_buckets/1, delete_bucket/1]).
 -export([add_user/3, list_users/0, get_user/1, delete_user/1,
@@ -739,15 +739,6 @@
 			Result
 	end.
 
-<<<<<<< HEAD
--spec query_service(Cont) -> Result
-	when
-		Cont :: start | eof | any(),
-		Result :: {Cont, [#offer{}]} | {error, Reason},
-		Reason :: term().
-%% @doc Query offer inventories
-query_service(start) ->
-=======
 -spec query_subscriber(Cont, Id, Password, Product, Cents,
 		Bytes, Seconds, Enabled, MultiSession) -> Result
 	when
@@ -765,7 +756,6 @@
 %% @doc Query product inventories
 query_subscriber(start, Id, Password, Product, Cents,
 		Bytes, Seconds, Enabled, MultiSession) ->
->>>>>>> e6aab97a
 	MatchSpec = [{'_', [], ['$_']}],
 	F = fun(F, start, Acc) ->
 				F(F, mnesia:select(service, MatchSpec,
@@ -780,11 +770,6 @@
 	case mnesia:transaction(F, [F, start, []]) of
 		{aborted, Reason} ->
 			{error, Reason};
-<<<<<<< HEAD
-		{atomic, Result} ->
-			{eof, Result}
-	end.
-=======
 		{atomic, Subscribers} ->
 			query_subscriber1(Subscribers, Id, Password, Product,
 					Cents, Bytes, Seconds, Enabled, MultiSession)
@@ -801,7 +786,7 @@
 query_subscriber1(Subs, Id, Pwd, Product, Cents, Bytes, Seconds,
 		Enabled, MultiSession) ->
 	IdBin = list_to_binary(Id),
-	F = fun(#subscriber{name = IdBin1}) ->
+	F = fun(#service{name = IdBin1}) ->
 				case binary:match(IdBin1, IdBin) of
 					nomatch ->
 						false;
@@ -824,7 +809,7 @@
 query_subscriber2(Subs, Pwd, Product, Cents, Bytes, Seconds,
 			Enabled, MultiSession) ->
 	PwdBin = list_to_binary(Pwd),
-	F = fun(#subscriber{password = PwdBin1}) ->
+	F = fun(#service{password = PwdBin1}) ->
 				case binary:match(PwdBin1, PwdBin) of
 					nomatch ->
 						false;
@@ -842,9 +827,9 @@
 	query_subscriber4(Subs, Cents, Bytes, Seconds, Enabled, MultiSession);
 query_subscriber3(Subs, Product, Cents, Bytes, Seconds, Enabled, MultiSession) ->
 	ProdBin = list_to_binary(Product),
-	F = fun(#subscriber{product = #product_instance{product = undefined}}) ->
+	F = fun(#service{product = #product_instance{product = undefined}}) ->
 				false;
-			(#subscriber{product = #product_instance{product = Product1}}) ->
+			(#service{product = #product_instance{product = Product1}}) ->
 				case binary:match(list_to_binary(Product1), ProdBin) of
 					nomatch ->
 						false;
@@ -861,9 +846,9 @@
 	query_subscriber5(Subs, Bytes, Seconds, Enabled, MultiSession);
 query_subscriber4(Subs, Cents, Bytes, Seconds, Enabled, MultiSession) ->
 	CentsD = ocs_rest:decimal(Cents),
-	F = fun(#subscriber{buckets = []}) ->
+	F = fun(#service{buckets = []}) ->
 			false;
-			(#subscriber{buckets = Buckets}) ->
+			(#service{buckets = Buckets}) ->
 					case lists:keyfind(cents, #bucket.units, Buckets) of
 						false ->
 							false;
@@ -885,9 +870,9 @@
 		{error, _} ->
 			query_subscriber6(Subs, Seconds, Enabled, MultiSession);
 		BytesInt ->
-			F = fun(#subscriber{buckets = []}) ->
+			F = fun(#service{buckets = []}) ->
 						false;
-					(#subscriber{buckets = Buckets}) ->
+					(#service{buckets = Buckets}) ->
 						case lists:keyfind(octets, #bucket.units, Buckets) of
 							false ->
 								false;
@@ -910,9 +895,9 @@
 		{error, _} ->
 			query_subscriber7(Subs, Enabled, MultiSession);
 		SecondsInt ->
-			F = fun(#subscriber{buckets = []}) ->
+			F = fun(#service{buckets = []}) ->
 						false;
-					(#subscriber{buckets = Buckets}) ->
+					(#service{buckets = Buckets}) ->
 						case lists:keyfind(seconds, #bucket.units, Buckets) of
 							false ->
 								false;
@@ -943,7 +928,7 @@
 				_ ->
 					true
 	end,
-	F = fun(#subscriber{enabled = V}) ->
+	F = fun(#service{enabled = V}) ->
 					case V of
 						E ->
 							true;
@@ -971,7 +956,7 @@
 				_ ->
 					true
 	end,
-	F = fun(#subscriber{multisession = V}) ->
+	F = fun(#service{multisession = V}) ->
 					case V of
 						MS ->
 							true;
@@ -980,7 +965,6 @@
 					end
 	end,
 	{eof, lists:filter(F, Subs)}.
->>>>>>> e6aab97a
 
 -spec delete_service(Identity) -> ok
 	when
