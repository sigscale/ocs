--- conflicted
+++ resolved
@@ -288,13 +288,8 @@
 								[] ->
 									S = #subscriber{name = Identity,
 											password = Password, attributes = Attributes,
-<<<<<<< HEAD
 											buckets = Buckets, enabled = EnabledStatus,
-											multi_session = MSessions},
-=======
-											balance = Balance, enabled = EnabledStatus,
 											multisession = MSessions},
->>>>>>> e541adee
 									ok = mnesia:write(S),
 									S;
 								[_] ->
@@ -314,13 +309,8 @@
 		is_list(Buckets), is_boolean(EnabledStatus) ->
 	F1 = fun() ->
 				S = #subscriber{name = Identity, password = Password,
-<<<<<<< HEAD
 						attributes = Attributes, buckets = Buckets,
-						enabled = EnabledStatus, multi_session = MSessions},
-=======
-						attributes = Attributes, balance = Balance,
 						enabled = EnabledStatus, multisession = MSessions},
->>>>>>> e541adee
 				ok = mnesia:write(S),
 				S
 	end,
@@ -479,13 +469,8 @@
 				case mnesia:read(subscriber, Identity, write) of
 					[Entry] ->
 						NewEntry = Entry#subscriber{attributes = Attributes,
-<<<<<<< HEAD
 							buckets = Buckets, enabled = EnabledStatus,
-							multi_session = MSessions},
-=======
-							balance = Balance, enabled = EnabledStatus,
 							multisession = MSessions},
->>>>>>> e541adee
 						mnesia:write(subscriber, NewEntry, write);
 					[] ->
 						throw(not_found)
