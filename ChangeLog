2017-05-15  Kalpa Gunarathna  <kalpa@sigscale.com>

<<<<<<< HEAD
	* ocs_diameter*.erl : add Diameter protocol support
=======
	* ocs_diameter*.erl : add Diameter protocol support 
>>>>>>> 87c90ed2
	* ocs_rest_res_http.erl : retrieve http logs via REST API
	* ocs_rest_res_access.erl : retrieve access logs via REST API
	* ocs_rest_res_accounting.erl : retrieve accounting logs via REST API

2017-03-14  Kalpa Gunarathna  <kalpa@sigscale.com>

	* ocs_rest_res*.erl : perform RESTful operations
	* ocs_log.erl : add IPDR log functionality
	* mod_ocs_rest*.erl : add custom mods for inets, httpd server
	* ocs_eap*.erl : add EAP authentication functionality
	* ocs_radius*.erl : add RADIUS protocol support 
<|MERGE_RESOLUTION|>--- conflicted
+++ resolved
@@ -1,10 +1,6 @@
 2017-05-15  Kalpa Gunarathna  <kalpa@sigscale.com>
 
-<<<<<<< HEAD
-	* ocs_diameter*.erl : add Diameter protocol support
-=======
 	* ocs_diameter*.erl : add Diameter protocol support 
->>>>>>> 87c90ed2
 	* ocs_rest_res_http.erl : retrieve http logs via REST API
 	* ocs_rest_res_access.erl : retrieve access logs via REST API
 	* ocs_rest_res_accounting.erl : retrieve accounting logs via REST API
