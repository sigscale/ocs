%%% ocs.hrl
%%%%%%%%%%%%%%%%%%%%%%%%%%%%%%%%%%%%%%%%%%%%%%%%%%%%%%%%%%%%%%%%%%%%%%%%%%%%%
%%% @copyright 2016 - 2017 SigScale Global Inc.
%%% @end
%%% Licensed under the Apache License, Version 2.0 (the "License");
%%% you may not use this file except in compliance with the License.
%%% You may obtain a copy of the License at
%%%
%%%     http://www.apache.org/licenses/LICENSE-2.0
%%%
%%% Unless required by applicable law or agreed to in writing, software
%%% distributed under the License is distributed on an "AS IS" BASIS,
%%% WITHOUT WARRANTIES OR CONDITIONS OF ANY KIND, either express or implied.
%%% See the License for the specific language governing permissions and
%%% limitations under the License.
%%%%%%%%%%%%%%%%%%%%%%%%%%%%%%%%%%%%%%%%%%%%%%%%%%%%%%%%%%%%%%%%%%%%%%%%%%%%%
%%% 

%% define client table entries record
-record(client,
		{address :: inet:ip_address(),
		identifier = <<>> :: binary(),
		port :: inet:port_number(),
		protocol :: radius | diameter,
		secret :: binary(),
		last_modified  = {erlang:system_time(milli_seconds),
				erlang:unique_integer([positive])} :: tuple()}).

%% define subscriber table entries record
-record(subscriber,
		{name :: binary(),
		password :: binary(),
		attributes :: radius_attributes:attributes(),
		balance :: integer(),
		enabled = true :: boolean(),
		disconnect  = false :: boolean(),
<<<<<<< HEAD
		session_attributes  = [] :: radius_attributes:attributes(),
		allow_multi_session  = false :: boolean(),
=======
		session_attributes = radius_attributes:new() :: [radius_attributes:attributes()],
		multi_sessions_allowed  = false :: boolean(),
>>>>>>> f3174b20
		last_modified  = {erlang:system_time(milli_seconds),
				erlang:unique_integer([positive])} :: tuple()}).
<|MERGE_RESOLUTION|>--- conflicted
+++ resolved
@@ -34,12 +34,7 @@
 		balance :: integer(),
 		enabled = true :: boolean(),
 		disconnect  = false :: boolean(),
-<<<<<<< HEAD
-		session_attributes  = [] :: radius_attributes:attributes(),
-		allow_multi_session  = false :: boolean(),
-=======
 		session_attributes = radius_attributes:new() :: [radius_attributes:attributes()],
 		multi_sessions_allowed  = false :: boolean(),
->>>>>>> f3174b20
 		last_modified  = {erlang:system_time(milli_seconds),
 				erlang:unique_integer([positive])} :: tuple()}).
